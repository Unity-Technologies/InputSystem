# Changelog

All notable changes to the input system package will be documented in this file.

The format is based on [Keep a Changelog](http://keepachangelog.com/en/1.0.0/)
and this project adheres to [Semantic Versioning](http://semver.org/spec/v2.0.0.html).

Due to package verification, the latest version below is the unpublished version and the date is meaningless.
however, it has to be formatted properly to pass verification tests.

## [Unreleased]

<<<<<<< HEAD
### Added
- Added new methods and properties to [`InputAction`](xref:UnityEngine.InputSystem.InputAction):
  - [`InputAction.activeValueType`](xref:UnityEngine.InputSystem.InputAction.activeValueType) returns the `Type` expected by `ReadValue<TValue>` based on the currently active control that is driving the action.
  - [`InputAction.GetMagnitude`](xref:UnityEngine.InputSystem.InputAction.GetMagnitude) returns the current amount of actuation of the control that is driving the action.
  - [`InputAction.WasCompletedThisFrame`](xref:UnityEngine.InputSystem.InputAction.WasCompletedThisFrame) returns `true` on the frame that the action stopped being in the performed phase. This allows for similar functionality to [`WasPressedThisFrame`](xref:UnityEngine.InputSystem.InputAction.WasPressedThisFrame)/[`WasReleasedThisFrame`](xref:UnityEngine.InputSystem.InputAction.WasReleasedThisFrame) when paired with [`WasPerformedThisFrame`](xref:UnityEngine.InputSystem.InputAction.WasPerformedThisFrame) except it is directly based on the interactions driving the action. For example, you can use it to distinguish between the button being released or whether it was released after being held for long enough to perform when using the Hold interaction.
=======
### Changed
- From 2023.2 forward: UI toolkit now uses the "UI" action map of project-wide actions as their default input actions. Previously, the actions were hardcoded and were based on `DefaultInputActions` asset which didn't allow user changes. Also, removing bindings or renaming the 'UI' action map of project wide actions will break UI input for UI toolkit.
>>>>>>> 47fcc628

### Fixed
- Fixed syntax of code examples in API documentation for [`AxisComposite`](xref:UnityEngine.InputSystem.Composites.AxisComposite).
- Fixed missing confirmation popup when deleting a control scheme.
- Fixed support for menu bar/customisable keyboard shortcuts used when interacting with Actions and Action Maps.
- Fixed add bindings button to support left button click.
- Fixed icon for adding bindings and composites button.
- Fixed Documentation~/filter.yml GlobalNamespace rule removing all API documentation.
- Fixed `Destroy may not be called from edit mode` error [ISXB-695](https://issuetracker.unity3d.com/product/unity/issues/guid/ISXB-695)
- Fixed possible exceptions thrown when deleting and adding Action Maps.
- Fixed potential race condition on access to GCHandle in DefferedResolutionOfBindings and halved number of calls to GCHandle resolution [ISXB-726](https://issuetracker.unity3d.com/product/unity/issues/guid/ISXB-726)

## [1.8.0-pre.2] - 2023-11-09

### Changed
- Removed icons from action map list as these were always the same and the icon was placeholder
- Input asset editor now switched to use UI Toolkit which matches the project wide input actions editor interface.
- Changed [`InputActionProperty`](xref:UnityEngine.InputSystem.InputActionProperty) property drawer to be more compact. Use the More menu (`⋮`) button to open a dropdown menu and select between Use Reference and Use Action.
- Static analysis warnings regarding flag enums have been suppressed in order to avoid compile-time warnings or errors.
- Action Map and Action Tree views of the UI Toolkit based Input Action Editor now prevents deselection in both views when Escape key is pressed.
- Input Action Asset editors Auto-save feature has been modified to trigger on focus-lost when activated instead of triggering on every modification to the asset in order to reduce impact of processing required to handle modified assets.
- Project-wide input actions template extension changed from .inputactions to .json. This avoids showing template actions in the action's selector UI that are not intended to be used.
- Re-enabled some UI tests that were disabled on iOS.
- Reorganized package Project Settings so that "Input System Package" setting node contains "Input Actions" and "Settings" becomes a child node when Project-wide Actions are available. For Unity versions where Project-wide Actions are not available, the settings structure remains unchanged.
- Make Project-wide Actions the default actions for Player Input.

### Added
- Support for [Game rotation vector](https://developer.android.com/reference/android/hardware/Sensor#TYPE_GAME_ROTATION_VECTOR) sensor on Android
- Duplicate Input Action Items in the new Input Action Asset Editor with Ctrl+D (Windows) or Cmd+D (Mac)
- Selection of InputActionReferences from project-wide actions on fields that are of type InputActionReference. Uses a new advanced object picker that allows better searching and filtering of actions.
- Reset project wide Input Settings to default via a new Kebab-menu in Input System Project Settings.

### Fixed
- Partially fixed case ISX-1357 (Investigate performance regressing over time).  A sample showed that leaving an InputActionMap enabled could lead to an internal list of listeners growing.  This leads to slow-down, so we now warn if we think this is happening.
- UI fix for input fields in interactions: they are wider now and the width is fixed.
- Fixed exiting empty input fields for actions, action maps and composites in the input action asset editor.
- Fixed an issue where selecting an Action in the Input Action Asset Editor tree-view and then pressing ESC to unselect would throw an `InvalidOperationException`.
- Fixed an issue where selecting an Action Map in the Input Action Asset Editor list and then pressing ESC to unselect would print an `NullReferenceException` to the Debug console.
- Fixed case [ISXB-251](https://issuetracker.unity3d.com/product/unity/issues/guid/ISXB-251) (Action only calls started & performed callbacks when control type is set to Vector3Composite). `EvaluateMagnitude` wasn't overridden for Vector3Composite, also made some minor changes to Vector3Composite and Vector2Composite for consistency.
- Fixed case [ISXB-580](https://issuetracker.unity3d.com/product/unity/issues/guid/ISXB-580) (UI Submit / Cancel not working with Switch Pro controller) by adding "Submit" & "Cancel" usages to the Switch Pro controller input controls.
- Fixed an issue where undoing deletion of Action Maps did not restore Actions correctly.
- Fixed case [ISXB-628](https://issuetracker.unity3d.com/product/unity/issues/guid/ISXB-628) (OnIMECompositionChange does not return an empty string on accept when using Microsoft IME) by clarifying expectations and intended usage for the IME composition change event.
- Fixed issue where the expanded/collapsed state of items in the input action editor was not properly saved between rebuilds of the UI.
- Fixed issue where The Profiler shows incorrect data and spams the console with "Missing Profiler.EndSample" errors when there is an Input System Component in Scene).
- Fixed an issue where undoing duplications of action maps caused console errors.
- Fix for BindingSyntax `WithInteraction()` which was incorrectly using processors.
- Fix for UITK Input Action Editor binding 'Listen' button which wasn't working in the case for Control Type 'Any'.
- Fixed issue of visual elements being null during editing project-wide actions in project settings which prompted console errors.
- Fixed case ISX-1436 (UI TK Input Action Asset Editor - Error deleting Bindings with DeleteKey on Windows).
- Fixed issue with UI Toolkit based Input Action Editor not restoring it's selected items after Domain Reload.
- Fixed the [`GetHapticCapabilitiesCommand`](xref:UnityEngine.InputSystem.XR.Haptics.GetHapticCapabilitiesCommand) always failing to execute due to a mismatch in the size in bytes of the payload and the size expected by XR devices. Changed [`HapticCapabilities`](xref:UnityEngine.InputSystem.XR.Haptics.HapticCapabilities) to include all properties returned by the XR input subsystem. This makes Input System match the functionality provided by the [XR](https://docs.unity3d.com/Manual/com.unity.modules.xr.html) module's [`InputDevice.TryGetHapticCapabilities`](https://docs.unity3d.com/ScriptReference/XR.InputDevice.TryGetHapticCapabilities.html) and [`HapticCapabilities`](https://docs.unity3d.com/ScriptReference/XR.HapticCapabilities.html).
- Fixed issue where deleting a binding in the Input Action Editor would usually result in an unexpected item being selected next.

## [1.8.0-pre.1] - 2023-09-04

### Added
- Initial version of Project Wide Actions for pre-release (`InputSystem.actions`). This feature is available only on Unity Editor versions 2022.3 and above and can be modified in the Project Settings.

### Fixed
- Fixed device selection menu not responding to mouse clicks when trying to add a device in a Control Scheme ([case ISXB-622](https://issuetracker.unity3d.com/product/unity/issues/guid/ISXB-622)).

## [1.7.0] - 2023-08-14

### Added
- Preliminary support for visionOS.
- Show a list of `Derived Bindings` underneath the Binding Path editor to show all controls that matched.

### Changed
- Changed the `InputAction` constructors so it generates an ID for the action and the optional binding parameter. This is intended to improve the serialization of input actions on behaviors when created through API when the property drawer in the Inspector window does not have a chance to generate an ID.

### Fixed
- Fixed missing prefab errors in InputDeviceTester project ([case ISXB-420](https://issuetracker.unity3d.com/product/unity/issues/guid/ISXB-420)).
- Fixed serialization migration in the Tracked Pose Driver component causing bindings to clear when prefabs are used in some cases ([case ISXB-512](https://issuetracker.unity3d.com/product/unity/issues/guid/ISXB-512), [case ISXB-521](https://issuetracker.unity3d.com/product/unity/issues/guid/ISXB-521)).
- Fixed Tracked Pose Driver to use `Transform.SetLocalPositionAndRotation` when available to improve performance. Based on the user contribution from [DevDunk](https://forum.unity.com/members/devdunk.4432119/) in a [forum post](https://forum.unity.com/threads/more-performant-tracked-pose-driver-solution-included.1462691).
- Fixed the `Clone` methods of `InputAction` and `InputActionMap` so it copies the Initial State Check flag (`InputAction.wantsInitialStateCheck`) of input actions.
- Fixed the "Release tests throws exception in InputSystem" bug ([case ISXB-581](https://issuetracker.unity3d.com/issues/release-tests-fail-when-input-system-package-is-installed)).
- Fixed issues with generating Precompiled Layouts for devices which are not defined in a namespace
- Fixed an issue where some controls like `QuaternionControl` could not be included in a Precompiled Layout because the generated code could not access a setter on child control properties.

## [1.6.3] - 2023-07-11

### Fixed
- Fixed warning in USS file

## [1.6.2] - 2023-07-10

### Added
- Enabled `displayIndex` support for Unity 2022.3.

### Fixed
- Fixed UI clicks not registering when OS provides multiple input sources for the same event, e.g. on Samsung Dex (case ISX-1416, ISXB-342).
- Fixed unstable integration test `Integration_CanSendAndReceiveEvents` by ignoring application focus on integration tests. (case ISX-1381)
- Fixed broken "Listen" button in Input actions editor window with Unity dark skin (case ISXB-536).

## [1.6.1] - 2023-05-26

### Fixed
- Fixed issue with compiling in Unity 2022.1 and with XR Toolkit by guarding the experimental UITK Asset Editor code completely.

## [1.6.0] - 2023-05-25

### Added
- Added internal `InputSystemProvider` class for the new `InputForUI` internal module. `InputForUI` allows the UIToolkit to have a single dependency for input events, regardless of using the new input system or the legacy input system.
- Added `InputSystem.customBindingPathValidators` interface to allow showing warnings in the `InputAsset` Editor for specific InputBindings and draw custom UI in the properties panel.
- Added `InputSystem.runInBackground` to be used internally by specific platforms packages. Allows telling the input system that a specific platform runs in background. It allows fixing of [case UUM-6744](https://issuetracker.unity3d.com/product/unity/issues/guid/UUM-6744).
- Added new UIToolkit version of the `InputActionsAsset` editor. Currently this is incomplete (view-only) and the existing editor is still used by default.
- Added `displayIndex` field to the Touch struct to expose the index of the display that was touched.

### Changed
- Changed XR Layout build behavior to create Axis2D control devices with `StickControl` type instead of `Vector2Control`.

### Fixed
- Fixed BindingPath String-Comparison to be culture and case insensitive (case ISXB-449).
- Fixed custom processor display in the input action asset UI after entering/exiting play mode (previously they got hidden) ([case ISXB-445](https://issuetracker.unity3d.com/product/unity/issues/guid/ISXB-445)).

## [1.5.1] - 2023-03-15

### Fixed
- Fixed unclosed profiler marker in `InvokeCallbacksSafe_AnyCallbackReturnsTrue` which would lead to eventually broken profiler traces in some cases like using `PlayerInput` (case ISXB-393).
- Fixed InputAction.bindings.count not getting correctly updated after removing bindings with Erase().
- Fixed an issue where connecting a gamepad in the editor with certain settings will cause memory and performance to degrade ([case UUM-19480](https://issuetracker.unity3d.com/product/unity/issues/guid/UUM-19480)).
- Fixed issue leading to a stack overflow crash during device initialization in `InsertControlBitRangeNode` (case ISXB-405).
- Fixed the issue where saving and loading override bindings to JSON would set unassigned overrides (that were `null`) to assigned overrides (as an empty string `""`).

## [1.5.0] - 2023-01-24

### Added
- Added support for reading Tracking State in [TrackedPoseDriver](xref:UnityEngine.InputSystem.XR.TrackedPoseDriver) to constrain whether the input pose is applied to the Transform. This should be used when the device supports valid flags for the position and rotation values, which is the case for XR poses.
- Added `InputSettings.shortcutKeysConsumeInput`. This allows programmatic access to opt-in to the enhanced shortcut key behaviour ([case ISXB-254](https://issuetracker.unity3d.com/product/unity/issues/guid/ISXB-254))).
- Significantly optimized cost of `ReadValue`/`ReadUnprocessedValueFromState`/`WriteValueIntoState` for some control types. Optimization is opt-in for now, please call `InputSystem.settings.SetInternalFeatureFlag("USE_OPTIMIZED_CONTROLS", true);` in your project to enable it. You can observe which controls are optimized by looking at new optimized column in device debugger. You will need to call a new `InputControl.ApplyParameterChanges()` method if the code is changing `AxisControl` fields after initial setup is done.
- Added the ability to change the origin positioning and movement behaviour of the OnScreenStick (`OnScreenStick.cs`) via the new `behaviour` property. This currently supports three modes of operation, two of which are new in addition to the previous behaviour. Based on the user contribution from [eblabs](https://github.com/eblabs) in [#658](https://github.com/Unity-Technologies/InputSystem/pull/658).
- Significantly optimized cost of `InputAction.ReadValue` and `InputControl.ReadValue` calls by introducing caching behaviour to input controls. Input controls now keep track of whether their underlying state has been changed and only read the value from the underlying state and apply processors when absolutely necessary. Optimization is opt-in for now, please call `InputSystem.settings.SetInternalFeatureFlag("USE_READ_VALUE_CACHING", true);` in your project to enable it. If there are issues try enabling `InputSystem.settings.SetInternalFeatureFlag("PARANOID_READ_VALUE_CACHING_CHECKS", true);` and check in the console if there are any errors regarding caching.
- Added a note in the [supported devices page](Documentation~/SupportedDevices.md) about DualSense support for Android devices.
- Exposed `displayIndex` property for `Pointer`, `Touchscreen`, `TouchControl`, `TouchState`, `Mouse`, `MouseState` which enables look up of the logical screen associated with a pointer event via (display documentation)[https://docs.unity3d.com/ScriptReference/Display.html]

### Fixed
- Fixed composite bindings incorrectly getting a control scheme assigned when pasting into input asset editor with a control scheme selected.
- Fixed an issue on PS5 where device disconnected events that happen while the app is in the background are missed causing orphaned devices to hang around forever and exceptions when the same device is added again ([case UUM-7842](https://issuetracker.unity3d.com/product/unity/issues/guid/UUM-6744)).
- Fixed Switch Pro, DualShock 4, DualSense gamepads becoming current on PC/macOS when no controls are changing ([case ISXB-223](https://issuetracker.unity3d.com/product/unity/issues/guid/ISXB-223))).
- Fixed an issue that made OnScreenStick unusable when used in conjunction with PlayerInput in Auto-Switch devices mode, or with any code that changes user/device pairing on unsued device activity being detected ([case ISXB-48](https://issuetracker.unity3d.com/product/unity/issues/guid/ISXB-48)).
- Fixed issue where input events were being suppressed during interactive action rebinding even when when their controls were excluded ([case ISXB-367](https://issuetracker.unity3d.com/issues/mouse-position-and-mouse-click-input-not-recognized-when-rebinding-is-active)).
- Removed unneeded check that could trigger a NotImplementedException when binding to a Usage (e.g. Submit) ([case ISXB-373](https://issuetracker.unity3d.com/product/unity/issues/guid/ISXB-373)).
- Display a warning instead of throwing a NotImplementedException when loading binding overrides from json when some of the entries have become outdated ([case ISXB-375](https://issuetracker.unity3d.com/product/unity/issues/guid/ISXB-375)).

### Actions
- Extended input action code generator (`InputActionCodeGenerator.cs`) to support optional registration and unregistration of callbacks for multiple callback instances via `AddCallbacks(...)` and `RemoveCallbacks(...)` part of the generated code. Contribution by [Ramobo](https://github.com/Ramobo) in [#889](https://github.com/Unity-Technologies/InputSystem/pull/889).

### Changed
- Changed define requirements of `Unity.InputSystem.TestFramework`, so that it can be used by other packages without setting the `com.unity.inputsystem` package to be testable in the project manifest.

## [1.4.4] - 2022-11-01

### Fixed
- Fixed `ArgumentNullException` when opening the Prefab Overrides window and selecting a component with an `InputAction`.
- Fixed `{fileID: 0}` getting appended to `ProjectSettings.asset` file when building a project ([case ISXB-296](https://issuetracker.unity3d.com/product/unity/issues/guid/ISXB-296)).
- Fixed `Type of instance in array does not match expected type` assertion when using PlayerInput in combination with Control Schemes and Interactions ([case ISXB-282](https://issuetracker.unity3d.com/product/unity/issues/guid/ISXB-282)).
- The `InputActions consume their inputs` behaviour for shortcut support introduced in v1.4 is opt-in now and can be enabled via the project settings ([case ISXB-254](https://issuetracker.unity3d.com/product/unity/issues/guid/ISXB-254))).
- Fixed Memory alignment issue with deserialized InputEventTraces that could cause infinite loops when playing back replays ([case ISXB-317](https://issuetracker.unity3d.com/product/unity/issues/guid/ISXB-317)).
- Fixed an InvalidOperationException when using Hold interaction, and by extension any interaction that changes to performed state after a timeout ([case ISXB-332](https://issuetracker.unity3d.com/product/unity/issues/guid/ISXB-330)).
- Fixed `Given object is neither an InputAction nor an InputActionMap` when using `InputActionTrace` on input action from an input action asset ([case ISXB-29](https://issuetracker.unity3d.com/product/unity/issues/guid/ISXB-29)).
- Fixing devices not being removed if unplugged during domain reload (entering or exiting play mode) ([case ISXB-232](https://issuetracker.unity3d.com/product/unity/issues/guid/ISXB-232)).

## [1.4.3] - 2022-09-23

### Fixed
- Added missing script and gizmo icon for `TrackedPoseDriver.cs` component ([case ISXB-262](https://issuetracker.unity3d.com/product/unity/issues/guid/ISXB-262)).
- Fix for mitigating symptoms reported in ([case UUM-10774](https://issuetracker.unity3d.com/product/unity/issues/guid/UUM-10774) effectively avoiding reenabling mouse, pen or touch devices in `InputSystemPlugin.OnDestroy()` if currently quitting the editor. The fix avoids editor crashing if closed when Simulator Window is open. Note that the actual issue needs a separate fix in Unity and this package fix is only to avoid running into the issue.
- Fixed an issue where Input Action name would not display correctly in Inspector if serialized as `[SerializedProperty]` within a class not derived from `MonoBehavior` ([case ISXB-124](https://issuetracker.unity3d.com/product/unity/issues/guid/ISXB-124).
- Fix an issue where users could end up with the wrong device assignments when using the InputUser API directly and removing a user ([case ISXB-274](https://issuetracker.unity3d.com/product/unity/issues/guid/ISXB-231)).
- Fixed an issue where PlayerInput behavior description was not updated when changing action assset ([case ISXB-286](https://issuetracker.unity3d.com/product/unity/issues/guid/ISXB-286)).

### Changed
- Readded OnDisable() member to MultiplayerEventSystem which was previously removed from the API
- Improved performance of HID descriptor parsing by moving json parsing to a simple custom predicitve parser instead of relying on Unity's json parsing. This should improve domain reload times when there are many HID devices connected to a machine.

### Changed

- Documentation improvements: New workflows and concepts pages. Reorganised table of contents. Improved some code samples. Updated screenshots.

## [1.4.2] - 2022-08-12

### Changed
- Hide XR legacy HMD and controllers layouts from Editor UI dropdown.

### Fixed
- Fix UI sometimes ignoring the first mouse click event after losing and regaining focus ([case ISXB-127](https://issuetracker.unity3d.com/product/unity/issues/guid/ISXB-127).
- Fixed issue when using MultiplayerEventSystems where the visual state of UI controls would change due to constant toggling of CanvasGroup.interactable on and off ([case ISXB-112](https://issuetracker.unity3d.com/product/unity/issues/guid/ISXB-112)).
- Fixed minor issue when renaming input actions where unique renaming would incorrectly consider the input action being renamed as a different action and not allow renaming of 'A' to 'a' without appending a unique integer for example ([case ISXB-25](https://issuetracker.unity3d.com/product/unity/issues/guid/ISXB-25)).
- Fixed an issue where the Input Action asset icon would not be visible during asset creation ([case ISXB-6](https://issuetracker.unity3d.com/product/unity/issues/guid/ISXB-6)).
- Fixed DualSense low frequency motor speed being always set to min value.
- Fixed an issue where `ReadUnprocessedValueFromState` in PoseControl always returning default values.
- Fix Player 1's UI controls stop working after second player joins ([case ISXB-125](https://issuetracker.unity3d.com/product/unity/issues/guid/ISXB-125)))

## [1.4.1] - 2022-05-30

### Fixed
- Fixed composite touchscreen controls were not firing an action if screen was touched before enabling the action ([case ISXB-98](https://issuetracker.unity3d.com/product/unity/issues/guid/ISXB-98)).

## [1.4.0] - 2022-04-10

### Changed

- `Button` type `InputAction`s now go to `started` when a button goes from a press to below the release threshold but not yet to 0.
  ```CSharp
  // Before:
  Set(Gamepad.current.rightTrigger, 0.7f); // Performed (pressed)
  Set(Gamepad.current.rightTrigger, 0.2f); // Canceled (released)
  Set(Gamepad.current.rightTrigger, 0.1f); // Started!!
  Set(Gamepad.current.rightTrigger, 0f);   // Canceled

  // Now:
  Set(Gamepad.current.rightTrigger, 0.7f); // Performed (pressed)
  Set(Gamepad.current.rightTrigger, 0.2f); // Started (released but not fully)
  Set(Gamepad.current.rightTrigger, 0.1f); // <Nothing>
  Set(Gamepad.current.rightTrigger, 0f);   // Canceled
  ```
  * This also applies to `PressInteraction` when set to `Press` behavior.
  * In effect, it means that a button will be in `started` or `performed` phase for as long as its value is not 0 and will only go to `canceled` once dropping to 0.
- Processors are now always applied when reading action values through `InputAction.ReadValue<>` or `CallbackContext.ReadValue<>`. Previously, if no bound control was actuated, ReadValue calls would return the default value for the action type but not run the value through the processors.([case 1293728](https://issuetracker.unity3d.com/product/unity/issues/guid/1293728/)).
- Made the following internal types public. These types can be useful when deconstructing raw events captured via `InputEventTrace`.
  * `UnityEngine.InputSystem.Android.LowLevel.AndroidAxis`
  * `UnityEngine.InputSystem.Android.LowLevel.AndroidGameControllerState`
  * `UnityEngine.InputSystem.Android.LowLevel.AndroidKeyCode`
- Adding or removing a device no longer leads to affected actions being temporarily disabled ([case 1379932](https://issuetracker.unity3d.com/issues/inputactionreferences-reading-resets-when-inputactionmap-has-an-action-for-the-other-hand-and-that-hand-starts-slash-stops-tracking)).
  * If, for example, an action was bound to `<Gamepad>/buttonSouth` and was enabled, adding a second `Gamepad` would lead to the action being temporarily disabled, then updated, and finally re-enabled.
  * This was especially noticeable if the action was currently in progress as it would get cancelled and then subsequently resumed.
  * Now, an in-progress action will get cancelled if the device of its active control is removed. If its active control is not affected, however, the action will keep going regardless of whether controls are added or removed from its `InputAction.controls` list.
- Installing the package for the first time will now set `"Active Input Handling"` to `"Both"` rather than `"Input System Package"`.
  * This means, that by default, both the old and the new input system will run side by side where supported.
  * This can be manually switched by going to `Edit >> Project Settings >> Player >> Active Input Handling`.

### Fixed

- Fixed an issue where a layout-override registered via `InputSystem.RegisterLayoutOverride(...)` would cause the editor to malfunction or crash if the layout override had a name already used by an existing layout (case 1377685).
- Fixed an issue where attempting to replace an existing layout-override by using an existing layout-override name didn't work as expected and would instead aggregate overrides instead of replacing them when an override with the given name already exists.
- Fixed Switch Pro controller not working correctly in different scenarios ([case 1369091](https://issuetracker.unity3d.com/issues/nintendo-switch-pro-controller-output-garbage), [case 1190216](https://issuetracker.unity3d.com/issues/inputsystem-windows-switch-pro-controller-only-works-when-connected-via-bluetooth-but-not-via-usb), case 1314869).
- Fixed DualShock 4 controller not allowing input from other devices due to noisy input from its unmapped sensors ([case 1365891](https://issuetracker.unity3d.com/issues/input-from-the-keyboard-is-not-working-when-the-dualshock-4-controller-is-connected)).
- Fixed `InputSystem.onAnyButtonPress` so that it doesn't throw exceptions when trying to process non state or delta events ([case 1376034](https://issuetracker.unity3d.com/product/unity/issues/guid/1376034/)).
- Fixed `InputControlPath.Matches` incorrectly reporting matches when only a prefix was matching.
  * This would, for example, cause `Keyboard.eKey` to be matched by `<Keyboard>/escape`.
  * Fix contributed by [Fredrik Ludvigsen](https://github.com/steinbitglis) in [#1485](https://github.com/Unity-Technologies/InputSystem/pull/1485).
- Fixed `OnScreenButton` triggering `NullReferenceException` in combination with custom devices ([case 1380790 ](https://issuetracker.unity3d.com/issues/nullreferenceexception-error-when-setting-on-screen-button-to-a-custom-device)).
- Fixed no devices being available in `Start` and `Awake` methods if, in the player, any `InputSystem` API was accessed during the `SubsystemRegistration` phase ([case 1392358](https://issuetracker.unity3d.com/issues/inputsystem-does-not-initialize-properly-in-a-build-when-accessed-early)).
- Fixed dropdown for "Supported Devices" in settings not showing all device layouts.
- Fixed "STAT event with state format TOUC cannot be used with device 'Touchscreen:/Touchscreen'" when more than max supported amount of fingers, currently 10, are present on the screen at a same time (case 1395648).
- Fixed mouse events not being timesliced when input system is switched to process input in fixed updates (case 1386738).
- Fixed missing tooltips in PlayerInputManagerEditor for the Player Limit and Fixed Splitscreen sizes labels ([case 1396945](https://issuetracker.unity3d.com/issues/player-input-manager-pops-up-placeholder-text-when-hovering-over-it)).
- Fixed DualShock 4 controllers not working in some scenarios by adding support for extended mode HID reports ([case 1281633](https://issuetracker.unity3d.com/issues/input-system-dualshock4-controller-returns-random-input-values-when-connected-via-bluetooth-while-steam-is-running), case 1409867).
- Fixed `BackgroundBehavior.IgnoreFocus` having no effect when `Application.runInBackground` was false ([case 1400456](https://issuetracker.unity3d.com/issues/xr-head-tracking-lost-when-lost-focus-with-action-based-trackedposedriver-on-android)).
- Fixed an issue where a device was left disabled when it was disconnected while an application was out-of-focus and then re-connected when in-focus (case 1404320).

#### Actions

- Fixed `InvalidCastException: Specified cast is not valid.` being thrown when clicking on menu separators in the control picker ([case 1388049](https://issuetracker.unity3d.com/issues/invalidcastexception-is-thrown-when-selecting-the-header-of-an-advanceddropdown)).
- Fixed accessing `InputAction`s directly during `RuntimeInitializeOnLoad` not initializing the input system as a whole and leading to exceptions ([case 1378614](https://issuetracker.unity3d.com/issues/input-system-nullreferenceexception-error-is-thrown-when-using-input-actions-in-builds)).
- Fixed `InputAction.GetTimeoutCompletionPercentage` jumping to 100% completion early ([case 1377009](https://issuetracker.unity3d.com/issues/gettimeoutcompletionpercentage-returns-1-after-0-dot-1s-when-hold-action-was-started-even-though-it-is-not-performed-yet)).
- Fixed d-pad inputs sometimes being ignored on actions that were binding to multiple controls ([case 1389858](https://unity.slack.com/archives/G01RVV1SPU4/p1642501574002300)).
- Fixed `IndexOutOfRangeException` when having multiple interactions on an action and/or binding in an action map other than the first of an asset ([case 1392559](https://issuetracker.unity3d.com/issues/map-index-on-trigger-and-indexoutofrangeexception-are-thrown-when-using-interaction-on-both-binding-and-its-parent-action)).
  * Fix contributed by [Russell Quinn](https://github.com/russellquinn) in [#1483](https://github.com/Unity-Technologies/InputSystem/pull/1483).
- Fixed `AxisComposite` not respecting processors applied to `positive` and `negative` bindings (case 1398942).
  * This was a regression introduced in [1.0.0-pre.6](#axiscomposite-min-max-value-fix).
- Fixed calling `action.AddCompositeBinding(...).With(...)` while action is enabled not correctly updating controls for part bindings of the composite.
- Fixed `TwoModifiersComposite` inadvertently not allowing controls other than `ButtonControl`s being bound to its `binding` part.
- Added support for keyboard shortcuts and mutually exclusive use of modifiers.
  * In short, this means that a "Shift+B" binding can now prevent a "B" binding from triggering.
  * `OneModifierComposite`, `TwoModifiersComposite`, as well as the legacy `ButtonWithOneModifierComposite` and `ButtonWithTwoModifiersComposite` now require their modifiers to be pressed __before__ (or at least simultaneously with) pressing the target button.
    * This check is performed only if the target is a button. For a binding such as `"CTRL+MouseDelta"` the check is bypassed. It can also be manually bypassed via the `overrideModifiersNeedToBePressedFirst`.
  * State change monitors on a device (`IInputStateChangeMonitor`) are now sorted by their `monitorIndex` and will trigger in that order.
  * Actions are now automatically arranging their bindings to trigger in the order of decreasing "complexity". This metric is derived automatically. The more complex a composite a binding is part of, the higher its complexity. So, `"Shift+B"` has a higher "complexity" than just `"B"`.
  * If an binding of higher complexity "consumes" a given input, all bindings waiting to consume the same input will automatically get skipped. So, if a `"Shift+B"` binding composite consumes a `"B"` key press, a binding to `"B"` that is waiting in line will get skipped and not see the key press.
  * If your project is broken by these changes, you can disable the new behaviors via a feature toggle in code:
    ```CSharp
    InputSystem.settings.SetInternalFeatureFlag("DISABLE_SHORTCUT_SUPPORT", true);
    ```
- Added new APIs for getting and setting parameter values on interactions, processors, and composites.
  ```CSharp
  // Get parameter.
  action.GetParameterValue("duration");     // Any "duration" value on any binding.
  action.GetParameterValue("tap:duration"); // "duration" on "tap" interaction on any binding.
  action.GetParameterValue("tap:duration",  // "duration" on "tap" on binding in "Gamepad" group.
      InputBinding.MaskByGroup("Gamepad"));

  // Set parameter.
  action.ApplyParameterOverride("duration", 0.4f);
  action.ApplyParameterOverride("tap:duration", 0.4f);
  action.ApplyParameterOverride("tap:duration", 0.4f,
      InputBinding.MaskByGroup("Gamepad"));

  // Can also apply parameter overrides at the level of
  // InputActionMaps and InputActionAssets with an effect
  // on all the bindings contained therein.
  asset.ApplyParameterOverride("scaleVector2:x", 0.25f,
      new InputBinding("<Mouse>/delta"));
  ```

### Added

- Added support for "Hori Co HORIPAD for Nintendo Switch", "HORI Pokken Tournament DX Pro Pad", "HORI Wireless Switch Pad", "HORI Real Arcade Pro V Hayabusa in Switch Mode", "PowerA NSW Fusion Wired FightPad", "PowerA NSW Fusion Pro Controller (USB only)", "PDP Wired Fight Pad Pro: Mario", "PDP Faceoff Wired Pro Controller for Nintendo Switch", "PDP Faceoff Wired Pro Controller for Nintendo Switch", "PDP Afterglow Wireless Switch Controller", "PDP Rockcandy Wired Controller".
- Added support for SteelSeries Nimbus+ gamepad on Mac (addition contributed by [Mollyjameson](https://github.com/MollyJameson)).
- Added support for Game Core platforms to XR layouts, devices, and input controls. These classes were previously only enabled on platforms where `ENABLE_VR` is defined.
- Added a new `DeltaControl` control type that is now used for delta-style controls such as `Mouse.delta` and `Mouse.scroll`.
  * Like `StickControl`, this control has individual `up`, `down`, `left`, and `right` controls (as well as `x` and `y` that it inherits from `Vector2Control`). This means it is now possible to directly bind to individual scroll directions (such as `<Mouse>/scroll/up`).
- Added the 'Cursor Lock Behavior' setting to InputSystemUIInputModule to control the origin point of UI raycasts when the cursor is locked. This enables the use of PhysicsRaycaster when the cursor is locked to the center of the screen ([case 1395281](https://issuetracker.unity3d.com/product/unity/issues/guid/1395281/)).
- Added support for using the Unity Remote app with the Input System.
  * Requires Unity 2021.2.18 or later.

## [1.3.0] - 2021-12-10

### Changed

- The artificial `ctrl`, `shift`, and `alt` controls (which combine the left and right controls into one) on the keyboard can now be written to and no longer throw `NotSupportedException` when trying to do so ([case 1340793](https://issuetracker.unity3d.com/issues/on-screen-button-errors-on-mouse-down-slash-up-when-its-control-path-is-set-to-control-keyboard)).
- All devices are now re-synced/reset in next update after entering play mode, this is needed to read current state of devices before any intentional input is provided ([case 1231907](https://issuetracker.unity3d.com/issues/mouse-coordinates-reported-as-00-until-the-first-move)).
- Replaced `UnityLinkerBuildPipelineData.inputDirectory` with hardcoded `Temp` folder because `inputDirectory` is deprecated.
- Deprecated `InputSettings.filterNoiseOnCurrent`. Now noise filtering is always enabled. Device only will become `.current` if any non-noise control have changed state.
- A device reset (such as when focus is lost) on `Touchscreen` will now result in all ongoing touches getting cancelled instead of all touches being simply reset to default state.
- Calling `InputTestFixture.Press`, `InputTestFixture.Set`, etc. from within a `[UnityTest]` will no longer immediately process input. Instead, input will be processed like it normally would as part of the Unity player loop.

### Fixed

- Fixed writing values into the half-axis controls of sticks (such as `Gamepad.leftStick.left`) producing incorrect values on the stick ([case 1336240](https://issuetracker.unity3d.com/issues/inputtestfixture-tests-return-inverted-values-when-pressing-gamepads-left-or-down-joystick-buttons)).
- Fixed setting size of event trace in input debugger always growing back to largest size set before.
- Fixed successive clicks not getting triggered with `TouchSimulation` on when not moving the mouse in-between clicks ([case 1330014](https://issuetracker.unity3d.com/issues/onclick-isnt-triggered-on-the-second-click-when-the-mouse-isnt-moved-and-simulate-touch-input-from-mouse-or-pen-is-enabled)).
- Fixed `InputSystemUIInputModule` stopping to listen for input when swapping `InputActionAsset` instances while input was disabled ([case 1371332](https://issuetracker.unity3d.com/issues/ui-navigation-stops-working-after-adding-two-input-devices-to-a-scene)).
- Fixed `InputSystemUIInputModule` showing incorrect bindings after pressing the 'Fix UI Input Module' button in PlayerInput component([case 1319968](https://issuetracker.unity3d.com/product/unity/issues/guid/1319968/)).
- Fixed an issue where UI button clicks could be ignored by `InputSystemUIInputModule` if modifying on-screen devices from Update() callbacks ([case 1365070](https://issuetracker.unity3d.com/product/unity/issues/guid/1365070)).
- Fixed an issue with `InputSystemUIInputModule` that would cause UI to stop responding during play mode after changing a script file while Recompile and Continue mode is active, or by forcing a script recompile using `RequestScriptCompilation`([case 1324215](https://issuetracker.unity3d.com/product/unity/issues/guid/1324215/)).
- Fixed `InputSystemUIInputModule` inspector showing all action bindings as "None" when assigned a runtime created actions asset ([case 1304943](https://issuetracker.unity3d.com/issues/input-system-ui-input-module-loses-prefab-action-mapping-in-local-co-op)).
- Fixed a problem with UI Toolkit buttons remaining active when multiple fingers are used on a touchscreen, using `InputSystemUIInputModule` with pointerBehavior set to `UIPointerBehavior.SingleUnifiedPointer`. UI Toolkit will now always receive the same pointerId when that option is in use, regardless of the hardware component that produced the pointer event. ([case 1369081](https://issuetracker.unity3d.com/issues/transitions-get-stuck-when-pointer-behavior-is-set-to-single-unified-pointer-and-multiple-touches-are-made)).
- Fixed a problem with `InputUser` where devices would be removed and not added again after layout overrides preventing certain devices, e.g. gamepads to not work correctly when associated with action map bindings tied to `PlayerInput` ([case 1347320](https://issuetracker.unity3d.com/product/unity/issues/guid/1347320)).
- Fixed DualSense on iOS not inheriting from `DualShockGamepad` ([case 1378308](https://issuetracker.unity3d.com/issues/input-dualsense-detection-ios)).
- Fixed a device becoming `.current` (e.g. `Gamepad.current`, etc) when sending a new state event that contains no control changes (case 1377952).
- Fixed calling `IsPressed` on an entire device returning `true` ([case 1374024](https://issuetracker.unity3d.com/issues/inputcontrol-dot-ispressed-always-returns-true-when-using-new-input-system)).
- Fixed HIDs having blackslashes in their vendor or product names leading to binding paths generated by interactive rebinding that failed to resolve to controls and thus lead to no input being received ([case 1335465](https://issuetracker.unity3d.com/product/unity/issues/guid/1335465/)).
- Fixed `InputSystem.RegisterLayoutOverride` resulting in the layout that overrides are being applied to losing the connection to its base layout ([case 1377719](https://fogbugz.unity3d.com/f/cases/1377719/)).
- Fixed `Touch.activeTouches` still registering touches after the app loses focus ([case 1364017](https://issuetracker.unity3d.com/issues/input-system-new-input-system-registering-active-touches-when-app-loses-focus)).
- Fixed `MultiplayerEventSystem` not preventing keyboard and gamepad/joystick navigation from one player's UI moving to another player's UI ([case 1306361](https://issuetracker.unity3d.com/issues/input-system-ui-input-module-lets-the-player-navigate-across-other-canvases)).
  * This fix relies on a `CanvasGroup` being injected into each `playerRoot` and the `interactable` property of the group being toggled back and forth depending on which part of the UI is being updated.
- Fixed `InputTestFixture` incorrectly running input updates out of sync with the player loop ([case 1341740](https://issuetracker.unity3d.com/issues/buttoncontrol-dot-waspressedthisframe-is-false-when-using-inputtestfixture-dot-press)).
  * This had effects such as `InputAction.WasPressedThisFrame()` returning false expectedly.
- Fixed broken code example for state structs in `Devices.md` documentation (fix contributed by [jeffreylanters](https://github.com/jeffreylanters)).
- Fixed `TrackedDeviceRaycaster` not picking closest hit in scene (fix originally contributed by [alexboost222](https://github.com/alexboost222)).

#### Actions

- Fixed opening a new project (or one that needs a full reimport) leading to several exceptions in the console if the most recently opened project was closed with a `.inputactions` editor open ([case 1313185](https://issuetracker.unity3d.com/issues/exceptions-about-previously-open-action-map-being-thrown-when-opening-new-project)).
- Fixed incorrect indentation of input actions in the inspector ([case 1285546](https://issuetracker.unity3d.com/product/unity/issues/guid/1285546/)).
- Fixed an issue where serialized `InputAction` properties would have display name "Input Action" in the Inspector window instead of their given name. ([case 1367240](https://issuetracker.unity3d.com/product/unity/issues/guid/1367240)).
- Fixed an issue where `InputAction.Enable` would not reuse memory allocated prior and thus lead to memory leaks ([case 1367442](https://issuetracker.unity3d.com/issues/input-system-puts-a-lot-of-pressure-on-the-garbage-collector-when-enabling-and-disabling-inputactionmaps)).
- Fixed interactions such as `Press` not getting processed correctly when having multiple of them on different bindings of the same action and receiving simultaneous input on all of them ([case 1364667](https://issuetracker.unity3d.com/issues/new-input-system-stops-working-after-pressing-2-keyboard-buttons-at-the-same-time)).
  * If, for example, you bind the A and S key on the same action, put a `Press` interaction on both, and then press both keys, interactions would get missed or got stuck.
- Fixed `InputAction.IsPressed`/`WasPressed`/`WasReleased` returning incorrect results when binding multiple buttons on the same action and pressing/releasing them simultaneously.
- Improved performance of looking up actions by name.
- Fixed `InputAction.controls` exhibiting bad performance when there were no controls bound to an action ([case 1347829](https://issuetracker.unity3d.com/issues/inputaction-dot-controls-are-accessed-slower-when-the-gamepad-slash-controller-is-not-connected)).
- Fixed interactions involving timeouts (such as `HoldInteraction`) performing erroneous delayed triggers on actions when input is composed of multiple controls ([1251231](https://issuetracker.unity3d.com/issues/input-system-composites-hold-interaction-can-be-performed-when-no-keys-are-hold)).
  * For example, if you bind `Shift+B` using a `OneModifierComposite` and put a `HoldInteraction` on the binding, then depending on the order in which the keys are pressed, you would sometimes see the action spuriously getting triggered when in fact no input was received.
- Fixed control schemes of bindings not getting updates when being pasted from one `.inputactions` asset into another ([case 1276106](https://issuetracker.unity3d.com/issues/input-system-control-schemes-are-not-resolved-when-copying-bindings-between-inputactionassets)).
  * For example, if you copied a binding from an asset that had a "Gamepad" control scheme into an asset that had none, the resulting binding would be unusable.
  * All associations with control schemes that do not exist in the target asset are now removed from bindings upon pasting.
- Fixed `InputActionSetupExtensions.AddCompositeBinding` not setting name of composite.

## [1.2.0] - 2021-10-22

### Changed

- When exceptions occur in user code inside of Input System callbacks, the exception message is now printed __first__ and details about the callback second.
  * Previously a message similar to "Exception ... while executing '...' callbacks" was printed first and then followed by exception log. This was hiding the actual exception and created confusion.

### Fixed

- Fixed a performance issue on entering/exiting playmode where HID device capabilities JSON could be parsed multiple times for a single device([case 1362733](https://issuetracker.unity3d.com/issues/input-package-deserializing-json-multiple-times-when-entering-slash-exiting-playmode)).
- Fixed a problem where explicitly switching to the already active control scheme and device set for PlayerInput would cancel event callbacks for no reason when the control scheme switch would have no practical effect. This fix detects and skips device unpairing and re-pairing if the switch is detected to not be a change to scheme or devices. (case 1342297)
- Any unhandled exception in `InputManager.OnUpdate` failing latter updates with `InvalidOperationException: Already have an event buffer set! Was OnUpdate() called recursively?`. Instead the system will try to handle the exception and recover into a working state.
- Fixed an issue that broke the `VirtualMouseInput` component in the editor ([case 1367553](https://issuetracker.unity3d.com/issues/vitrualmouseinput-stickaction-doesnt-work)).
- Fixed a problem where only using runtimes that are not XR supported causes a compile error. This fix adds back in `ENABLE_VR` checks to prevent this case (case 1368300)
- Fixed input action for Android gamepad's right stick will be correctly invoked when only y axis is changing ([case 1308637](https://issuetracker.unity3d.com/issues/android-input-system-right-analog-stick-tracking-is-erratic-when-using-a-gamepad-connected-to-an-android-device)).
- Generic gamepad short display button names were incorrectly mapped on Switch (`A` instead of `B`, etc).
- Fixed an issue where resetting an action via `InputAction.Reset()` while being in disabled state would prevent the action from being enabled again. ([case 1370732](https://issuetracker.unity3d.com/product/unity/issues/guid/1370732/)).
- Fixed "Default constructor not found for type UnityEngine.InputSystem.iOS.LowLevel.iOSStepCounter" any other potential exceptions due to classes, methods, fields and properties being stripped when managed stripping setting set to medium or high ([case 1368761](https://issuetracker.unity3d.com/issues/ios-new-input-system-iosstepcounter-crash-on-launch-with-managed-stripping)).
- Fixed an issue where `InvalidOperationExceptions` are thrown if an input for an action with multiple interactions is held  while disconnecting the device([case 1354098](https://issuetracker.unity3d.com/issues/input-system-errors-are-thrown-when-disconnecting-controller-while-holding-a-button-with-press-and-release-set-up-separately)).
- Fixed `action.ReadValue` and others returning invalid data when used from `FixedUpdate` or early update when running in play mode in the editor ([case 1368559](https://issuetracker.unity3d.com/issues/enter-key-is-not-registered-when-using-waspressedthisframe-with-input-system-1-dot-1-1) [case 1367556](https://issuetracker.unity3d.com/issues/input-action-readvalue-always-returns-zero-when-called-from-fixedupdate) [case 1372830](https://issuetracker.unity3d.com/issues/querying-inputs-before-preupdate-dot-newinputupdate-returns-invalid-data-when-running-in-play-mode-in-editor)).
- Fixed current being `null` for sensors (`Accelerometer.current`, others) ([case 1371204](https://issuetracker.unity3d.com/issues/accelerometer-not-working-when-using-input-system-1-dot-1-1)).

### Added

- Added support for PS5 DualSense controllers on Mac and Windows.
- Improved the user experience when creating single vs multi-touch touchscreen bindings in the Input Action Asset editor by making both options visible in the input action dropdown menu. Now it's not neccessary to be aware of the touch\*/press path binding syntax ([case 1357664](https://issuetracker.unity3d.com/issues/inputsystem-touchscreens-multi-touch-doesnt-work-when-using-a-custom-inputactionasset)).
- Added support for the Unity Remote app.
  * __NOTE__: This unfortunately requires a change in the Unity native runtime. We are in the process of rolling out the change to Unity versions. A public build that receives the change will automatically enable the functionality in the Input System package.

## [1.1.1] - 2021-09-03

### Fixed

- Fixed `InvalidCastException: Specified cast is not valid.` and `InvalidOperationException: Already have an event buffer set! Was OnUpdate() called recursively?` when upgrading from 1.1.0-pre.5 or earlier. If you experience this issue you can also restart the editor to resolve it.
- Fixed `InputDeviceChange.Destroyed` not being available, now it's correctly marked as obsolete instead.
- Removed documentation around platform user account management of `InputUser` which was ahead of actual backend support for the feature.

## [1.1.0] - 2021-08-27

### Changed

- Modified the fix that landed in `1.1-preview.3` for [any given control being added to an action only once](#same_control_multiple_times_fix).
  * This caused a regression with some setups that, for example, bound the same control multiple times in a composite using processors to alter the value of the control.
  * Internally, a control is now again allowed to feed into the same action through more than one binding.
  * However, externally the control will be mentioned on the action's `InputAction.controls` list only once.
- Adding `InputSystemUIInputModule` from code now installs `DefaultInputActions`. This is equivalent to the default setup when adding the component in the editor ([case 1259306](https://issuetracker.unity3d.com/issues/input-system-ugui-button-does-not-react-when-clicked)).
  ```CSharp
  var go = new GameObject();
  go.AddComponent<EventSystem>();
  var uiModule = go.AddComponent<InputSystemUIInputModule>();
  // uiModule.actionsAsset now has a DefaultInputActions() asset assigned to it and the various
  // action references point to its actions.
  ```
  * `InputSystemUIInputModule.UnassignActions` has been added to remove all actions from the module en bloc.
  ```CSharp
  uiModule.UnassignActions();
  ```

### Fixed

- Fixed an issue where mixing test cases based on `InputTestFixture` (using mocked `InputSystem`) and regular test cases (using real `InputSystem`) would lead to static state leaking between test cases causing random failures and unexpected/undefined behavior ([case 1329015](https://issuetracker.unity3d.com/product/unity/issues/guid/1329015)).
- Fixed `InputSystemUIInputModule.AssignDefaultActions` not assigning `trackedDeviceOrientation` and `trackedDevicePosition`.
- Fixed regression introduced by [previous change](#ui_multiple_scenes_fix) where `InputSystemUIInputModule` would not disable actions correctly.
- Fixed `InputAction.canceled` not getting triggered reliably for `InputActionType.PassThrough` actions when `InputSystem.ResetDevice` was called.
- Fixed device resets (e.g. happening as part of focus changes) leading to only some actions bound to these devices getting cancelled instead of all of them.

## [1.1.0-pre.6] - 2021-08-23

### Fixed

- Fixed pairing devices to existing `InputUser`s potentially corrupting list of paired devices from other `InputUser`s ([case 1327628](https://issuetracker.unity3d.com/issues/input-system-devices-are-reassigned-to-the-wrong-users-after-adding-a-new-device)).
- Fixed duplication of control paths when viewing collections of `InputControl`s in the inspector.
  * Fix contributed by [NibbleByte](https://github.com/NibbleByte) in [1354](https://github.com/Unity-Technologies/InputSystem/pull/1354).
- Fixed `StackOverflowException` caused by calling `InputSystem.Update` from inside an input action callback such as `InputAction.performed` ([case 1316000](https://issuetracker.unity3d.com/issues/crash-when-adding-inputsystem-dot-update-to-inputsystem-command-handler-to-force-processing-an-event-and-sending-input)).
- Fixed `InputTestFixture` leaving all `.current` getters uninitialized after a test run ([case 1329015](https://issuetracker.unity3d.com/issues/inputsystem-mouseeventhandler-breaks-when-running-multiple-playmode-tests)).
- Fixed broken script references in Touch Samples project ([case 1190598](https://issuetracker.unity3d.com/issues/input-system-sample-projects-have-missing-script-references)).
- Fixed `PointerInput` composite in `TouchSamples` project being registered only after scenes already loaded ([case 1215048](https://issuetracker.unity3d.com/issues/mobile-input-system-custom-binding-broken-slash-not-registered-when-using-runtimeinitializeonloadmethod-and-loading-scene-directly)).
- Fixed `InputControlExtensions.EnumerateChangedControls` skipping over `left`, `right`, and `down` controls on PS4 controller's dpad ([case 1315107](https://issuetracker.unity3d.com/issues/input-system-left-right-and-down-directional-pad-buttons-do-not-switch-controls-over-to-controller)).
- Fixed undo not working in `Input System Package` project settings pane ([case 1291709](https://issuetracker.unity3d.com/issues/inputsystem-exception-thrown-continuously-when-undo-operation-is-performed-with-supported-devices-list-in-the-project-settings)).
- Fixed incorrect indexing in `InputUser.OnDeviceChanged` that could result in incorrect pairing of devices or `IndexOutOfRangeException` being thrown when removing, adding or reconfiguring a device. Fix contribution by [Mikael Klages](https://github.com/ITR13) in [#1359](https://github.com/Unity-Technologies/InputSystem/pull/1359).
- Fixed incorrect indexing when sorting magnitude based on score in `InputActionRebindingExtensions.RebindingOperation` which could result in incorrect magnitudes for candidates. Contribution by [Fredrik Ludvigsen](https://github.com/steinbitglis) in [#1348](https://github.com/Unity-Technologies/InputSystem/pull/1348).
- Fixed inconsistent ordering and execution when adding to or removing from the various callbacks in the API (such as `InputSystem.onDeviceChange` but also `InputAction.started` etc.) during the execution of a callback ([case 1322530](https://issuetracker.unity3d.com/issues/inputsystems-events-are-not-called-the-order-they-were-added-when-they-are-modified-in-the-middle-of-the-call-by-other-listener).
- Fixed inconsistent behavior of WebGL gamepad left/right stick. Up/Down controls were reverse of X/Y controls. ([case 1348959](https://fogbugz.unity3d.com/f/cases/1348959))
- Fixed `PlayerInputManager`s join action not triggering when using a referenced `InputAction` ([case 1260625](https://issuetracker.unity3d.com/issues/input-system-player-input-managers-join-action-is-not-triggered-when-using-a-referenced-input-action)).
- Fixed UI issue where pressing the wrong button was possible while quickly moving through a UI because the submit action fired on action press instead of action release ([1333563](https://issuetracker.unity3d.com/issues/input-submit-action-is-called-on-release-rather-than-on-press-when-using-enter-key)).
- Fixed InvalidOperationException when opening a preset created from a .inputactions asset ([case 1199544](https://issuetracker.unity3d.com/issues/input-system-properties-are-not-visible-and-invalidoperationexception-is-thrown-on-selecting-inputactionimporter-preset-asset)).
- Fixed a problem arising when combining InputSystemUIInputModule and PlayInput with SendMessage or BroadcastMessage callback behavior on the same game object or hierarchy which is an ambiguous input setup. This fix eliminates callbacks into InputSystemUIInputModule. Related to ([1343712](https://issuetracker.unity3d.com/issues/input-system-ui-components-lags-when-using-input-system-ui-input-module-together-with-player-input-component)).
- Fixed inconsistent usage of `ENABLE_PROFILER` define together with `Profiler.BeginSample`/`Profiler.EndSample` by removing `ENABLE_PROFILER` macro check because `BeginSample`/`EndSample` are already conditional with `[Conditional("ENABLE_PROFILER")]` ([case 1350139](https://issuetracker.unity3d.com/issues/inconsistent-enable-profiler-scripting-defines-in-inputmanager-dot-cs-when-using-profiler-dot-beginssample-and-profiler-dot-endsample)).
- Remediated majority of performance issues with high frequency mice (>=1kHz poll rates) in release mode by merging consecutive mouse move events together ([case 1281266](https://issuetracker.unity3d.com/issues/many-input-events-when-using-1000hz-mouse)), see the events documentation for more information.
- Fixed `InputEventTrace` replays skipping over empty frames and thus causing playback to happen too fast.
- Fixed `"Pointer should have exited all objects before being removed"` error when changing screen orientation on mobile.
- Controls such as mouse positions are no longer reset when focus is lost.
- Pressing a uGUI `Button` and then alt-tabbing away, letting go of the button, and then going back to the application will no longer trigger a button click.
- Fixed `Input.onUnpairedDeviceActivity` triggering from editor input.
- Fixed 'up' and 'down' controls on `WebGLGamepad` left and right sticks not being clamped correctly.

#### Actions

- Fixed right-clicking in empty action map or action list not popping up context menu ([case 1336426](https://issuetracker.unity3d.com/issues/cant-open-drop-down-menu-when-hovering-over-free-space-in-input-action)).
- Fixed binding paths being misaligned in UI when switching to text mode editing ([case 1200107](https://issuetracker.unity3d.com/issues/input-system-path-input-field-text-is-clipping-under-binding-in-the-properties-section)).
- Fixed `"Exception: Style.Draw may not be called with GUIContent that is null."` error from `PlayerInput` inspector when having an action map with no actions ([case 1317735](https://issuetracker.unity3d.com/issues/multiple-error-messages-are-thrown-when-trying-to-expand-the-event-list-of-an-input-actions-asset-that-has-an-empty-action-map)).
- Fixed calling `GetBindingDisplayString()` on an `InputAction` with a composite binding leading to doubled up output ([case 1321175](https://issuetracker.unity3d.com/issues/macos-input-system-getbindingdisplaystring-returns-empty-strings-for-some-mappings)).
- Fixed `MultiTapInteraction` not respecting `InputSettings.multiTapDelayTime` ([case 1292754](https://issuetracker.unity3d.com/issues/multitapdelaytime-does-not-influence-maxtapspacing-in-input-action-assets)).
- Fixed changing values in `Input System Package` project settings not affecting default values displayed in `.inputactions` editor window ([case 1292754](https://issuetracker.unity3d.com/issues/multitapdelaytime-does-not-influence-maxtapspacing-in-input-action-assets)).
- Fixed rebinding a part of a composite with `RebindingOperation.WithTargetBinding` not also changing the type of control being looked for ([case 1272563](https://issuetracker.unity3d.com/issues/input-system-performinteractiverebinding-method-doesnt-detect-button-input-when-rebinding-part-of-a-2d-vector-composite)).
- <a name="axiscomposite-min-max-value-fix"></a> Fixed `AxisComposite` not respecting `minValue` and `maxValue` properties ([case 1335838](https://issuetracker.unity3d.com/issues/inputsystem-1d-axis-composite-binding-will-return-a-incorrect-value-if-minvalue-and-maxvalue-is-not-1-and-1)).
- Fixed `ArgumentOutOfRangeException` caused by `IsPointerOverGameObject` ([case 1337354](https://issuetracker.unity3d.com/issues/mobile-argumentoutofrangeexception-is-thrown-when-calling-ispointerovergameobject)).
- `PlayerInput` no longer logs an error message when it is set to `Invoke UnityEvents` and can't find  an action in the given `.inputactions` asset ([case 1259577](https://issuetracker.unity3d.com/issues/an-error-is-thrown-when-deleting-an-input-action-and-entering-play-mode)).
- Fixed `HoldInteraction` getting stuck when hold and release happens in same event ([case 1346786](https://issuetracker.unity3d.com/issues/input-system-the-canceled-event-is-not-fired-when-clicking-a-button-for-a-precise-amount-of-time)).
- Fixed adding an action in the `.inputactions` editor automatically duplicating interactions and processors from the first action in the map.
- Fixed `InputActionSetupExtensions.ChangeBinding` when modifying binding from a different action than specified. Contribution by [Fredrik Ludvigsen](https://github.com/steinbitglis) in [#1348](https://github.com/Unity-Technologies/InputSystem/pull/1352).

### Added

- Added `InputSystem.runUpdatesInEditMode` to enable processing of non-editor updates without entering playmode (only available for XR).
- Added a new "UI vs Game Input" sample to the package. The sample can be installed from the Unity Package Manager UI in the editor.
  * The sample demonstrates how to deal with inputs that may both lead to UI actions as well as in-game actions.
- Added method `SetMotorSpeedsAndLightBarColor` as a workaround for setting both the light bar and motor speeds simultaneously on a DualShock 4 controller ([case 1271119](https://issuetracker.unity3d.com/issues/dualshock4-setlightbarcolor-and-setmotorspeeds-cannot-be-called-on-the-same-frame-using-input-system)).
- Added the concept of "soft" and "hard" device resets.
  * In general, resetting a device will reset its state to default values.
  * Individual controls can be marked as `dontReset` to exclude them from resets. This makes the reset "soft" (default).
    ```CSharp
    //  Perform a "soft" reset of the mouse. The mouse position will not be affected
    // but controls such as buttons will be reset.
    InputSystem.ResetDevice(Mouse.current);
    ```
  * A "hard" reset can be forced through the API. This also resets `dontReset` controls.
    ```CSharp
    // Perform a "hard" reset of the mouse. The mouse position will also be reset to (0,0).
    InputSystem.ResetDevice(Mouse.current, alsoResetDontResetControls: true);
    ```
  * Resets will lead to `InputAction`s that are enabled and in-progress from controls that being reset, to be canceled. This will not perform actions even if they trigger on, for example, button release.
- `InputDevice.canRunInBackground` can now be force-set through layouts.
   ```CSharp
   // Force XInputWindows gamepads to not run in the background.
   InputSystem.RegisterLayoutOverride(@"
       {
           ""name"": ""XInputWindowsNoCanRunInBackground"",
           ""extend"": ""XInputWindows"",
           ""runInBackground"": ""off""
       }
   ");
   ```
- Improved performance of `Touchscreen` by merging consecutive touch move events together. See the events documentation for more information.

#### Actions

- Added a new `InputAction.wantsInitialStateCheck` property that allows toggling on initial state checks for `Button` and `Pass-Through` actions (implicitly enabled for `Value` actions).
  * This allows responding immediately to controls that are already actuated when the action is enabled.
- Added new API for more easily listening for event changes.
  ```CSharp
  InputSystem.onEvent
    .ForDevice<Gamepad>()
    .Where(e => e.HasButtonPress())
    .CallOnce(e => Debug.Log("Button pressed!));
  ```
- Added new API to easily listen for button presses on any device.
  ```CSharp
  InputSystem.onAnyButtonPress
    .CallOnce(ctrl => Debug.Log($"Button '{ctrl}' pressed"));
  ```
  * This is a simple wrapper around the new API mentioned above.

### Changed

- Application focus handling behavior has been reworked.
  * When `runInBackground` is off, no action will be taken on focus loss. When focus comes back, all devices will receive a sync request. Those that don't support it will see a "soft" reset.
  * When `runInBackground` is on (which, when running in the editor, is considered to always be the case), a new setting `InputSettings.backgroundBehavior` dictates how input is to be handled while the application does not have focus. The default setting of `ResetAndDisableNonBackgroundDevices` will soft-reset and disable all devices for which `InputDevice.canRunInBackground` is false. While in the background, devices that are flagged as `canRunInBackground` will keep running as in the foreground.
  * In the editor, devices other than `Pointer` and `Keyboard` devices (i.e. anything not used to operate the editor UI) are now by default routing their input to the Game View regardless of focus. This also fixes the problem of gamepad sticks resetting to `(0,0)` on focus loss ([case 1222305](https://issuetracker.unity3d.com/issues/input-system-gamepad-stick-values-are-cached-when-changing-editor-window-focus)).
  * A new setting `InputSettings.gameViewFocus` has been introduced to determine how Game View focused is handled in the editor with respect to input.
- Editor: Removed 'Lock Input to Game View' setting in the Input Debugger.
  * The setting has been replaced by the new 'Game View Focus' project setting.
- `InputSystem.defaultButtonPressPoint` is now clamped to a minimum value of `0.0001` ([case 1349002](https://issuetracker.unity3d.com/issues/onclick-not-working-when-in-player)).
- `InputDevice.OnConfigurationChanged` can now be overridden in derived classes.
- `InputSystemUIInputModule` now defers removing pointers for touches by one frame.
  * This is to ensure that `IsPointerOverGameObject` can meaningfully be queried for touches that have happened within the frame &ndash; even if by the time the method is called, a touch has technically already ended ([case 1347048](https://issuetracker.unity3d.com/issues/input-system-ispointerovergameobject-returns-false-when-used-with-a-tap-interaction)).
  * More precisely, this means that whereas before a `PointerExit` and `PointerUp` was received in the same frame, a touch will now see a `PointerUp` in the frame of release but only see a `PointerExit` in the subsequent frame.
- Calling `EventSystem.IsPointerOverGameObject()` from within `InputAction` callbacks (such as `InputAction.performed`) will now result in a warning.
  * UI updates *after* input and consumes input through `InputAction`s as they are processed. Thus, querying UI state from within `InputAction` callbacks will query outdated UI state.
- Changed `TrackedPoseDriver` to use properties of type `InputActionProperty` rather than `InputAction` to allow more flexibility.
- Changed quickstart documentation sample to use the Update method instead of FixedUpdate to show a more correct usage of the `wasPressedThisFrame` API.

## [1.1.0-pre.5] - 2021-05-11

- Fixes a problem with the package's manifest missing a dependency on the UI Elements module.

## [1.1.0-pre.4] - 2021-05-04

### Changed

- The `VirtualMouseInput` component is now part of the Input System assembly. It was previously packaged with the `Gamepad Mouse Cursor` sample.
  * The component has a different GUID from before, so existing setups that use the component from the sample are not broken. To use the built-in component you must explicitly switch over.
- `InputTestFixture` no longer deletes the `GameObject`s in the current scene in its `TearDown` ([case 1286987](https://issuetracker.unity3d.com/issues/input-system-inputtestfixture-destroys-test-scene)).
  * This was added for the sake of the Input System's own tests but should not have been in the public fixture.
- Generic `Gamepad` now has platform independent long button names. Previously it used different names if editor targeted PS4/Switch consoles (case 1321676).
- When creating a new control scheme with a name `All Control Schemes`, `All Control Schemes1` will be created to avoid confusion with implicit `All Control Schemes` scheme ([case 1217379](https://issuetracker.unity3d.com/issues/control-scheme-cannot-be-selected-when-it-is-named-all-control-schemes)).
- Display names of keyboard buttons are now passed through `ToLower` and `ToTitleCase` to enforce consistent casing between different platforms and keyboard layouts ([case 1254705](https://issuetracker.unity3d.com/issues/the-display-names-for-keyboard-keys-in-the-input-debugger-do-not-match-those-defined-in-input-system-package)).
- Editor: All remaining `InputUser` instances are now removed automatically when exiting play mode. This means that all devices are automatically unpaired.
  * In essence, like `InputAction`, `InputUser` is now considered a player-only feature.
- Events queued __during__ event processing (i.e. `InputSystem.Update()`) are now processed in the same frame. This eliminates the 1-frame lag previously incurred by simulated input.
  * Note that this does not extend to input queued __outside__ of event processing but in the same frame. For example, input queued by the UI (such as by `OnScreenButton` and `OnScreenStick`) will still see a 1-frame lag as UI event processing happens later in the frame and outside of input event processing.

#### Actions

- When removing/unplugging a device, it will now also be removed from the device list of `InputActionMap.devices` and `InputActionAsset.devices`.
  ```CSharp
  var gamepad = InputSystem.AddDevice<Gamepad>();
  var actions = new MyGeneratedActions();
  actions.devices = new[] { gamepad };
  InputSystem.RemoveDevice(gamepad);
  // `actions.devices` is now an empty array.
  ```
- Adding an action to a `InputActionMap` that is part of an `InputActionAsset` now requires all actions in the asset to be disabled ([case 1288335](https://issuetracker.unity3d.com/issues/adding-actions-at-runtime-to-existing-map-from-asset-triggers-assertion-error)).
  * This used to trigger an `Assert` at runtime but now properly throws an `InvalidOperationException`.

### Fixed

- Fixed inputs in game view sometimes not working when running in the editor, as initial focus state could end up being incorrect.
- Fixed bad performance in Input Debugger with high-frequency devices (e.g. 1+ KHz gaming mice). Before, high event volumes led to excessive refreshes of debugger data.
- Fixed compile error on tvOS due to step counter support for iOS added in `1.1.0-preview.3`.
- Fixed PS4- and PS3-specific `rightTriggerButton` and `leftTriggerButton` controls not being marked as synthetic and thus conflicting with `rightTrigger` and `leftTrigger` input ([case 1293734](https://issuetracker.unity3d.com/issues/input-system-when-binding-gamepad-controls-triggerbutton-gets-bound-instead-of-triggeraxis)).
  * This manifested itself, for example, when using interactive rebinding and seeing `rightTriggerButton` getting picked instead of the expected `rightTrigger` control.
- Fixed changes to usages of devices in remote player not being reflected in Input Debugger.
- Fixed exceptions and incorrect values with HIDs using 32-bit fields ([case 1189859](https://issuetracker.unity3d.com/issues/inputsystem-error-when-vjoy-is-installed)).
  * This happened, for example, with vJoy installed.
- Fixed `InputUser` no longer sending `InputUserChange.ControlsChanged` when adding a new user after previously, all users were removed.
  * Fix contributed by [Sven Herrmann](https://github.com/SvenRH) in [1292](https://github.com/Unity-Technologies/InputSystem/pull/1292).
- Fixed `AxisDeadzoneProcessor` min/max values not being settable to 0 in editor UI ([case 1293744](https://issuetracker.unity3d.com/issues/input-system-input-system-axis-deadzone-minimum-value-fallsback-to-default-value-if-its-set-to-0)).
- Fixed blurry icons in input debugger, asset editor, input settings ([case 1299595](https://issuetracker.unity3d.com/issues/inputsystem-supported-device-list-dropdown-icons-present-under-project-settings-are-not-user-friendly)).
- Fixed `clickCount` not being incremented correctly by `InputSystemUIInputModule` for successive mouse clicks ([case 1317239](https://issuetracker.unity3d.com/issues/eventdata-dot-clickcount-doesnt-increase-when-clicking-repeatedly-in-the-new-input-system)).
- <a name="ui_multiple_scenes_fix"></a>Fixed UI not working after additively loading scenes with additional InputSystemUIInputModule modules ([case 1251720](https://issuetracker.unity3d.com/issues/input-system-buttons-cannot-be-pressed-after-additively-loading-scenes-with-additional-event-systems)).
- Fixed no `OnPointerExit` received when changing UI state without moving pointer ([case 1232705](https://issuetracker.unity3d.com/issues/input-system-onpointerexit-is-not-triggered-when-a-ui-element-interrupts-a-mouse-hover)).
- Fixed reference to `.inputactions` of `Player Prefab` referenced by `PlayerInputManager` being destroyed on going into play mode, if the player prefab was a nested prefab ([case 1319756](https://issuetracker.unity3d.com/issues/playerinput-component-loses-its-reference-to-an-inputactionasset)).
- Fixed "Scheme Name" label clipped in "Add Control Schema" popup window ([case 1199560]https://issuetracker.unity3d.com/issues/themes-input-system-scheme-name-is-clipped-in-add-control-schema-window-with-inter-default-font)).
- Fixed `InputSystem.QueueEvent` calls from within `InputAction` callbacks getting dropped entirely ([case 1297339](https://issuetracker.unity3d.com/issues/input-system-ui-button-wont-click-when-simulating-a-mouse-click-with-inputsystem-dot-queueevent)).
- Fixed `InputSystemUIInputModule` being in invalid state when added from `Awake` to a game object when entering playmode ([case 1323566](https://issuetracker.unity3d.com/issues/input-system-default-ui-actions-do-not-register-when-adding-inputsystemuiinputmodule-at-runtime-to-an-active-game-object)).
- Fixed `Keyboard.current` becoming `null` after `OnScreenButton` is disabled or destroyed ([case 1305016](https://issuetracker.unity3d.com/issues/inputsystem-keyboard-dot-current-becomes-null-after-onscreenbutton-is-destroyed)).

#### Actions

- Fixed rebinding not working for any discrete control that was held when the rebinding operation started ([case 1317225](https://issuetracker.unity3d.com/issues/inputsystem-a-key-will-not-be-registered-after-rebinding-if-it-was-pressed-when-the-rebinding-operation-started)).
- Fixed bindings being added to every InputAction in a collection when editing a collection of InputActions in the inspector. ([case 1258578](https://issuetracker.unity3d.com/issues/adding-a-binding-to-one-inputaction-element-in-a-list-adds-the-same-binding-to-all-the-other-elements-in-the-list))
- Fixed `Retrieving array element that was out of bounds` and `SerializedProperty ... has disappeared!` errors when deleting multiple action bindings in the input asset editor ([case 1300506](https://issuetracker.unity3d.com/issues/errors-are-thrown-in-the-console-when-deleting-multiple-bindings)).
- Fixed delete key not working in the input actions editor ([case 1282090](https://issuetracker.unity3d.com/issues/input-system-delete-key-doesnt-work-in-the-input-actions-window)).
- Fixed actions embedded into `MonoBehaviours` not showing bindings added directly from within constructors ([case 1291334](https://issuetracker.unity3d.com/issues/input-action-binding-doesnt-show-up-in-the-inspector-when-set-using-a-script)).
  ```CSharp
  public class MyMB : MonoBehaviour {
    // This would end up not showing the binding in the inspector.
    public InputAction action = new InputAction(binding: "<Gamepad>/leftStick");
  ```
- Fixed tooltips not appearing for elements of the Input Actions editor window ([case 1311595](https://issuetracker.unity3d.com/issues/no-tooltips-appear-when-hovering-over-parts-of-input-action-editor-window)).
- Fixed `NullReferenceException` when reading values through `InputAction.CallbackContext` on a `OneModifierComposite` or `TwoModifierComposite` binding.
- Fixed multi-taps not working when multiple controls were bound to an action ([case 1267805](https://issuetracker.unity3d.com/issues/input-system-multi-tap-interaction-doesnt-get-triggered-when-there-are-2-or-more-bindings-in-the-active-control-scheme)).
  * When there were multiple controls bound to an action, this bug would get triggered by any interaction that did not result in a phase change on the action.
- Fixed runtime rebinds added as new bindings from leaking into .inputactions assets when exiting play mode ([case 1190502](https://issuetracker.unity3d.com/issues/inputsystem-runtime-rebinds-are-leaking-into-inputactions-asset))
- Fixed `IndexOutOfRangeException` and `null` elements in `InputUser.lostDevices` when an `InputUser` loses a devices from a control scheme with only optional devices ([case 1275148](https://issuetracker.unity3d.com/issues/disconnecting-and-reconnecting-input-device-causes-exception-in-inputuser)).
- Fixed binding path selection windows not remembering navigation state when going up through hierarchy ([case 1254981](https://issuetracker.unity3d.com/issues/action-binding-path-selection-windows-doesnt-remember-navigation-state)).

### Added

- Support for Device Simulator touchscreen input.
- Enabled XR device support on Magic Leap (Lumin).
- Added ability to force XR Support in a project by defining `UNITY_INPUT_FORCE_XR_PLUGIN`.
- Added a warning message to PlayerInputManager editor when the attached input action asset won't work with Join Players When Button Is Pressed behaviour due to missing control scheme device requirements ([case 1265853](https://issuetracker.unity3d.com/issues/input-system-player-prefabs-are-not-instantiated-on-join-action-when-they-have-inputactionasset-assigned-to-them)).
- Added support for [UI Toolkit](https://docs.unity3d.com/Manual/UIElements.html) with Unity 2021.1+.
  * UITK is now supported as a UI solution in players. Input support for both [Unity UI](https://docs.unity3d.com/Manual/com.unity.ugui.html) and [UI Toolkit](https://docs.unity3d.com/Manual/UIElements.html) is based on the same `InputSystemUIInputModule` code path. More details in the manual.
- `InputSystemUIInputModule` now has an `xrTrackingOrigin` property. When assigned, this will transform all tracked device positions and rotations from it's local space into Unity's world space ([case 1308480](https://issuetracker.unity3d.com/issues/xr-sdk-tracked-device-raycaster-does-not-work-correctly-with-worldspace-canvas-when-xr-camera-is-offset-from-origin)).
- Added `InputSystemUIInputModule.GetLastRaycastResult`. This returns the most recent raycast result and can be used to draw ray visualizations or get information on the most recent UI object hit.
- Added `InputStateBlock` support for `kFormatSBit` when working with floats ([case 1258003](https://issuetracker.unity3d.com/issues/hid-exceptions-are-thrown-when-launching-a-project-while-analog-keyboard-is-connected-to-the-machine)).
- Added an API to parse control paths.
  ```CSharp
  var parsed = InputControlPath.Parse("<XRController>{LeftHand}/trigger").ToArray();

  Debug.Log(parsed.Length); // Prints 2.
  Debug.Log(parsed[0].layout); // Prints "XRController".
  Debug.Log(parsed[0].name); // Prints an empty string.
  Debug.Log(parsed[0].usages.First()); // Prints "LeftHand".
  Debug.Log(parsed[1].layout); // Prints null.
  Debug.Log(parsed[1].name); // Prints "trigger".
  ```
  * Can, for example, be used with `InputBinding.path`.
- Added a new API-only setting in the form of `InputSystem.settings.maxEventBytesPerUpdate`.
  * Puts an upper limit on the number of event bytes processed in a single update.
  * If exceeded, any additional event data will get thrown away and an error will be issued.
  * Set to 5MB by default.
- Added a new API-only setting called `InputSystem.settings.maxQueuedEventsPerUpdate`.
  * This limits the number of events that can be queued during event processing using the `InputSystem.QueueEvent` method. This guards against infinite loops in the case where an action callback queues an event that causes the same action callback to be called again.
- Added `InputSystemUIInputModule.AssignDefaultActions` to assign default actions when creating ui module in runtime.
- Added `UNITY_INCLUDE_TESTS` define constraints to our test assemblies, which is 2019.2+ equivalent to `"optionalUnityReferences": ["TestAssemblies"]`.

## [1.1.0-preview.3] - 2021-02-04

### Changed

- An upper limit of 1024 controls per device and 1kb of memory state per device has been introduced.
  * This allows for certain optimizations.
  * Should the limits prove too tight, they can be raised in the future.
  * The most complex device we have at the moment (`Touchscreen`) has 242 controls and 616 bytes of state.
- `TouchSimulation` now __disables__ the `Pointer` devices it reads input from.
  * This is to address the problem of mouse input leading to __both__ mouse and touch input happening concurrently. Instead, enabling touch simulation will now effectively __replace__ mouse and pen input with touch input.
  * Devices such `Mouse` and `Pen` will remain in place but will not get updated. Events received for them will be consumed by `TouchSimulation`.
- Enabled XR device support on Switch.

### Fixed

- Fixed Right stick to use AXIS.Z and AXIS.RZ for Android gamepads.
- Fixed triggers to always use Axis.Gas and Axis.Brake for Android gamepads.
- Fixed precompiled layouts such as `FastKeyboard` leading to build time regressions with il2cpp (case 1283676).
- Fixed `InputDevice.canRunInBackground` not being correctly set for VR devices (thus not allowing them to receive input while the application is not focused).
- Fixed `InputUser.OnEvent` and `RebindingOperation.OnEvent` exhibiting bad performance profiles and leading to multi-millisecond input update times (case 1253371).
  * In our own measurements, `InputUser.OnEvent` is >9 times faster than before and `RebindingOperation.OnEvent` is ~2.5 times faster.
- Fixed PS4 controller not recognized on Mac when connected over Bluetooth ([case 1286449](https://issuetracker.unity3d.com/issues/input-system-dualshock-4-zct1e-dualshock-2-v1-devices-are-not-fully-recognised-over-bluetooth)).
- Fixed `EnhancedTouch` leaking `NativeArray` memory on domain reloads ([case 1190150](https://issuetracker.unity3d.com/issues/new-input-system-simulated-touch-in-editor-doesnt-work)).
- Fixed `TouchSimulation` leading to `"Pointer should have exited all objects before being removed"` errors ([case 1190150](https://issuetracker.unity3d.com/issues/new-input-system-simulated-touch-in-editor-doesnt-work)).
- Fixed multi-touch not working with `InputSystemUIInputModule` ([case 1271942](https://issuetracker.unity3d.com/issues/android-onenddrag-not-being-called-when-there-are-at-least-2-touches-on-the-screen)).
  * This also manifested itself when using On-Screen Controls and not being able to use multiple controls at the same time (for example, in the [Warriors demo](https://github.com/UnityTechnologies/InputSystem_Warriors)).
- Fixed restart prompt after package installation not appearing on Unity 2020.2+ ([case 1292513](https://issuetracker.unity3d.com/issues/input-system-after-package-install-the-update-slash-switch-and-restart-prompt-does-not-appear)).
- Fixed action with multiple bindings getting stuck in `Performed` state when two or more controls are pressed at the same time ([case 1295535](https://issuetracker.unity3d.com/issues/input-system-not-registering-multiple-inputs)).
  * Regression introduced in 1.1-preview.2.
- Fixed `Touch.activeTouches` having incorrect touch phases after calling `EnhancedTouch.Disable()` and then `EnhancedTouch.Enable()` ([case 1286865](https://issuetracker.unity3d.com/issues/new-input-system-began-moved-and-ended-touch-phases-are-not-reported-when-a-second-scene-is-loaded)).
- Fixed compile errors related to XR/AR on console platforms.

#### Actions

- <a name="same_control_multiple_times_fix"></a>Fixed actions not triggering correctly when multiple bindings on the same action were referencing the same control ([case 1293808](https://issuetracker.unity3d.com/product/unity/issues/guid/1293808/)).
  * Bindings will now "claim" controls during resolution. If several bindings __on the same action__ resolve to the same control, only the first such binding will successfully resolve to the control. Subsequent bindings will only resolve to controls not already referenced by other bindings on the action.
  ```CSharp
  var action = new InputAction();
  action.AddBinding("<Gamepad>/buttonSouth");
  action.AddBinding("<Gamepad>/buttonSouth"); // Will be ignored.
  action.AddBinding("<Gamepad>/button*"); // Will only receive buttonWest, buttonEast, and buttonNorth.
  ```
  * This also means that `InputAction.controls` will now only contain any control at most once.
- Fixed JSON serialization of action maps not preserving empty binding paths ([case 1231968](https://issuetracker.unity3d.com/issues/cloning-actionmap-through-json-converts-empty-paths-to-null-which-is-not-allowed)).

### Added

- Added DualShock4GamepadAndroid and XboxOneGamepadAndroid layout for Android
- Added a new high-performance way to iterate over changed controls in an event.
  ```CSharp
  // Can optionally specify a magnitude threshold that controls must cross.
  // NOTE: This will note allocate GC memory.
  foreach (var control in eventPtr.EnumerateChangedControls(magnitudeThreshold: 0.1f))
      Debug.Log($"Control {control} changed state");
  ```
  * This can be used, for example, to implement much more performant "any button pressed?" queries.
  ```CSharp
  InputSystem.onEvent +=
      (eventPtr, device) =>
      {
          // Ignore anything that is not a state event.
          var eventType = eventPtr.type;
          if (eventType != StateEvent.Type && eventType != DeltaStateEvent.Type)
              return;

          // Find all changed controls actuated above the button press threshold.
          foreach (var control in eventPtr.EnumerateChangedControls
              (device: device, magnitudeThreshold: InputSystem.settings.defaultButtonPressThreshold))
              // Check if it's a button.
              if (control is ButtonControl button)
                  Debug.Log($"Button {button} was pressed");
      }
  ```
- Added support for Step Counter sensors for iOS.
  * You need to enable **Motion Usage** under Input System settings before using the sensor. You can also manually add **Privacy - Motion Usage Description** to your application's Info.plist file.

## [1.1.0-preview.2] - 2020-10-23

### Changed

- The `submit` and the `cancel` actions of the UI input module now trigger on __release__ instead of press. This makes the behavior consistent with clicks triggering UI response on release rather than press.
- Removed the old "Tanks" demo (previously available from the samples shipped with the package).
  * Added a new and improved demo project, which you can download from the [InputSystem_Warriors](https://github.com/UnityTechnologies/InputSystem_Warriors) GitHub repository.

#### Actions

- Actions of type `InputActionType.Button` now respect button press (and release) points.
  * Previously, button-type actions, when used without explicit "Press" interactions, would perform immediately when a bound control was actuated.
  * Now, a button-type action will behave the same as if a "Press" interaction is applied with "Trigger Behavior" set to "Press Only".
  * This means that a button-type action will now perform (and perform __once__ only) when a control crosses the button press threshold defined in the global settings or, if present, locally on a `ButtonControl`. It will then stay performed and finally cancel only when the control falls back to or below the release threshold.
- `InputAction.ReadValue<T>()` now always returns `default<T>` when the action is canceled.
  * This is to make it consistent with `InputAction.CallbackContext.ReadValue<T>()` which already returned `default<T>` when the action was canceled.
  * In general, all APIs that read values will return default values when an action is in a phase other than `Started` or `Performed`.
- If multiple actions in different action maps but in the same .inputactions asset have the same name, calling `InputActionAsset.FindAction()` with just an action name will now return the first __enabled__ action. If none of the actions are enabled, it will return the first action with a matching name as before ([case 1207550](https://issuetracker.unity3d.com/issues/input-system-action-can-only-be-triggered-by-one-of-the-action-maps-when-action-name-is-identical)).
  ```CSharp
  var map1 = new InputActionMap("map1");
  var map2 = new InputActionMap("map2");
  map1.AddAction("actionWithSameName");
  map2.AddAction("actionWithSameName");
  var asset = ScriptableObject.CreateInstance<InputActionAsset>();
  asset.AddActionMap(map1);
  asset.AddActionMap(map2);

  map2["actionWithSameName"].Enable();

  var action = asset["actionWithSameName"];
  // Before: "map1/actionWithSameName"
  // Now: "map2/actionWithSameName"
  ```

### Fixed

- Fixed player build causing `ProjectSettings.asset` to be checked out in Perforce ([case 1254502](https://issuetracker.unity3d.com/issues/projectsettings-dot-asset-is-checked-out-in-perforce-when-building-a-project-with-the-input-system-package-installed)).
- Fixed player build corrupting preloaded asset list in `PlayerSettings` if it was modified by another build processor.
- Fixed remoting in Input Debugger not working for devices in the player that are created from generated layouts (such as XR devices).
- Fixed potential `NullReferenceException` in `InputActionProperty` when the `InputActionReference` is `null`.
- Fixed "On-Screen Controls" sample still using `StandaloneInputModule` and thus throwing `InvalidOperationException` when used with "Active Input Handling" set to "Input System Package (New)" ([case 1201866](https://issuetracker.unity3d.com/issues/input-system-old-input-module-is-available-in-onscreencontrolssample-sample-scene-from-package)).
- Fixed `OnScreenButton` leaving button controls in pressed state when disabled in-between receiving `OnPointerDown` and `OnPointerUp`. Usually manifested itself by having to click the button twice next time it was enabled.
- Fixed exiting out of play mode in the Unity Editor while a test run is in progress leading to the Input System permanently losing all its state until the editor is restarted ([case 1251724](https://issuetracker.unity3d.com/issues/the-input-system-does-not-get-re-enabled-when-a-playmode-input-test-is-interrupted)).
- Fixed max values for `Axis` and `Double` controls stored as multi-bit fields being off by one ([case 1223436](https://issuetracker.unity3d.com/issues/value-equal-to-1-is-not-returned-by-the-input-system-when-reading-a-multi-bit-control)).
  * Fix contributed by [jamre](https://github.com/jamre) in [962](https://github.com/Unity-Technologies/InputSystem/pull/962). Thank you!
- Fixed debug assert in `InputDeviceTester` sample when simultaneously pressing two buttons on gamepad ([case 1244988](https://issuetracker.unity3d.com/issues/input-system-runtime-errors-when-pressing-more-than-one-button-at-the-same-time)).
- Fixed use of UI `Slider` causing drag thresholds to no longer work ([case 1275834](https://issuetracker.unity3d.com/issues/inputsystem-drag-threshold-value-is-ignored-for-scroll-view-after-interacting-with-a-slider-slash-scroll-bar)).
- Fixed layout lists in Input Debugger not updating when removing layouts.
- Fixed device connects leading to different but similar device being reported as reconnected.

#### Actions

- Fixed Action with multiple bindings becoming unresponsive after a Hold interaction was performed ([case 1239551](https://issuetracker.unity3d.com/issues/input-system-hold-interaction-makes-an-input-action-unresponsive-when-2-or-more-binding-are-attached-to-the-same-input-action)).
- Fixed `NullReferenceException` when `Player Input` component `Create Action` is pressed and saved ([case 1245921](https://issuetracker.unity3d.com/issues/input-system-nullreferenceexception-is-thrown-when-player-input-component-create-action-is-pressed-and-saved)).
- Fixed `InputActionTrace.ActionEventPtr.ReadValueAsObject` leading to `InvalidCastException` when trying to read values that came from composite bindings.
- Fixed not being able to stack a `MultiTap` on top of a `Tap` ([case 1261462](https://issuetracker.unity3d.com/issues/multi-tap-and-tap-interactions-in-the-same-action-doesnt-work-properly)).
- Fixed rebinds triggered by the Enter key causing stuck Enter key states ([case 1271591](https://issuetracker.unity3d.com/issues/input-system-rebind-action-requires-two-inputs-slash-presses-when-using-the-enter-key)).
- Fixed `Map index on trigger` and `IndexOutOfRangeException` errors when using multiple Interactions on the same Action. ([case 1253034](https://issuetracker.unity3d.com/issues/map-index-on-trigger-and-indexoutofrangeexception-errors-when-using-multiple-interactions-on-the-same-action)).
- Fixed context menu in action editor not filtering out composites the same way that the `+` icon menu does. This led to, for example, a "2D Vector" composite being shown as an option for a button type action.
- Fixed initial state checks for composite bindings failing if performed repeatedly. For example, doing a `ReadValue<Vector2>` for a WASD binding would return an incorrect value after disabling the map twice while no input from the keyboard was received ([case 1274977](https://issuetracker.unity3d.com/issues/input-system-cannot-read-vector2-values-after-inputactionset-has-been-disabled-and-enabled-twice)).
- Fixed "Add Interaction" menu in action editor not filtering out interactions with incompatible value types ([case 1272772](https://issuetracker.unity3d.com/issues/new-input-system-action-gets-called-only-once-when-using-mouse-press-interaction)).
- Fixed `PlayerInput` no longer auto-switching control schemes if `neverAutoSwitchControlSchemes` was toggled off and back on after the component was first enabled ([case 1232039](https://issuetracker.unity3d.com/issues/input-system-auto-switch-locks-on-one-device-when-its-disabled-and-re-enabled-via-script)).
- Fixed action map name being the same as .inputactions asset name leading to compile errors when `Generate C# Class` is used; now leads to import error ([case 1212052](https://issuetracker.unity3d.com/issues/input-system-user-can-name-inputaction-asset-and-action-map-the-same-creating-compilation-errors-on-generation)).
- Fixed bindings not getting updated when binding by display name and there is no control with the given display name initially.
  ```
  // If at the time this action is enabled, there's no ä key on the keyboard,
  // this did not update properly later when switched to a layout that does have the key.
  var action = new InputAction(binding: "<Keyboard>/#(ä)");
  ```

### Added

- Added tvOS documentation entries in 'Supported Input Devices' page.

#### Actions

- Added "release thresholds" for buttons.
  * Release points are now separated from press points by a percentage threshold.
  * The threshold is defined by `InputSettings.buttonReleaseThreshold`.
  * Thresholds are defined as percentages of press points. A release is thus defined as a button, after having reached a value of at least `InputSettings.defaultButtonPressPoint` (or whatever local press is used), falling back to a value equal to or less than `InputSettings.buttonReleaseThreshold` percent of the press point.
  * This is intended to solve the problem of buttons flickering around button press points.
  * The default threshold is set at 75%, that is, buttons release at 3/4 of the press point.
- Added new methods to the `InputAction` class:
  * `InputAction.IsPressed()`: Whether a bound control has crossed the press threshold and has not yet fallen back below the release threshold.
  * `InputAction.WasPressedThisFrame()`: Whether a bound control has crossed the press threshold this frame.
  * `InputAction.WasReleasedThisFrame()`: Whether a bound control has fallen back below the release threshold this frame.
  * `InputAction.WasPerformedThisFrame()`: Whether the action was performed at any point during the current frame. Equivalent to `InputAction.triggered`, which will be deprecated in the future.
  * `InputAction.Reset()`: Forcibly reset the action state. Cancels the action, if it is currently in progress.
- Added `InputAction.GetTimeoutCompletionPercentage` to query the amount left to complete a currently ongoing interaction.
  ```CSharp
  // Let's say there's a hold interaction on a "warp" action. The user presses a button bound
  // to the action and then holds it. While the user holds the button, we want to know how much
  // longer the user will have to hold it so that we can display feedback in the UI.
  var holdCompleted = playerInput.actions["warp"].GetTimeoutCompletionPercentage();
  ```
- Added three new binding composite types:
  * `OneModifierComposite`: This is a generalization of `ButtonWithOneModifier` (which is still available but now hidden from the UI) which also represents bindings such as "SHIFT+1" but now can be used to target bindings other than buttons (e.g. "SHIFT+delta").
  * `TwoModifiersComposite`: This is a generalization of `ButtonWithTwoModifiers` (which is still available but now hidden from the UI) which also represents bindings such as "SHIFT+CTRL+1" but now can be used to target bindings other than buttons (e.g. "SHIFT+CTRL+delta").
  * `Vector3Composite`: Works the same way `Vector2Composite` does. Adds a `forward` and `backward` binding in addition to `up`, `down`, `left`, and `right`.

## [1.1.0-preview.1] - 2020-08-20

>__The minimum version requirement for the Input System package has been moved up to 2019.4 LTS.__

### Changed

#### Actions

- Auto-generated C# files now have `<auto-generated>` headers so they get ignored by Rider code analysis.
- Auto-generated C# classes are now `partial` so that they can be manually extended.
- Deleting a composite binding with `action.ChangeBinding(0).Erase()` now also erases all the bindings that are part of the composite.
- Trigger binding resolution from within action callbacks (e.g. `InputAction.performed`) will now defer resolution until after the callback has completed.
  * This fixes crashes such as [case 1242406](https://issuetracker.unity3d.com/issues/mecanim-crash-when-entering-or-exiting-play-mode-destroying-gameobjects) where disabling `PlayerInput` from within an action callback led to an action's state being released while the action was still in a callback.

### Fixed

- Fixed input history on Android mono build by alligning memory of history records
- Fixed no input being processed when running a `[UnityTest]` over several frames. Before, this required calling `InputSystem.Update` manually.
- Fixed clicking on help page button in Unity inspector for Input System components not going to relevant manual pages.
- Fixed a bug that prevented DualShock controllers from working on tvOS. (case 1221223).
- `GravitySensor`, `LinearAccelerationSensor`, and `AttitudeSensor` not being initialized on iOS ([case 1251382](https://issuetracker.unity3d.com/product/unity/issues/guid/1251382/)).
- Fixed compilation issues with XR and VR references when building to platforms that do not have complete XR and VR implementations.
- Fixed possible `NullReferenceException`s on ARMs with controls that receive automatic memory offsets.
- Fixed `TouchControl.tapCount` resetting to 0 when "Script Debugging" is enabled (case 1194636).
- Fixed `Touch.activeTouches` not having a `TouchPhase.Began` entry for touches that moved in the same frame that they began in ([case 1230656](https://issuetracker.unity3d.com/issues/input-system-mobile-enhancedtouch-screen-taps-start-with-moved-or-stationary-phase-instead-of-began)).
- Fixed sequential taps causing touches to get stuck in `Touch.activeTouches`.
- Improved performance of `Touch.activeTouches` (most notably, a lot of time was spent in endlessly repetitive safety checks).
- Fixed `EnhancedTouch` APIs not indicating that they need to be enabled with `EnhancedTouchSupport.Enable()`.
  - The APIs now throw `InvalidOperationException` when used without being enabled.
- Fixed memory corruption in `InputEventTrace.AllocateEvent` ([case 1262496](https://issuetracker.unity3d.com/issues/input-system-crash-with-various-stack-traces-when-using-inputactiontrace-dot-subscribetoall))
  * Manifested itself, for example, as crashes when using `InputActionTrace.SubscribeToAll`.
- AxisControls and Vector2Controls' X and Y subcontrols on XR devices now have a minimum range of -1 and a maximum range of 1. This means they can now properly respond to modifiers and interactions in the binding system.

#### Actions

- Fixed drag&drop reordering actions while having one control scheme selected causing bindings from other control schemes to be lost ([case 122800](https://issuetracker.unity3d.com/issues/input-system-bindings-get-cleared-for-other-control-scheme-actions-when-reordering-an-action-in-a-specific-control-scheme)).
- Fixed stack overflow in `PlayerInput.SwitchCurrentActionMap` when called from action callback ([case 1232893](https://issuetracker.unity3d.com/issues/inputsystem-switchcurrentactionmap-causes-a-stackoverflow-when-called-by-each-pahse-of-an-action)).
- Fixed control picker ending up empty when listing devices in "Supported Devices" ([case 1254150](https://issuetracker.unity3d.com/product/unity/issues/guid/1254150/)).

### Added

- Device layouts can now be "precompiled" for speed. `Keyboard`, `Mouse`, and `Touchscreen` are now included as precompiled layouts greatly reducing instantiation time and GC heap cost for these devices. For `Touchscreen`, this results in a >20x speed-up for `InputSystem.AddDevice<Touchscreen>()`.
- Added Pose Control layout. The Pose Control is used on XR Devices and wraps tracking state, position, rotation, and velocity information.

#### Actions

- Can now save binding overrides as JSON strings and restore them from such using the newly added `SaveBindingOverridesAsJson` and `LoadBindingOverridesFromJson` extension methods.
  ```CSharp
  void SaveUserRebinds(PlayerInput player)
  {
      var rebinds = player.actions.SaveBindingOverridesAsJson();
      PlayerPrefs.SetString("rebinds", rebinds);
  }

  void LoadUserRebinds(PlayerInput player)
  {
      var rebinds = PlayerPrefs.GetString("rebinds");
      player.actions.LoadBindingOverridesFromJson(rebinds);
  }
  ```

## [1.0.0] - 2020-04-23

### Fixed

- Fixed compilation issues in `TrackedDeviceRaycaster` when disabling built-in XR module.

## [1.0.0-preview.7] - 2020-04-17

### Fixed

- `VirtualMouseInput` not moving the software cursor when set to `HardwareCursorIsAvailable` but not having a hardware cursor ()
- Can now override built-in Android gamepad layouts. Previously, the input system would always choose its default defaults even after registering more specific layouts using `InputSystem.RegisterLayout`.
- `InputControlPath.TryGetControlLayout` no longer throws `NotImplementedException` for `<Mouse>/scroll/x` and similar paths where the layout is modifying a control it inherited from its base layout ([thread](https://forum.unity.com/threads/notimplementedexception-when-using-inputcontrolpath-trygetcontrollayout-on-mouse-controls.847129/)).
- Fixed compilation errors when disabling built-in VR and XR modules. ([case 1214248](https://issuetracker.unity3d.com/issues/enable-input-system-symbol-is-not-being-updated-when-the-input-system-is-changed-in-player-settings/)).
- Fixed compilation errors when disabling built-in Physics and Physics2D modules. ([case 1191392](https://issuetracker.unity3d.com/issues/inputsystem-trackeddeviceraycaster-has-hard-references-on-both-physics-and-physics2d)).
- No longer throws `NotImplementedException` when matching against a field of `InputDeviceDescription.capabilities` when the value of the field used scientific notation.
- No longer incorrectly matches fields of `InputDeviceDescription.capabilities` by prefix only (i.e. previously it would find the field "foo" when actually looking for "foobar").
- Input device debugger window slowing editor to a crawl when opened on PS4 DualShock controller.
- `InputUser.UnpairDevices()` corrupting user device list.

#### Actions

- Controls are now re-resolved after adding or removing bindings from actions ([case 1218544](https://issuetracker.unity3d.com/issues/input-system-package-does-not-re-resolve-bindings-when-adding-a-new-binding-to-a-map-that-has-already-generated-its-state)).
- Can now have spaces and special characters in action names when using `PlayerInput` with the `SendMessages` or `BroadcastMessages` behavior. Previously, an incorrect method name was generated (fix contributed by [BHSPitMonkey](https://github.com/BHSPitMonkey) in [#1022](https://github.com/Unity-Technologies/InputSystem/pull/1022); [case 1214519](https://issuetracker.unity3d.com/issues/player-input-send-messages-wont-trigger-when-input-action-name-contains-spaces)).
- Adding a new action now sets `expectedControlType` to `Button` as expected ([case 1221015](https://issuetracker.unity3d.com/issues/input-system-default-value-of-expectedcontroltype-is-not-being-set-when-creating-a-new-action)).
- Player joins with `PlayerInputManager` from button presses no longer fail if there are multiple devices of the same type present and the join was not on the first gamepad ([case 226920](https://fogbugz.unity3d.com/f/cases/1226920/)).
- `PlayerInputEditor` no longer leads to the player's `InputActionAsset` mistakenly getting replaced with a clone when the inspector is open on a `PlayerInput` component ([case 1228636](https://issuetracker.unity3d.com/issues/action-map-gets-lost-on-play-when-prefab-is-highlighted-in-inspector)).
- The control picker in the .inputactions editor will no longer incorrectly filter out layouts such as `Xbox One Gamepad (on XB1)` when using them in control schemes. Also, it will no longer filter out controls from base layouts (such as `Gamepad`) ([case 1219415](https://issuetracker.unity3d.com/issues/impossible-to-choose-gamepad-as-binding-path-when-control-scheme-is-set-as-xboxone-scheme)).
- `RebindOperation`s will no longer pick controls right away that are already actuated above the magnitude threshold when the operation starts. Instead, these controls will have to change their actuation from their initial level such that they cross the magnitude threshold configured in the operation ([case 1215784](https://issuetracker.unity3d.com/issues/unnecessary-slash-unwanted-binding-candidates-are-found-when-detecting-and-changing-an-input-value-of-an-input-device)).
- Newly added actions and action maps are now scrolled to when there are more items than fit into view. Previously newly added item was appended but outside of the visible area.
- Actions and bindings in the `.inputactions` editor are no longer force-expanded on every domain reload and whenever a new action or binding is added.
- The importer for `.inputactions` assets will now check out from version control the generated .cs file when overwriting it &ndash; which only happens if the contents differ ([case 1222972](https://issuetracker.unity3d.com/issues/inputsystem-editor-generated-c-number-file-is-not-checked-out-when-overwriting)).
- The editor for `.inputactions` assets will now check out from version control the asset before saving it.
- Drag-reordering action maps no longer throws "Should have drop target" asserts in the console (case [1229146](https://issuetracker.unity3d.com/issues/inputsystem-reordering-of-actionmaps-in-input-action-window-fails-and-throws-should-have-drop-target-error)).
- Drag-reordering actions no longer changes action IDs of some of the existing actions ([case 1231233](https://issuetracker.unity3d.com/issues/input-systems-action-ids-dont-stick-with-action-names-when-input-actions-are-reorganized)).
- References to `InputActionReference` objects created by the importer for `.inputactions` files are no longer broken when the action referenced by the object is renamed ([case 1229145](https://issuetracker.unity3d.com/issues/inputsystem-inputactionreference-loses-guid-when-its-action-is-moved-or-renamed-in-the-inputaction-asset)).
  * __NOTE: This fix does not apply to existing `InputActionReference` instances.__ The problem was inherent in the internal file IDs generated for actions &ndash; which were affected by action and map names. Thus, changing the name of an action or map would change the resulting file ID of the `InputActionReference`.<br>However, changing file IDs will break any existing reference to the object. Thus we had to preserve the existing `InputActionReference` objects under their original file ID. We hide them in the Project Browser, however. The ones that are visible now have the new, fixed file IDs.<br>To switch existing `InputActionReference` properties to the new file IDs, simply replace them with the newly created `InputActionReference`.

### Changed

- `InputDevice.all` has been deprecated due to the confusion it creates with other getters like `Gamepad.all`. Use `InputSystem.devices` instead ([case 1231216](https://issuetracker.unity3d.com/issues/joystick-dot-all-lists-more-than-just-joysticks)).
  * In the same vein, we added a new `Joystick.all` getter that works the same as `Gamepad.all`.
- Changed UI Package to be optional dependency. Removing the package will now disable all UI relevant Input code.

## [1.0.0-preview.6] - 2020-03-06

### Changed

* `InputSystemUIInputModule.trackedDeviceSelect` has been removed. Use `InputSystemUIInputModule.leftClick` instead.
* `InputSystemUIInputModule.repeatDelay` has been renamed to `moveRepeatDelay` and `repeatRate` has been renamed to `moveRepeatRate`.

### Fixed

- Fixed CS0109 warning being generated during player build due to use of `new` with the `PlayerInput.camera property` (case 1174688).
- Fixed a number of issues in `InputSystemUIInputModule`.
  * Fixed GC heap garbage when click-dragging.
  * Fixed number of pointer states growing indefinitely if OS did not reuse touch IDs.
  * Fixed `lastPress` on `PointerEventData` getting lost.
  * Fixed button press-and-release happening in same frame resulting in no UI input.
  * Fixed clicks initiated from non-pointer devices resulting in pointer inputs with `(0,0)` positions.
  * Fixed huge screen deltas on pointer events from tracked devices.
  * Fixed touch input not sending pointer exit events ([case 1213550](https://issuetracker.unity3d.com/issues/input-system-onpointerexit-does-not-work)).
- Fixed `TrackedDeviceRaycaster` not setting `screenPosition` in `RaycastResult`.

#### Actions

- Mixing the enabling&disabling of single actions (as, for example, performed by `InputSystemUIInputModule`) with enabling&disabling of entire action maps (as, for example, performed by `PlayerInput`) no longer leaves to unresponsive input and `"should not reach here"` assertions ([forum thread](https://forum.unity.com/threads/error-while-switching-between-action-maps.825204/)).
- Leaving play mode no longer leaves state change monitors lingering around from enabled actions.
- Enabling action maps with bindings that do not refer to an existing action in the map no longer leads to asserts and exceptions when input on the bindings is received ([case 1213085](https://issuetracker.unity3d.com/issues/input-system-input-actions-cause-exceptions-and-should-not-get-here-errors-to-appear-after-deleting-an-action-map)).
- `PressInteraction` no longer misses the next button press if it gets reset from within the `performed` callback ([case 1205285](https://issuetracker.unity3d.com/issues/inputsystem-problem-with-button-state-after-deactivating-and-reactivating-an-action-map)).
- `InputBinding.DisplayStringOptions.DontIncludeInteractions` is now properly respected.
- Reading the value of a composite binding no longer causes processors from the last active part binding to be applied rather than the processors of the composite itself, if any ([case 1207082](https://issuetracker.unity3d.com/issues/input-system-invert-processors-have-no-effect-on-the-inputaction-dot-callbackcontext-value)).
- Fixed `InputSystem.onActionChange` getting invoked too many times on binding changes.

### Added

- `InputSystemUIInputModule` now sends pointer events using a new `ExtendedPointerEventData` instead of using the base `PointerEventData` class. This surfaces additional input data in pointer events.
- Added `InputSystemUIInputModule.pointerBehavior` to allow dictating how the UI will resolve concurrent input from multiple pointers.

#### Actions

- Added `InputAction.CallbackContext.ReadValueAsButton`.

## [1.0.0-preview.5] - 2020-02-14

### Changed

- We've changed the rules that govern how action phases have to progress:
  * __This is a breaking change!__
    - The primary effect is additional callbacks getting triggered.
  * __Before__:
    - There were no enforced rules about how an action would go through `InputAction.started`, `InputAction.performed`, and `InputAction.canceled`. Which of the callbacks were triggered and in what order depended on a number of factors, the biggest influencer of which were the different interactions that could be applied to actions (like `Press` or `Hold`).
    - This made for unpredictable and frequently surprising results. In addition, it led to bugs where, for [example](https://issuetracker.unity3d.com/issues/input-system-ui-becomes-unresponsive-after-the-first-ui-button-press), adding a `Press` interaction to the `Click` action of `InputSystemUIInputModule` would cause the click state to get stuck because the click action would never cancel.
  * __Now__:
    - The system will now *always* trigger `InputAction.started` first. If this is not done explicitly, it happens implicitly.
    - Likewise, the system will now *always* trigger `InputAction.canceled` before going back to waiting state. Like with `InputAction.started`, if this isn't done explicitly, it will happen implicitly. This implies that `InputAction.canceled` no longer signifies an action getting aborted because it stopped after it started but before it performed. It now simply means "the action has ended" whether it actually got performed or not.
    - In-between `InputAction.started` and `InputAction.canceled`, `InputAction.performed` may be triggered arbitrary many times (including not at all).
  * While late in the cycle for 1.0, we've opted to make this change now in order to fix a range of bugs and problems we've observed that people encountered because of the previous behavior of the system.
- Related to the change above, the behavior of `PressInteraction` has been tweaked and now is the following:
  * `Press Only`: Starts and immediately performs when pressed, then stays performed and cancels when button is released.
  * `Release Only`: Starts when button is pressed and then performs and immediately cancels when the button is released.
  * `Press And Release`: Starts and immediately performs when button is pressed, then stays performed and performs again and immediately cancels when button is released.
- `Vector2Composite` now has a `mode` parameter which can be used to choose between `DigitalNormalized` (the default), `Digital` (same as `DigitalNormalized` but does not normalize the resulting vector), and `Analog` (uses float input values as is).
  * `Vector2Composite.normalize` has been deprecated. Note that it will not work together with `Analog`. The parameter will be removed in the future.

### Fixed

- XR controllers and HMDs have proper display names in the UI again. This regressed in preview.4 such that all XR controllers were displayed as just "XR Controller" in the UI and all HMDs were displayed as "XR HMD".
- `InputSystemUIInputModule` no longer generates GC heap garbage every time mouse events are processed.
- Fixed a bug where an internal array helper method was corrupting array contents leading to bugs in both `InputUser` and `Touch`.
- Fixed exception when saving changes to an Input Action asset and the parent directory has been renamed. ([case 1207527](https://issuetracker.unity3d.com/issues/input-system-console-errors-appear-when-you-save-input-action-asset-after-changing-the-name-of-the-folder-containing-it))

#### Actions

- The regression in 1.0.0-preview.4 of `PlayerInputManager` not joining players correctly if a scheme has more than one device requirement has been fixed.
  * This most notably manifested itself with keyboard+mouse control schemes.
- `PlayerInputManager` will no longer join players when control schemes are used and none of the schemes produces a successful match based on the devices available for the join.
- When no action map is selected in action editor, plus icon to add an action is now disabled; formerly threw an exception when clicked (case 1199562).
- Removing a callback from actions from the callback itself no longer throws `ArgumentOutOfRangeException` ([case 1192972](https://issuetracker.unity3d.com/issues/input-system-package-argumentoutofrangeexception-error-is-thrown-when-the-callback-is-removed-while-its-being-triggered)).
- "Invalid user" `ArgumentException` when turning the same `PlayerInput` on and off ([case 1198889](https://issuetracker.unity3d.com/issues/input-system-package-argumentexception-invalid-user-error-is-thrown-when-the-callback-disables-game-object-with-playerinput)).
- The list of device requirements for a control scheme in the action editor no longer displays devices with their internal layout name rather than their external display name.
- `StackOverflowException` when `Invoke Unity Events` is selected in `PlayerInput` and it cannot find an action (#1033).
- `HoldInteraction` now stays performed after timer has expired and cancels only on release of the control ([case 1195498](https://issuetracker.unity3d.com/issues/inputsystem-inputaction-dot-readvalue-returns-0-when-a-hold-action-is-performed-for-hold-time-amount-of-time)).
- Foldouts in the various action UIs now properly toggle their expansion state when clicked in Unity 2019.3+ ([case 1213781](https://issuetracker.unity3d.com/issues/input-system-package-playerinput-component-events-menu-doesnt-expand-when-clicked-directly-on-the-arrow-icon)).

### Added

- We've added a new `Simple Multiplayer` sample which demonstrates a simple, bare-bones local multiplayer setup.
- We've also added a `Gamepad Mouse Cursor` sample that shows how to drive a UI mouse cursor using the gamepad.
  - The sample contains a reusable `VirtualMouseInput` component that does most of the work.
- Added a `Deselect On Background Click` option to `InputSystemUIInputModule`. This allows toggling the behavior off where clicking the mouse and not hitting a `GameObject` will automatically clear the current selection -- which will break keyboard and gamepad navigation.

## [1.0.0-preview.4] - 2020-01-24

This release includes a number of Quality-of-Life improvements for a range of common problems that users have reported.

### Added

- To aid in debugging issues, we've extended the system's event tracing and replay functionality to allow persisting and replaying arbitrary input event streams.
  * `InputEventTrace` now has APIs to persist the events to disk and to load them back in from previously persisted event streams. The same API can be used to persist in arbitrary C# `Stream` instances, not just in file streams.
     ```CSharp
    // Write.
    myTrace.WriteTo("file.inputtrace");

    // Read.
    InputEventTrace.LoadFrom("file.inputtrace");
     ```
  * `InputEventTrace` now has built-in replay functionality.
     ```CSharp
    myTrace.Replay().PlayAllFramesOneByOne();
     ```
  * The event trace in device windows of the Input Debugger has been extended with controls to save and load traces.
- We've added a new `InputRecording` sample which has a reusable `MonoBehaviour` component that can be used to capture and replay device activity.
- `Keyboard` now has a `FindKeyOnCurrentKeyboardLayout` method to look up key controls by their display names.
- Keyboards now have synthetic controls that combine left and right variants of modifier keys.
  * This means that you can bind to just "shift" now, for example, instead of having to bind to both "left shift" and "right shift".
    ```CSharp
    new InputAction(binding: "<Keyboard>/shift");
    ```
  * The controls are also available as properties on `Keyboard`.
    ```CSharp
    if (Keyboard.current.shiftKey.isPressed) /* ... */;

    // Is equivalent to:
    if (Keyboard.current.leftShiftKey.isPressed ||
        Keyboard.current.rightShiftKey.isPressed) /* ... */;
    ```

#### Actions

- `PlayerInput` now has a new `Controls Changed` event/message which is triggered when the control setup of the player changes (e.g. when switching control schemes).
    ```CSharp
        public void OnControlsChanged()
        {
            // Update UI display hints, for example...
        }
    ```
- We've added APIs to simplify turning bindings into strings suitable for display in UIs.
    ```CSharp
    // Takes things such as currently bound controls and active binding masks into account
    // and can handle composites.
    action.GetBindingDisplayString();
    ```
  * Related to this, custom binding composites can now be annotated with the new `DisplayStringFormat` attribute to control how composites as a whole are turned into display strings.
    ```CSharp
    [DisplayStringFormat("{button}+{stick}")]
    public class MyComposite : InputBindingComposite<Vector2>
    {
        [InputControl(layout = "Button")] public int button;
        [InputControl(layout = "Stick")] public int stick;
    }
    ```
- `InputActionRebindingExtension.RebindingOperation` has a new configuration method `WithMatchingEventsBeingSuppressed` which allows suitable input events to automatically be swallowed while a rebind is ongoing. This greatly helps with not having something else respond to input while a rebind is in progress.
- We've added two new samples:
  * __Rebinding UI__: Demonstrates how to create a rebinding screen using the Input System's APIs. The sample also includes a reusable prefab you can use directly in your projects to quickly put rebinding screens together.
  * __In-Game Hints__: Demonstrates how to show context-sensitive help that respects the current control scheme.

### Changed

- The logic for resetting devices on focus loss has changed somewhat:
  * When focus is lost, all devices are forcibly reset to their default state. As before, a `RequestResetCommand` for each device is also sent to the backend but regardless of whether the device responds or not, the input state for the device will be overwritten to default.
  * __Noisy controls are exempted from resets__. The assumption here is that noisy controls most often represent sensor readings of some kind (e.g. tracking data) and snapping the values back to their default will usually
  * If `Application.runInBackground` is `true`, all devices that return `true` from `InputDevice.canRunInBackground` are exempted from resets entirely. This, for example, allows XR devices to continue running regardless of focus change.
  * This fixes problems such as keyboard keys getting stuck when alt-tabbing between applications (case 1206199).
- `InputControlExtensions.GetStatePtrFromStateEvent` no longer throws `InvalidOperationException` when the state format for the event does not match that of the device. It simply returns `null` instead (same as when control is found in the event's state).
- `InputEventTrace` instances are no longer disposed automatically from their finalizer but __MUST__ be disposed of explicitly using `Dispose()`.
  * This is to allow event traces to survive domain reloads. If they are disposed of automatically during finalizers, even if they survive the reload, the next GC will cause traces to be deallocated.

#### Actions

* `InputActionRebindingExtensions.PerformInteractiveRebinding` has been greatly enhanced to apply a wide range of default configurations to the rebind. This greatly reduces the need to manually configure the resulting rebind.
    ```CSharp
    // Start a rebind with the default configuration.
    myAction.PerformInteractiveRebinding().Start();
    ```
  - Pointer position input will be ignored by default.
  - If not a suitable binding target itself, `<Keyboard>/escape` will automatically be made to quit the rebind.
  - Events with control input not explicitly matching exclusions will now get suppressed. This prevents input actions from getting triggered while a rebind is in progress.
  - The expected control type is automatically adjusted if a part binding of a composite is targeted by the rebind (e.g. if the action expects a `Vector2` but the part binding expects a `Button`, the rebind switches automatically to `Button`).
  - If the targeted binding is part of a control scheme, controls will automatically be restricted to match the device requirements of the control scheme. For example, if the binding belongs to a "Keyboard&Mouse" scheme that has `<Keyboard>` and a `<Mouse>` requirement, the rebind will ignore input on gamepads.
  - As before, you can always create a `RebindingOperation` from scratch yourself or wipe/alter the configuration returned by `PerformInteractiveRebinding` however you see fit.
- Control schemes can now handle ambiguity.
  * This means that, for example, you can now have one control scheme for generic gamepads and another control scheme specifically for PS4 controllers and the system will reliably pick the PS4 scheme when a PS4 controller is used and fall back to the generic gamepad scheme otherwise.
  * While this is exposed as a new `score` property on `InputControlScheme.MatchResult`, no code changes are necessary to take advantage of this feature.
- `PlayerInput.active` has been renamed to `PlayerInput.inputIsActive` to avoid ambiguities with `GameObject` activation.

### Fixed

- `InputUser` in combination with touchscreens no longer throws `InvalidOperationException` complaining about incorrect state format.
 * In a related change, `InputControlExtensions.GetStatePtrFromStateEvent` now works with touch events, too.
- Stack overflow in `InputTestFixture.currentTime` getter.
- Input that occurs in-between pressing the play button and the game starting no longer leaks into the game (case 1191342).
  * This usually manifested itself as large accumulated mouse deltas leading to such effects as the camera immediately jerking around on game start.
- Removing a device no longer has the potential of corrupting state change monitors (and thus actions getting triggered) from other devices.
  * This bug led to input being missed on a device once another device had been removed.
- `TrackedDevice` layout is no longer incorrectly registered as `Tracked Device`.
- Event traces in the input debugger are no longer lost on domain reloads.
- `IndexOutOfRangeException` being thrown when looking up controls on XR devices.

#### Actions

- Clicking the "Replace with InputSystemUIInputModule" button in the inspector when looking at `StandaloneInputModule`, the resulting operation is now undoable and will properly dirty the scene.

## [1.0.0-preview.3] - 2019-11-14

### Fixed

- Fixed wrong event handlers getting removed when having three or more handlers on an event (case 1196143).
  * This was an bug in an internal data structure that impacted a number of code paths that were using the data structure.
- Fixed `LayoutNotFoundException` being thrown when `InputControlPath.ToHumanReadableString` referenced a layout that could not be found.

## [1.0.0-preview.2] - 2019-11-04

### Changed

- Automatic conversion of window coordinates in `EditorWindow` code is now performed regardless of focus or the setting of `Lock Input to Game View` in the input debugger.

### Fixed

- Fixed touch taps triggering when they shouldn't on Android.
- Fixed custom devices registered from `[InitializeOnLoad]` code being lost on domain reload (case 1192379).
  * This happened when there were multiple pieces of `[InitializeOnLoad]` code that accessed the input system in the project and the `RegisterLayout` for the custom device happened to not be the first in sequence.
- OpenVR touchpad controls (`touchpadClicked` & `touchpadPressed`) now report accurate data.

#### Actions

- Fixed missing keyboard bindings in `DefaultInputActions.inputactions` for navigation in UI.
- Fixed using C# reserved names in .inputactions assets leading to compile errors in generated C# classes (case 1189861).
- Assigning a new `InputActionAsset` to a `InputSystemUIInputModule` will no longer look up action names globally but rather only look for actions that are located in action maps with the same name.
  * Previously, if you e.g. switched from one asset where the `point` action was bound to `UI/Point` to an asset that had no `UI` action map but did have an action called `Point` somewhere else, it would erroneously pick the most likely unrelated `Point` action for use by the UI.
- Fixed missing custom editors for `AxisDeadzoneProcessor` and `StickDeadzoneProcessor` that link `min` and `max` values to input settings.
- Fixed actions ending up being disabled if switching to a control scheme that has no binding for the action (case 1187377).
- Fixed part of composite not being bound leading to subsequent part bindings not being functional (case 1189867).
- Fixed `PlayerInput` not pairing devices added after it was enabled when not having control schemes.
  * This problem would also show in the `SimpleDemo` sample when having the `CustomDeviceUsages` sample installed as well. Gamepads would not get picked up in that case.
- Fixed `ArgumentNullException` when adding a device and a binding in an action map had an empty path (case 1187163).
- Fixed bindings that are not associated with any control scheme not getting enabled with other control schemes as they should.

### Added

- Added a new `EditorWindow Demo` sample that illustrates how to use the input system in editor UI code.

## [1.0.0-preview.1] - 2019-10-11

### Changed

- Generated action wrappers now won't `Destroy` the generated Asset in a finalizer, but instead implement `IDisposable`.
- Added back XR layouts (except for Magic Leap) that were removed for `1.0-preview`.
  * We removed these layouts under the assumption that they would almost concurrently become available in the respective device-specific XR packages. However, this did not work out as expected and the gap here turned out to be more than what we anticipated.
  * To deal with this gap, we have moved the bulk of the XR layouts back and will transition things gradually as support in device-specific packages becomes publicly available.

### Fixed

- Fixed a bug where the Input Settings Window might throw exceptions after assembly reload.
- Correctly implemented `IsPointerOverGameObject` method for `InputSystemUIInputModule`.
- Several bugs with layout overrides registered with (`InputSystem.RegisterLayoutOverrides`).
  * In `1.0-preview`, layout overrides could lead to corruption of the layout state and would also not be handled correctly by the various editor UIs.
- Selecting a layout in the input debugger no longer selects its first child item, too.
- Fixed XR devices reporting noise as valid user input (should fix problem of control schemes involving VR devices always activating when using `PlayerInput`).
- Fixed tap/swipe gesture detection in touch samples.

### Actions

- Fixed a bug where multiple composite bindings for the same controls but on different action maps would throw exceptions.
- Fixed `anyKey` not appearing in control picker for `Keyboard`.
- The text on the "Listen" button is no longer clipped off on 2019.3.
- Controls bound to actions through composites no longer show up as duplicates in the input debugger.
- Fixed "Create Actions..." on `PlayerInput` creating an asset with an incorrect binding for taps on Touchscreens. \
  __NOTE: If you have already created an .inputactions asset with this mechanism, update "tap [Touchscreen]" to "Primary Touch/Tap" to fix the problem manually.__
- Fixed `Invoke CSharp Events` when selected in `PlayerInput` not triggering `PlayerInput.onActionTriggered`.
- Fixed duplicating multiple items at the same time in the action editor duplicating them repeatedly.

### Added

- Will now recognize Xbox One and PS4 controllers connected to iOS devices correctly as Xbox One and PS4 controllers.
- Added a new sample called "Custom Device Usages" that shows how to use a layout override on `Gamepad` to allow distinguishing two gamepads in bindings based on which player the gamepad is assigned to.
- Added abstract `TrackedDevice` input device class as the basis for various kinds of tracked devices.

## [1.0.0-preview] - 2019-09-20

### Fixed

- Will now close Input Action Asset Editor windows from previous sessions when the corresponding action was deleted.
- Fixed an issue where Stick Controls could not be created in Players built with medium or high code stripping level enabled.
- Fixed incorrect default state for axes on some controllers.

#### Actions

- Fixed `CallbackContext.ReadValue` throwing when invoked during device removal

### Changed
### Added

## [0.9.6-preview] - 2019-09-06

### Fixed

- Exceptions in scenes of `Visualizers` sample if respective device was not present on system (e.g. in `PenVisualizer` if no pen was present in system).
- Fixed exception in Input Action Asset Editor window when typing whitespace into the search field.
- Fixed control scheme popup window in input action asset editor window showing in the correct screen position on windows.

#### Actions

- Setting timeouts from `IInputInteraction.Process` not working as expected when processing happened in response to previous timeout expiring (#714).
- Pending timeouts on a device not being removed when device was removed.

### Changed

- Replaced `HIDSupport.shouldCreateHID` event with a new `HIDSupport.supportedHIDUsages` property, which takes an array of supported usages.

### Added

#### Actions

- Added `PlayerInput.neverAutoSwitchControlSchemes` to disable logic that automatically enables control scheme switching when there is only a single `PlayerInput` in the game.
- Added `PlayerInput.SwitchControlScheme` to switch schemes manually.

## [0.9.5-preview] - 2019-08-29

### Fixed

- Don't pass events for null devices (for devices which have not been created) to `InputSystem.onEvent` callbacks.
- Will close debugger input state windows, when the state is no longer valid instead of throwing exceptions.
- Fixed pointer coordinates in editor windows for non-mouse pointing devices.
- Fixed using the input system in il2cpp when managed stripping level is set higher then "Low".
- Device debugger window will still show when reading from specific controls throws exceptions.
- Offsets and sizes for elements on Linux joysticks are now computed correctly.
- Joysticks now have a deadzone processor on the stick itself.
- Up/down/left/right on sticks are now deadzoned just like X and Y on sticks are.
- Removed toplevel `X` and `Y` controls on HIDs when there is a `Stick/X` and `Stick/Y` added for the device.
- HID fallback can now deal with sticks that have X and Y controls of different sizes and sitting in non-contiguous locations in the HID input report.
- Button 1 on HID joysticks will now correctly come out as the `trigger` control. Previously, the trigger control on the joystick was left pointing to random state.

#### Actions

- Binding paths now show the same way in the action editor UI as they do in the control picker.
  * For example, where before a binding to `<XInputController>/buttonSouth` was shown as `rightShoulder [XInputController]`, the same binding will now show as `A [Xbox Controller]`.
- When deleting a control scheme, bindings are now updated. A dialog is presented that allows choosing between deleting the bindings or just unassigning them from the control scheme.
- When renaming a control scheme, bindings are now updated. Previously the old name was in place on bindings.
- Control scheme names can no longer be set to empty strings.
- `PlayerInput.Instantiate` now correctly sets up a given control scheme, if specified.
  * When passing a `controlScheme:` argument, the result used to be a correctly assigned control scheme at the `InputUser` level but no restrictions being actually applied to the bindings, i.e. every single binding was active regardless of the specified control scheme.
- NullReferenceExceptions during event processing from `RebindingOperation`.

### Changed

- `InputUser.onUnpairedDeviceUsed` now receives a 2nd argument which is the event that triggered the callback.
  * Also, the callback is now triggered __BEFORE__ the given event is processed rather than after the event has already been written to the device. This allows updating the pairing state of the system before input is processed.
  * In practice, this means that, for example, if the user switches from keyboard&mouse to gamepad, the initial input that triggered the switch will get picked up right away.
- `InputControlPath.ToHumanReadableString` now takes display names from registered `InputControlLayout` instances into account.
  * This means that the method can now be used to generate strings to display in rebinding UIs.
- `AxisControl.clamp` is now an enum-valued property rather than a bool. Can now perform clamping *before* normalization.

#### Actions

- When switching devices/controls on actions, the system will no longer subsequently force an initial state check on __all__ actions. Instead, every time an action's bindings get re-resolved, the system will simply cancel all on-going actions and then re-enable them the same way it would happen by manually calling `InputAction.Enable`.
- Removed non-functional `InputControlScheme.baseScheme` API and `basedOn` serialized property. This was never fully implemented.

### Added

- Can right-click devices in Input Debugger (also those under "Unsupported") and select "Copy Device Description" to copy the internal `InputDeviceDescription` of the device in JSON format to the system clipboard.
  * This information is helpful for us to debug problems related to specific devices.
- If a device description has been copied to the clipboard, a new menu "Paste Device Description as Device" entry in the "Options" menu of the input debugger appears. This instantiates the device from the description as if it was reported locally by the Unity runtime.

## [0.9.3-preview] - 2019-08-15

### Fixed

- `XInputController` and `XboxOneGamepad` no longer have two extraneous, non-functional "menu" and "view" buttons.
- Fixed `InputUser.onUnpairedDeviceUser` ignoring input on controls that do not support `EvaluateMagnitude`.
  * This led to situations, for example, where `PlayerInput` would not initialize a control scheme switch from a `<Mouse>/delta` binding as the delta X and Y axes do not have min&max limits and thus return -1 from `EvaluateMagnitude`.
- Fixed available processor list not updated right away when changing the action type in the Input Action editor window.

#### Actions

- `NullReferenceException` when the input debugger is open with actions being enabled.
- When selecting a device to add to a control scheme, can now select devices with specific usages, too (e.g. "LeftHand" XRController).

### Changed

- Removed `timesliceEvents` setting - and made this tied to the update mode instead. We now always time slice when using fixed updates, and not when using dynamic updates.
- When adding a composite, only ones compatible with the value type of the current action are shown. This will, for example, no longer display a `2D Vector` composite as an option on a floating-point button action.
- The `InputState.onChange` callback now receives a second argument which is the event (if any) that triggered the state change on the device.

### Added

- `InputSystemUIInputModule` can now track multiple pointing devices separately, to allow multi-touch input - required to allow control of multiple On-Scree controls at the same time with different fingers.
- Two new composite bindings have been added.
  * `ButtonWithOneModifier` can be used to represent shortcut-like bindings such as "CTRL+1".
  * `ButtonWithTwoModifiers` can be used to represent shortcut-like bindings such as "CTRL+SHIFT+1".

## [0.9.2-preview] - 2019-08-09

### Fixed

- A `RebindingOperation` will now fall back to the default path generation behavior if the callback provided to `OnGeneratePath` returns null.
- Fixed the Input Action editor window throwing exceptions when trying to view action properties.

### Actions

- `PlayerInput` will now copy overrides when creating duplicate actions.
- It is now possible to use an empty binding path with a non empty override path.
- It is now possible to use set an empty override path to disable a binding.
- It is not possible to query the effectively used path of a binding using `effectivePath`.
- Actions embedded into MonoBehaviour components can now have their properties edited in the inspector. Previously there was no way to get to the properties in this workflow. There is a gear icon now on the action that will open the action properties.

### Changed

### Added

- Added a new sample to the package called `SimpleDemo`. You can install the sample from the package manager. See the [README.md](https://github.com/Unity-Technologies/InputSystem/Assets/Samples/SimpleDemo/README.md) file for details about the sample.

## [0.9.1-preview] - 2019-08-08

### Fixed

- Fixed GC heap garbage being caused by triggered by event processing.
  * This meant that every processing of input would trigger garbage being allocated on the managed heap. The culprit was a peculiarity in the C# compiler which caused a struct in `InputEventPtr.IsA` to be allocated on the heap.
- The bindings selection popup window will now show child controls matching the current action type even if the parent control does not match.
- Fixed `duration` values reported for Hold and Press interactions.
- DualShock 3 on macOS:
  * Fixed actions bound to the dpad control performing correctly.
  * Fixed non-present touchpad button control being triggered incorrectly.
- Fixed compile issues with switch classes on standalone Linux.
- Leak of unmanaged memory in `InputControlList`.

#### Actions

- Fixed actions not updating their set of controls when the usages of a device are changed.
- Composite bindings with the default interaction will now correctly cancel when the composite is released, even if there are multiple composite bindings on the action.

### Changed

- `MouseState`, `KeyboardState`, and `GamepadState` have been made public again.
- `PlayerInput` and `PlayerInputManager` have been moved from the `UnityEngine.InputSystem.PlayerInput` namespace to `UnityEngine.InputSystem`.
- The signature of `InputSystem.onEvent` has changed. The callback now takes a second argument which is the device the given event is sent to (null if there's no corresponding `InputDevice`).
  ```
  // Before:
  InputSystem.onEvent +=
      eventPtr =>
      {
          var device = InputSystem.GetDeviceById(eventPtr.deviceId);
          //...
      };

  // Now:
  InputSystem.onEvent +=
      (eventPtr, device) =>
      {
          //...
      };
  ```
- The signatures of `InputSystem.onBeforeUpdate` and `InputSystem.onAfterUpdate` have changed. The callbacks no longer receive an `InputUpdateType` argument.
  * Use `InputState.currentUpdateType` in case you need to know the type of update being run.
- `InputUpdateType` has been moved to the `UnityEngine.InputSystem.LowLevel` namespace.
- `InputSystem.Update(InputUpdateType)` has been removed from the public API.
- The way input devices are built internally has been streamlined.
  * `InputDeviceBuilder` is now internal. It is no longer necessary to access it to look up child controls. Simply use `InputControl.GetChildControl` instead.
  * To build a device without adding it to the system, call the newly added `InputDevice.Build` method.
    ```
    InputDevice.Build<Mouse>();
    ```
  * `InputSystem.SetLayoutVariant` has been removed. Layout variants can no longer be set retroactively but must be decided on as part of device creation.
- `InputSystem.RegisterControlProcessor` has been renamed to just `InputSystem.RegisterProcessor`.

#### Actions

* `InputAction.ReadValue<TValue>()` is longer correlated to `InputAction.triggered`. It simply returns the current value of a bound control or composite while the action is being interacted with.
* `InputInteractionContext.PerformedAndGoBackToWaiting` has been renamed to just `InputInteractionContext.Performed`.

#### Actions

- Individual composite part bindings can now no longer have interactions assigned to them as that never made any sense.

### Added

- Devices can now have more than one usage.
  * Call `InputSystem.AddDeviceUsage(device,usage)` to add additional usages to a device.
  * Call `InputSystem.RemoveDeviceUsage(device,usage)` to remove existing usages from a device.
  * `InputSystem.SetDeviceUsage(device,usage)` still exists. It will clear all existing usages from the given device.
- A new `VisualizerSamples` sample that can be installed through the package manager.
  * Contains two components `InputControlVisualizer` and `InputActionVisualizer` that help visualizing/debugging control/device and action activity through in-game overlays. A few sample scenes illustrate how to use them.

#### Actions

- Added `InputAction.ReadValueAsObject` API.
- Added `InputAction.activeControl` API.

## [0.9.0-preview] - 2019-07-18

### Fixed

- Validate all parameters on public APIs.
- Fixed an internal bug in `InlinedArray.RemoveAtByMovingTailWithCapacity`, which could cause data corruption.
- Fixed Xbox controller support on macOS il2cpp.
- Fixed issue of Xbox gamepads on Windows desktop not being able to navigate left and down in a UI.
- Allow using InputSystem package if the XR, VR or Physics modules are disabled for smaller builds.
- Fixed documentation landing page and table of contents.
- Fixed tracked devices assigning pointer ids for UI pointer events correctly.
- Adjusted some UI Elements to fit the Unity 19.3 font.
- Fixed NullReferenceException being thrown when project changes.
- Fixed duplicate devices showing in the "Supported Devices" popup when using a search filter.
- Fixed an error when adding new bindings in the Input Actions editor window when a filter was applied.
- Fixed scroll wheel handling in `InputSystemUIInputModule` not being smooth.
- Fixed compile errors from Switch Pro controller code on Linux.

#### Actions

- Fixed `CallbackContext.control` referencing the composite member control which was actually actuated for this trigger for composite bindings.
- Generated C# wrappers for .inputactions assets are no longer placed in Assets/Assets/ folder on Windows.

### Added

- Touch support has been reworked and extended.
  * `Touchscreen.touch[0..9]` are now bindable from the control picker.
  * `Touchscreen.primaryTouch` is now a separate control which tracks the primary touch on the screen.
  * The controls `Touchscreen` inherits from `Pointer` (such as `position`, `phase`, and `delta`) are now tied to `Touchscreen.primaryTouch` and allow for `Touchscreen` to function as a generic `Pointer` (like `Mouse` and `Pen`).
  * `Touchscreen.press` (renamed from `Touchscreen.button`) is now a working, synthetic button that is down whenever at least one finger is on the screen.
  * Recording of start time and start position has been added to touches.
    - `TouchControl.startPosition` gives the starting position of the touch.
    - `TouchControl.startTime` gives the starting time of the touch.
  * Tap detection has been added to `Touchscreen`.
    - Tap time (i.e. time within which a press-and-release must be completed for a tap to register) corresponds to `InputSettings.defaultTapTime`.
    - Tap release must happen within a certain radius of first contact. This is determined by a new setting `InputSettings.tapRadius`.
    - `TouchControl.tap` is a new button control that triggers then the touch is tapped. Note that this happens instantly when a touch ends. The button will go to 1 and __immediately__ go back to 0. This means that polling the button in `Update`, for example, will never trigger a tap. Either use actions to observe the button or use the `Touch` API from `EnhancedTouch` to poll taps.
  * `Touchscreen.activeTouches` has been removed. Use `Touch.activeTouches` from the new enhanced touch API instead for more reliable touch tracking.
  * `Touchscreen.allTouchControls` has been renamed to `Touchscreen.touches`.
  * A new `EnhancedTouch` plugin has been added which offers an enhanced `Touch` and `Finger` API to reliably track touches and fingers across updates. This obsoletes the need to manually track touch IDs and phases and gives access to individual touch history.
  * Touch can be simulated from mouse or pen input now. To enable simulation, call `TouchSimulation.Enable()` or put the `TouchSimulation` MonoBehaviour in your scene. Also, in the input debugger, you can now enable touch simulation from the "Options" dropdown.
- Changing state has been decoupled from events. While input events are the primary means by which to trigger state changes, anyone can perform state changes manually now from anywhere.
    ```
    InputState.Change(gamepad.leftStick, new Vector2(123, 234));
    ```
  * This change makes it possible to update state __from__ state and thus synthesize input data from other input coming in.
- A new API for recording state changes over time has been added.
    ```
    var history = new InputStateHistory("<Gamepad>/leftStick");
    history.StartRecording();

    //...

    foreach (var record in history)
        Debug.Log(record);
    ```
- Added support for generic joysticks on WebGL (which don't use the standard gamepad mapping).
- Added support for DualShock 3 gamepads on desktops.
- Added support for Nintendo Switch Pro Controllers on desktops.

#### Actions

- Actions now also have a __polling API__!
  * `InputAction.triggered` is true if the action was performed in the current frame.
  * `InputAction.ReadValue<TValue>()` yields the last value that `started`, `performed`, or `cancelled` (whichever came last) was called with. If the action is disabled, returns `default(TValue)`. For `InputActionType.Button` type actions, returns `1.0f` if `triggered==true` and `0.0f` otherwise.
- Generated C# wrappers for .inputactions can now placed relative to the .inputactions file by specifying a path starting with './' (e.g. `./foo/bar.cs`).

### Changed

- **The system no longer supports processing input in __BOTH__ fixed and dynamic updates**. Instead, a choice has to be made whether to process input before each `FixedUpdate()` or before each `Update()`.
  * Rationale: the existing code that supported having both updates receive input independently still had several holes and became increasingly complex and brittle. Our solution was based on not actually processing input twice but on channeling input concurrently into both the state of both updates. Together with the fact that specific inputs have to reset (and possibly accumulate) correctly with respect to their update time slices, this became increasingly hard to do right. This, together with the fact that we've come to increasingly question the value of this feature, led us to removing the capability while preserving the ability to determine where input is processed.
  * NOTE: Timeslicing is NOT affected by this. You can still switch to `ProcessEventInFixedUpdates` and get events timesliced to individual `FixedUpdate` periods according to their timestamps.
  * `InputSettings.UpdateMode.ProcessEventsInBothFixedAndDynamicUpdate` has been removed.
  * `InputSettings.UpdateMode.ProcessEventsInDynamicUpdateOnly` has been renamed to `InputSettings.UpdateMode.ProcessEventsInDynamicUpdate` and is now the default.
  * `InputSettings.UpdateMode.ProcessEventsInFixedUpdateOnly` has been renamed to `InputSettings.UpdateMode.ProcessEventsInFixedUpdate`.
- Added icons for PlayerInput, PlayerInputManager, InputSystemUIInputModule and MultiplayerEventSystem components.
- Changed `Keyboard` IME properties (`imeEnabled`, `imeCursorPosition`) to methods (`SetIMEEnabled`, `SetIMECursorPosition`).
- Added getters to all `IInputRuntime` properties.
- Replace some `GetXxx` methods in our API with `xxx`  properties.
- `Pointer.phase` has been removed and `PointerPhase` has been renamed to `TouchPhase`. Phases are now specific to touch. `PointerPhaseControl` has been renamed to `TouchPhaseControl`.
- `Pointer.button` has been renamed to `Pointer.press` and now is a control that indicates whether the pointer is in "press down" state.
  * For mouse, corresponds to left button press.
  * For pen, corresponds to tip contact.
  * For touch, corresponds to primary touch contact (i.e. whether __any__ finger is down).
- The state change monitor APIs (`IInputStateChangeMonitor` and friends) have been moved out of `InputSystem` into a new static class `InputState` in `UnityEngine.Experimental.Input.LowLevel`.
  * Rationale: These APIs are fairly low-level and not of general interest so having them out of `InputSystem` reduces the API surface visible to most users.
- `InputDeviceChange.StateChanged` has been removed and is now a separate callback `InputState.onChange`.
  * Rationale: The other `InputDeviceChange` notifications are low-frequency whereas `StateChanged` is high-frequency. Putting them all on the same callback made adding a callback to `InputSystem.onDeviceChange` unnecessarily expensive.
- `IInputStateCallbackReceiver` has been rewritten from scratch. Now has two simple methods `OnNextUpdate` and `OnEvent`. If implemented by a device, the device now has completely control over changing its own state. Use the `InputState.Change` methods to affect state changes while trigger state change monitors (e.g. for actions) correctly.
- Simplified handling of XR input in `InputSystemUIInputModule` by having only one set of actions for all XR devices.
- We now use the same hierarchical device picker in the "Add Control Scheme" popup, which is already used in the "Input Settings" window.
- Made all `IInputStateTypeInfo` implementations internal, as these did not offer value to the user.
- Made all `IInputDeviceCommandInfo` implementations internal, as these did not offer value to the user.
- Removed `ReadWriteArray`, which was only used for making `RebindingOperation.scores` editable, which did not add any value.
- Removed `PrimitiveValueOrArray`, as non of it's functionality over `PrimitiveValue` was implemented.
- Made all `InputProcessor` implementation internal, as access to these types is exposed only through text mode representations.
- Removed `CurveProcessor` as it was not implemented.
- Renamed XInputControllerOSX to a more descriptive XboxGamepadMacOS.

#### Actions

- `InputAction.continuous` has been removed. Running logic every frame regardless of input can easily be achieved in game code.
- The way action behavior is configured has been simplified.
  * The previous roster of toggles has been replaced with two settings:
    1. `Action Type`: Determines the behavior of the action. Choices are `Value`, `Button`, and `PassThrough`.
    2. `Control Type`: Determines the type of control (and implicitly the type of value) the action is looking for if the action is a `Value` or `PassThrough` action.
  * The previous `Initial State Check` toggle is now implicit in the action type now. `Value` actions perform an initial state check (i.e. trigger if their control is already actuated when the action is enabled). Other types of actions don't.
  * The previous `Pass Through` toggle is now rolled into the action type.

## [0.2.10-preview] - 2019-05-17

### Added

- Added a `MultiplayerEventSystem` class, which allows you use multiple UI event systems to control different parts of the UI by different players.
- `InputSystemUIInputModule` now lets you specify an `InputActionAsset` in the `actionsAsset` property. If this is set, the inspector will populate all actions from this asset. If you have a `PlayerInput` component on the same game object, referencing the same  `InputActionAsset`, the `PlayerInput` component will keep the actions on the `InputSystemUIInputModule` in synch, allowing easy setup of multiplayer UI systems.

### Changed

- `StickControl.x` and `StickControl.y` are now deadzoned, i.e. have `AxisDeadzone` processors on them. This affects all gamepads and joysticks.
  * __NOTE:__ The deadzoning is __independent__ of the stick. Whereas the stack has a radial deadzones, `x` and `y` have linear deadzones. This means that `leftStick.ReadValue().x` is __not__ necessary equal to `leftStick.x.ReadValue()`.
  * This change also fixes the problem of noise from sticks not getting filtered out and causing devices such as the PS4 controller to constantly make itself `Gamepad.current`.

- Redesigned `UIActionInputModule`
 * Added a button in the inspector to automatically assign actions from an input action asset based on commonly used action names.
 * Will now populate actions with useful defaults.
 * Removed `clickSpeed` property - will use native click counts from the OS where available instead.
 * Removed `sendEventsWhenInBackground` property.
 * Hiding `Touches` and `TrackedDevices` until we decide how to handle them.
 * Remove `moveDeadzone` property as it is made redundant by the action's dead zone.
 * Removed `UIActionInputModuleEnabler` component, `UIActionInputModule` will now enable itself.
- Changed default button press point to 0.5.
- Changed all constants in public API to match Unity naming conventions ("Constant" instead of "kConstant").
- Changed namespace from `UnityEngine.Experimental.Input` to `UnityEngine.InputSystem`.
- Generated wrapper code now has nicer formatting.
- Renamed `UIActionInputModule` to `InputSystemUIInputModule`.
- Nicer icons for `InputActionAssets` and `InputActions` and for `Button` and generic controls.
- Change all public API using `IntPtr` to use unsafe pointer types instead.
- `PlayerInput` will no longer disable any actions not in the currently active action map when disabling input or switching action maps.
- Change some public fields into properties.
- Input System project settings are now called "Input System Package" in the project window instead of "Input (NEW)".
- Removed `Plugins` from all namespaces.
- Rename "Cancelled" -> "Canceled" (US spelling) in all APIs.

### Fixed

- Adding devices to "Supported Devices" in input preferences not allowing to select certain device types (like "Gamepad").
- Fixed scrolling in `UIActionInputModule`.
- Fixed compiling the input system package in Unity 19.2 with ugui being moved to a package now.
- In the Input System project settings window, you can no longer add a supported device twice.

#### Actions

- Custom inspector for `PlayerInput` no longer adds duplicates of action events if `Invoke Unity Events` notification behavior is selected.
- Fixed `Hold` interactions firing immediately before the duration has passed.
- Fixed editing bindings or processors for `InputAction` fields in the inspector (Changes wouldn't persist before).
- Fixed exception message when calling `CallbackContext.ReadValue<TValue>()` for an action with a composite binding with `TValue` not matching the composite's value type.

### Added

#### Actions

- `PlayerInput` can now handle `.inputactions` assets that have no control schemes.
  * Will pair __all__ devices mentioned by any of the bindings except if already paired to another player.

## [0.2.8-preview] - 2019-04-23

### Added

- Added a `clickCount` control to the `Mouse` class, which specifies the click count for the last mouse click (to allow distinguishing between single-, double- and multi-clicks).
- Support for Bluetooth Xbox One controllers on macOS.

#### Actions

- New API for changing bindings on actions
```
    // Several variations exist that allow to look up bindings in various ways.
    myAction.ChangeBindingWithPath("<Gamepad>/buttonSouth")
        .WithPath("<Keyboard>/space");

    // Can also replace the binding wholesale.
    myAction.ChangeBindingWithPath("<Keyboard>/space")
        .To(new InputBinding { ... });

    // Can also remove bindings programmatically now.
    myAction.ChangeBindingWithPath("<Keyboard>/space").Erase();
```

### Changed

- `Joystick.axes` and `Joystick.buttons` have been removed.
- Generated wrapper code for Input Action Assets are now self-contained, generating all the data from code and not needing a reference to the asset; `InputActionAssetReference` has been removed.
- The option to generate interfaces on wrappers has been removed, instead we always do this now.
- The option to generate events on wrappers has been removed, we felt that this no longer made sense.
- Will now show default values in Input Action inspector if no custom values for file path, class name or namespace have been provided.
- `InputSettings.runInBackground` has been removed. This should now be supported or not on a per-device level. Most devices never supported it in the first place, so a global setting did not seem to be useful.
- Several new `Sensor`-based classes have been added. Various existing Android sensor implementations are now based on them.
- `InputControlLayoutAttribute` is no longer inherited.
  * Rationale: A class marked as a layout will usually be registered using `RegisterLayout`. A class derived from it will usually be registered the same way. Because of layout inheritance, properties applied to the base class through `InputControlLayoutAttribute` will affect the subclass as intended. Not inheriting the attribute itself, however, now allows having properties such as `isGenericTypeOfDevice` which should not be inherited.
- Removed `acceleration`, `orientation`, and `angularVelocity` controls from `DualShockGamepad` base class.
  * They are still on `DualShockGamepadPS4`.
  * The reason is that ATM we do not yet support these controls other than on the PS4. The previous setup pretended that these controls work when in fact they don't.
- Marking a control as noisy now also marks all child controls as noisy.
- The input system now defaults to ignoring any HID devices with usage types not known to map to game controllers. You can use `HIDSupport.supportedUsages` to enable specific usage types.
- In the Input Settings window, asset selection has now been moved to the "gear" popup menu. If no asset is created, we now automatically create one.
- In the inspector for Input Settings assets, we now show a button to go to the Input Settings window, and a button to make the asset active if it isn't.
- Tests are now no longer part of the com.unity.inputsystem package. The `InputTestFixture` class still is for when you want to write input-related tests for your project. You can reference the `Unity.InputSystem.TestFixture` assembly when you need to do that.
- Implemented adding usages to and removing them from devices.

#### Actions

- A number of changes have been made to the control picker UI in the editor. \
  ![Input Control Picker](Documentation~/Images/InputControlPicker.png)
  * The button to pick controls interactively (e.g. by pressing a button on a gamepad) has been moved inside the picker and renamed to "Listen". It now works as a toggle that puts the picker into a special kind of 'search' mode. While listening, suitable controls that are actuated will be listed in the picker and can then be picked from.
  * Controls are now displayed with their nice names (e.g. "Cross" instead of "buttonSouth" in the case of the PS4 controller).
  * Child controls are indented instead of listed in "parent/child" format.
  * The hierarchy of devices has been rearranged for clarity. The toplevel groups of "Specific Devices" and "Abstract Devices" are now merged into one hierarchy that progressively groups devices into more specific groups.
  * Controls now have icons displayed for them.
- There is new support for binding to keys on the keyboard by their generated character rather than by their location. \
  ![Keyboard Binding](Documentation~/Images/KeyboardBindByLocationVsCharacter.png)
  * At the toplevel of the Keyboard device, you now have the choice of either binding by keyboard location or binding by generated/mapped character.
  * Binding by location shows differences between the local keyboard layout and the US reference layout.
  * The control path language has been extended to allow referencing controls by display name. `<Keyboard>/#(a)` binds to the control on a `Keyboard` with the display name `a`.
- `continuous` flag is now ignored for `Press and Release` interactions, as it did not  make sense.
- Reacting to controls that are already actuated when an action is enabled is now an __optional__ behavior rather than the default behavior. This is a __breaking__ change.
  * Essentially, this change reverts back to the behavior before 0.2-preview.
  * To reenable the behavior, toggle "Initial State Check" on in the UI or set the `initialStateCheck` property in code.
  ![Inital State Check](Documentation~/Images/InitialStateCheck.png)
  * The reason for the change is that having the behavior on by default made certain setups hard to achieve. For example, if `<Keyboard>/escape` is used in one action map to toggle *into* the main menu and in another action map to toggle *out* of it, then the previous behavior would immediately exit out of the menu if `escape` was still pressed from going into the menu. \
  We have come to believe that wanting to react to the current state of a control right away is the less often desirable behavior and so have made it optional with a separate toggle.
- Processors and Interactions are now shown in a component-inspector-like fashion in the Input Action editor window, allowing you to see the properties of all items at once.
- The various `InputAction.lastTriggerXXX` APIs have been removed.
  * Rationale: They have very limited usefulness and if you need the information, it's easy to set things up in order to keep track of it yourself. Also, we plan on having a polling API for actions in the future which is really what the `lastActionXXX` APIs were trying to (imperfectly) solve.
- `Tap`, `SlowTap`, and `MultiTap` interactions now respect button press points.
- `Tap`, `SlowTap`, and `MultiTap` interactions now have improved parameter editing UIs.

### Fixed

- Input Settings configured in the editor are now transferred to the built player correctly.
- Time slicing for fixed updates now works correctly, even when pausing or dropping frames.
- Make sure we Disable any InputActionAsset when it is being destroyed. Otherwise, callbacks which were not cleaned up would could cause exceptions.
- DualShock sensors on PS4 are now marked as noisy (#494).
- IL2CPP causing issues with XInput on windows and osx desktops.
- Devices not being available yet in `MonoBehavior.Awake`, `MonoBehaviour.Start`, and `MonoBehaviour.OnEnable` in player or when entering play mode in editor.
- Fixed a bug where the event buffer used by `InputEventTrace` could get corrupted.

#### Actions

- Actions and bindings disappearing when control schemes have spaces in their names.
- `InputActionRebindingExceptions.RebindOperation` can now be reused as intended; used to stop working properly the first time a rebind completed or was cancelled.
- Actions bound to multiple controls now trigger correctly when using `PressInteraction` set to `ReleaseOnly` (#492).
- `PlayerInput` no longer fails to find actions when using UnityEvents (#500).
- The `"{...}"` format for referencing action maps and actions using GUIDs as strings has been obsoleted. It will still work but adding the extra braces is no longer necessary.
- Drag&dropping bindings between other bindings that came before them in the list no longer drops the items at a location one higher up in the list than intended.
- Editing name of control scheme in editor not taking effect *except* if hitting enter key.
- Saving no longer causes the selection of the current processor or interaction to be lost.
  * This was especially annoying when having "Auto-Save" on as it made editing parameters on interactions and processors very tedious.
- In locales that use decimal separators other than '.', floating-point parameters on composites, interactions, and processors no longer lead to invalid serialized data being generated.
- Fix choosing "Add Action" in action map context menu throwing an exception.
- The input action asset editor window will no longer fail saving if the asset has been moved.
- The input action asset editor window will now show the name of the asset being edited when asking for saving changes.
- Clicking "Cancel" in the save changes dialog for the input action asset editor window will now cancel quitting the editor.
- Fixed pasting or dragging a composite binding from one action into another.
- In the action map editor window, switching from renaming an action to renaming an action map will no longer break the UI.
- Fixed calling Enable/Disable from within action callbacks sometimes leading to corruption of state which would then lead to actions not getting triggered (#472).
- Fixed setting of "Auto-Save" toggle in action editor getting lost on domain reload.
- Fixed blurry icons in editor for imported .inputactions assets and actions in them.
- `Press` and `Release` interactions will now work correctly if they have multiple bound controls.
- `Release` interactions will now invoke a `Started` callback when the control is pressed.
- Made Vector2 composite actions respect the press points of button controls used to compose the value.

## [0.2.6-preview] - 2019-03-20

>NOTE: The UI code for editing actions has largely been rewritten. There may be regressions.
>NOTE: The minimum version requirement for the new input system has been bumped
       to 2019.1

### Added

- Support gamepad vibration on Switch.
- Added support for Joysticks on Linux.

#### Actions

- Added ability to change which part of a composite a binding that is part of the composite is assigned to.
  * Part bindings can now be freely duplicated or copy-pasted. This allows having multiple bindings for "up", for example. Changing part assignments retroactively allows to freely edit the composite makeup.
- Can now drag&drop multiple items as well as drop items onto others (equivalent to cut&paste). Holding ALT copies data instead of moving it.
- Edits to control schemes are now undoable.
- Control schemes are now sorted alphabetically.
- Can now search by binding group (control scheme) or devices directly from search box.
  * `g:Gamepad` filters bindings to those in the "Gamepad" group.
  * `d:Gamepad` filters bindings to those from Gamepad-compatible devices.

### Changed

- The input debugger will no longer automatically show remote devices when the profiler is connected. Instead, use the new menu in debugger toolbar to connect to players or to enable/disable remote input debugging.
- "Press and Release" interactions will now invoke the `performed` callback on both press and release (instead of invoking `performed` and `cancel`, which was inconsistent with other behaviors).

#### Actions

- Bindings have GUIDs now like actions and maps already did. This allows to persistently and uniquely identify individual bindings.
- Replaced UI overlay while rebinding interactively with cancellable progress bar. Interactive rebinding now cancels automatically after 4 seconds without suitable input.
- Bindings that are not assigned to any control scheme are now visible when a particular control scheme is selected.
  * Bindings not assigned to any control scheme are active in *ALL* control schemes.
  * The change makes this visible in the UI now.
  * When a specific control scheme is selected, these bindings are affixed with `{GLOBAL}` for added visibility.
- When filtering by devices from a control scheme, the filtering now takes layout inheritance into account. So, a binding to a control on `Pointer` will now be shown when the filter is `Mouse`.
- The public control picker API has been revised.
  * The simplest way to add control picker UI to a control path is to add an `InputControlAttribute` to the field.
    ```
    // In the inspector, shows full UI to select a control interactively
    // (including interactive picking through device input).
    [InputControl(layout = "Button")]
    private string buttonControlPath;
    ```
- Processors of incompatible types will now be ignored instead of throwing an exception.

### Fixed

- Remote connections in input debugger now remain connected across domain reloads.
- Don't incorrectly create non-functioning devices if a physical device implements multiple incompatible logical HID devices (such as the MacBook keyboard/touch pad and touch bar).
- Removed non-functioning sort triangles in event list in Input Debugger device windows.
- Sort events in input debugger window by id rather then by timestamp.
- Make parsing of float parameters support floats represented in "e"-notation and "Infinity".
- Input device icons in input debugger window now render in appropriate resolution on retina displays.
- Fixed Xbox Controller on macOS reporting negative values for the sticks when represented as dpad buttons.
- `InputSettings.UpdateMode.ProcessEventsManually` now correctly triggers updates when calling `InputSystem.Update(InputUpdateType.Manual)`.

#### Actions

- Pasting or duplicating an action in an action map asset will now assign a new and unique ID to the action.
- "Add Action" button being active and triggering exceptions when no action map had been added yet.
- Fixed assert when generating C# class and make sure it gets imported correctly.
- Generate directories as needed when generating C# class, and allow path names without "Assets/" path prefix.
- Allow binding dpad controls to actions of type "Vector2".
- Fixed old name of action appearing underneath rename overlay.
- Fixed inspector UIs for on-screen controls throwing exceptions and being non-functional.
- Fixed deleting multiple items at same time in action editor leading to wrong items being deleted.
- Fixed copy-pasting actions not preserving action properties other than name.
- Fixed memory corruptions coming from binding resolution of actions.
- InputActionAssetReferences in ScriptableObjects will continue to work after domain reloads in the editor.
- Fixed `startTime` and `duration` properties of action callbacks.

## [0.2.1-preview] - 2019-03-11

### Changed

 - NativeUpdateCallback API update to match Unity 2018.3.8f1

## [0.2.0-preview] - 2019-02-12

This release contains a number of fairly significant changes. The focus has been on further improving the action system to make it easier to use as well as to make it work more reliably and predictably.

>NOTE: There are some breaking changes. Please see the "Changed" section below.

### Changed

- Removed Unity 2018.2 support code.
- Removed .NET 3.5 support code.
- Started using C# 7.
- `IInputControlProcessor<TValue>` has been replaced with `InputProcessor` and `InputProcessor<TValue>` base classes.
- `IInputBindingComposite` has been replaced with an `InputBindingComposite` base class and the `IInputBindingComposite<TValue>` interface has been merged with the `InputBindingComposite<TValue>` class which had already existed.
- `InputUser.onUnpairedDeviceUser` will now notify for each actuated control until the device is paired or there are no more actuated controls.
- `SensitivityProcessor` has been removed.
    * The approach needs rethinking. What `SensitivityProcessor` did caused more problems than it solved.
- State monitors no longer have their timeouts removed automatically when they fire. This makes it possible to have a timeout that is removed only in response to a specific state change.
- Events for devices that implement `IInputStateCallbacks` (such as `Touchscreen`) are allowed to go back in time. Avoids the problem of having to order events between multiple fingers correctly or seeing events getting rejected.
- `PenState.Button` is now `PenButton`.
- Removed TouchPositionTransformProcessor, was used only by Android, the position transformation will occur in native backend in 2019.x

#### Actions:
- Bindings that have no interactions on them will trigger differently now. __This is a breaking change__.
  * Previously, these bindings would trigger `performed` on every value change including when going back to their default value. This is why you would see two calls of `performed` with a button; one when the button was pressed, another when it was depressed.
  * Now, a binding without an interaction will trigger `started` and then `performed` when a bound control is actuated. Thereafter, the action will remain in `Started` phase. For as long as the control is actuated, every value change will trigger `performed` again. When the control stops being actuated, it will trigger `cancelled` and the action will remain in `Waiting` state.
  * Control actuation is defined as a control having a magnitude (see `InputControl.EvaluateMagnitude`) greater than zero. If a control does not support magnitudes (returns -1 from `EvaluateMagnitude`), then the control is considered actuated when it changes state away from its default state.
  * To restore the previous behavior, simply change code like
      ```
        myAction.performed += MyCallback;
      ```
    to
      ```
        myAction.performed += MyCallback;
        myAction.cancelled += MyCallback;
      ```
  * Alternatively, enable `passThrough` mode on an action. This effectively restores the previous default behavior of actions.
    ```
        new InputAction(binding: "<Gamepad>/leftTrigger") { passThrough = true };
    ```
- As part of the aforementioned change, the following interactions have been removed as they are no longer relevant:
  - `StickInteraction`: Can simply be removed from bindings. The new default behavior obsoletes the need for what `StickInteraction` did. Use `started` to know then the stick starts being actuated, `performed` to be updated on movements, and `cancelled` to know when the stick goes back into rest position.
  - `PressAndReleaseInteraction`: Can simply be removed from bindings. The default behavior with no interaction encompasses press and release detection. Use `started` to know then a button is pressed and `cancelled` to know when it is released. To set a custom button press point, simply put an `AxisDeadzoneProcessor` on the binding.
- `PressInteraction` has been completely rewritten.
  - Trigger behavior can be set through `behavior` parameter and now provides options for observing just presses (`PressOnly`), just releases (`ReleaseOnly`), or both presses and releases (`PressAndRelease`).
  - Also, the interaction now operates on control actuation rather than reading out float values directly. This means that any control that supports magnitudes can be used.
  - Also supports continuous mode now.
- If bound controls are already actuated when an action is enabled, the action will now trigger in the next input update as if the control had just been moved from non-actuated to actuated state.
  - In other words, if e.g. you have a binding to the A button of the gamepad and the A button is already pressed when the action is first enabled, then the action associated with the A button will trigger as if the button had just been pressed. Previously, it required releasing and re-pressing the button first -- which, together with certain interactions, could lead to actions ending up in a confused state.
- When an action is disabled, it will now cancel all ongoing interactions, if any (i.e. you will see `InputAction.cancelled` being called).
  - Note that unlike the above-mentioned callbacks that happen when an action starts out with a control already actuated, the cancellation callbacks happen __immediately__ rather than in the next input update.
- Actions that at runtime are bound to multiple controls will now perform *conflict resolution*, if necessary.
  - This applies only if an action actually receives multiple concurrent actuations from controls.
  - When ambiguity is detected, the greatest amount of actuation on any of the controls gets to drive the action.
  - In practice, this means that as long as any of the controls bound to an action is actuated, the action will keep going. This resolves ambiguities when an action has primary and secondary bindings, for examples, or when an action is bound to multiple different devices at the same time.
  - Composite bindings count as single actuations regardless of how many controls participate in the composite.
  - This behavior __can be bypassed__ by setting the action to be pass-through.
- Action editor now closes when asset is deleted.
  - If there are unsaved changes, asks for confirmation first.
- Interactions and processors in the UI are now filtered based on the type of the action (if set) and sorted by name.
- Renamed "Axis" and "Dpad" composites to "1D Axis" and "2D Vector" composite.
  - The old names can still be used and existing data will load as expected.
  - `DpadComposite` got renamed to `Vector2Composite`; `AxisComposite` is unchanged.
- `InputInteractionContext.controlHasDefaultValue` has been replaced with `InputInteractionContext.ControlIsActuated()`.
- `InputActionChange.BindingsHaveChangedWhileEnabled` has been reworked and split in two:
    1. `InputActionChange.BoundControlsAboutToChange`: Bindings have been previously resolved but are about to be re-resolved.
    2. `InputActionChange.BoundControlsChanged`: Bindings have been resolved on one or more actions.
- Actions internally now allocate unmanaged memory.
  - Disposing should be taken care of automatically (though you can manually `Dispose` as well). If you see errors in the console log about unmanaged memory being leaked, please report the bug.
  - All execution state except for C# heap objects for processors, interactions, and composites has been collapsed into a single block of unmanaged memory. Actions should now be able to re-resolve efficiently without allocating additional GC memory.

### Added

- `PlayerInput` component which simplifies setting up individual player input actions and device pairings. \
  ![PlayerInput](Documentation~/Images/PlayerInput.png)
- `PlayerInputManager` component which simplifies player joining and split-screen setups. \
  ![PlayerInput](Documentation~/Images/PlayerInputManager.png)
- `InputDevice.all` (equivalent to `InputSystem.devices`)
- `InputControl.IsActuated()` can be used to determine whether control is currently actuated (defined as extension method in `InputControlExtensions`).
- Can now read control values from buffers as objects using `InputControl.ReadValueFromBufferAsObject`. This allows reading a value stored in memory without having to know the value type.
- New processors:
    * `ScaleProcessor`
    * `ScaleVector2Processor`
    * `ScaleVector3Processor`
    * `InvertVector2Processor`
    * `InvertVector3Processor`
    * `NormalizeVector2Processor`
    * `NormalizeVector3Processor`
- Added `MultiTapInteraction`. Can be used to listen for double-taps and the like.
- Can get total and average event lag times through `InputMetrics.totalEventLagTime` and `InputMetrics.averageEventLagTime`.
- `Mouse.forwardButton` and `Mouse.backButton`.
- The input debugger now shows users along with their paired devices and actions. See the [documentation](Documentation~/UserManagement.md#debugging)
- Added third and fourth barrel buttons on `Pen`.

#### Actions:
- Actions have a new continuous mode that will cause the action to trigger continuously even if there is no input. See the [documentation](Documentation~/Actions.md#continuous-actions) for details. \
  ![Continuous Action](Documentation~/Images/ContinuousAction.png)
- Actions have a new pass-through mode. In this mode an action will bypass any checks on control actuation and let any input activity on the action directly flow through. See the [documentation](Documentation~/Actions.md#pass-through-actions) for details. \
  ![Pass-Through Action](Documentation~/Images/PassThroughAction.png)
- Can now add interactions and processors directly to actions.
  ![Action Properties](Documentation~/Images/ActionProperties.png)
    * This is functionally equivalent to adding the respective processors and/or interactions to every binding on the action.
- Can now change the type of a composite retroactively.
  ![Composite Properties](Documentation~/Images/CompositeProperties.png)
- Values can now be read out as objects using `InputAction.CallbackContext.ReadValueAsObject()`.
    * Allocates GC memory. Should not be used during normal gameplay but is very useful for testing and debugging.
- Added auto-save mode for .inputactions editor.
  ![Auto Save](Documentation~/Images/AutoSave.png)
- Processors, interactions, and composites can now define their own parameter editor UIs by deriving from `InputParameterEditor`. This solves the problem of these elements not making it clear that the parameters usually have global defaults and do not need to be edited except if local overrides are necessary.
- Can now set custom min and max values for axis composites.
    ```
    var action = new InputAction();
    action.AddCompositeBinding("Axis(minValue=0,maxValue=2)")
        .With("Positive", "<Keyboard>/a")
        .With("Negative", "<Keyboard>/d");
    ```
- "C# Class File" property on .inputactions importer settings now has a file picker next to it.
- `InputActionTrace` has seen various improvements.
    * Recorded data will now stay valid even if actions are rebound to different controls.
    * Can listen to all actions using `InputActionTrace.SubscribeToAll`.
    * `InputActionTrace` now maintains a list of subscriptions. Add subscriptions with `SubscribeTo` and remove a subscription with `UnsubscribeFrom`. See the [documentation](Documentation~/Actions.md#tracing-actions) for details.

### Fixes

- Fixed support for Unity 2019.1 where we landed a native API change.
- `InputUser.UnpairDevicesAndRemoveUser()` corrupting device pairings of other InputUsers
- Control picker in UI having no devices if list of supported devices is empty but not null
- `IndexOutOfRangeException` when having multiple action maps in an asset (#359 and #358).
- Interactions timing out even if there was a pending event that would complete the interaction in time.
- Action editor updates when asset is renamed or moved.
- Exceptions when removing action in last position of action map.
- Devices marked as unsupported in input settings getting added back on domain reload.
- Fixed `Pen` causing exceptions and asserts.
- Composites that assign multiple bindings to parts failing to set up properly when parts are assigned out of order (#410).

### Known Issues

- Input processing in edit mode on 2019.1 is sporadic rather than happening on every editor update.

## [0.1.2-preview] - 2018-12-19

    NOTE: The minimum version requirement for the new input system has been bumped
          to 2018.3. The previous minum requirement of 2018.2 is no longer supported.
          Also, we have dropped support for the .NET 3.5 runtime. The new .NET 4
          runtime is now required to use the new input system.

We've started working on documentation. The current work-in-progress can be found on [GitHub](https://github.com/Unity-Technologies/InputSystem/blob/develop/Packages/com.unity.inputsystem/Documentation~/InputSystem.md).

### Changed

- `InputConfiguration` has been replaced with a new `InputSettings` class.
- `InputConfiguration.lockInputToGame` has been moved to `InputEditorUserSettings.lockInputToGameView`. This setting is now persisted as a local user setting.
- `InputSystem.updateMask` has been replaced with `InputSettings.updateMode`.
- `InputSystem.runInBackground` has been moved to `InputSettings.runInBackground`.
- Icons have been updated for improved styling and now have separate dark and light skin versions.
- `Lock Input To Game` and `Diagnostics Mode` are now persisted as user settings
- Brought back `.current` getters and added `InputSettings.filterNoiseOnCurrent` to control whether noise filtering on the getters is performed or not.
- Removed old and outdated Doxygen-generated API docs.

### Added

- `InputSystem.settings` contains the current input system settings.
- A new UI has been added to "Edit >> Project Settings..." to edit input system settings. Settings are stored in a user-controlled asset in any location inside `Assets/`. Multiple assets can be used and switched between.
- Joystick HIDs are now supported on Windows, Mac, and UWP.
- Can now put system into manual update mode (`InputSettings.updateMode`). In this mode, events will not get automatically processed. To process events, call `InputSystem.Update()`.
- Added shortcuts to action editor window (requires 2019.1).
- Added icons for .inputactions assets.

### Fixed

- `InputSystem.devices` not yet being initialized in `MonoBehaviour.Start` when in editor.

### Known Issues

- Input settings are not yet included in player builds. This means that at the moment, player builds will always start out with default input settings.
- There have been reports of some stickiness to buttons on 2019.1 alpha builds.  We are looking at this now.

## [0.0.14-preview] - 2018-12-11

### Changed

- `Pointer.delta` no longer has `SensitivityProcessor` on it. The processor was causing many issues with mouse deltas. It is still available for adding it manually to action bindings but the processor likely needs additional work.

### Fixed

Core:
- Invalid memory accesses when using .NET 4 runtime
- Mouse.button not being identical to Mouse.leftButton
- DualShock not being recognized when connected via Bluetooth

Actions:
- Parameters disappearing on processors and interactions in UI when edited
- Parameters on processors and interactions having wrong value type in UI (e.g. int instead of float)
- RebindingOperation calling OnComplete() after being cancelled

Misc:
- Documentation no longer picked up as assets in user project

## [0.0.13-preview] - 2018-12-05

First release from stable branch.<|MERGE_RESOLUTION|>--- conflicted
+++ resolved
@@ -10,16 +10,14 @@
 
 ## [Unreleased]
 
-<<<<<<< HEAD
+### Changed
+- From 2023.2 forward: UI toolkit now uses the "UI" action map of project-wide actions as their default input actions. Previously, the actions were hardcoded and were based on `DefaultInputActions` asset which didn't allow user changes. Also, removing bindings or renaming the 'UI' action map of project wide actions will break UI input for UI toolkit.
+
 ### Added
 - Added new methods and properties to [`InputAction`](xref:UnityEngine.InputSystem.InputAction):
   - [`InputAction.activeValueType`](xref:UnityEngine.InputSystem.InputAction.activeValueType) returns the `Type` expected by `ReadValue<TValue>` based on the currently active control that is driving the action.
   - [`InputAction.GetMagnitude`](xref:UnityEngine.InputSystem.InputAction.GetMagnitude) returns the current amount of actuation of the control that is driving the action.
   - [`InputAction.WasCompletedThisFrame`](xref:UnityEngine.InputSystem.InputAction.WasCompletedThisFrame) returns `true` on the frame that the action stopped being in the performed phase. This allows for similar functionality to [`WasPressedThisFrame`](xref:UnityEngine.InputSystem.InputAction.WasPressedThisFrame)/[`WasReleasedThisFrame`](xref:UnityEngine.InputSystem.InputAction.WasReleasedThisFrame) when paired with [`WasPerformedThisFrame`](xref:UnityEngine.InputSystem.InputAction.WasPerformedThisFrame) except it is directly based on the interactions driving the action. For example, you can use it to distinguish between the button being released or whether it was released after being held for long enough to perform when using the Hold interaction.
-=======
-### Changed
-- From 2023.2 forward: UI toolkit now uses the "UI" action map of project-wide actions as their default input actions. Previously, the actions were hardcoded and were based on `DefaultInputActions` asset which didn't allow user changes. Also, removing bindings or renaming the 'UI' action map of project wide actions will break UI input for UI toolkit.
->>>>>>> 47fcc628
 
 ### Fixed
 - Fixed syntax of code examples in API documentation for [`AxisComposite`](xref:UnityEngine.InputSystem.Composites.AxisComposite).
