using System;
using System.Collections;
using System.Collections.Generic;
using System.Linq;
using System.Runtime.InteropServices;
using UnityEngine.Experimental.Input;
using UnityEngine.Experimental.Input.Controls;
using NUnit.Framework;
using Unity.Collections.LowLevel.Unsafe;
using UnityEngine;
using UnityEngine.Events;
using UnityEngine.Networking.PlayerConnection;
using UnityEngine.TestTools;
using UnityEngine.Experimental.Input.LowLevel;
using UnityEngine.Experimental.Input.Modifiers;
using UnityEngine.Experimental.Input.Processors;
using UnityEngine.Experimental.Input.Utilities;
using Gyroscope = UnityEngine.Experimental.Input.Gyroscope;
#if UNITY_EDITOR
using UnityEngine.Experimental.Input.Editor;
using UnityEditor;
#endif

#if !(NET_4_0 || NET_4_6 || NET_STANDARD_2_0)
using UnityEngine.Experimental.Input.Net35Compatibility;
#endif

// These tests rely on the default layout setup present in the code
// of the system (e.g. they make assumptions about how Gamepad is set up).
class CoreTests : InputTestFixture
{
    // The test categories give the feature area associated with the test:
    //
    //     a) Controls
    //     b) Layouts
    //     c) Devices
    //     d) State
    //     e) Events
    //     f) Actions
    //     g) Editor
    //     h) Remote

    [Test]
    [Category("Layouts")]
    public void Layouts_CanCreatePrimitiveControlsFromLayout()
    {
        var setup = new InputDeviceBuilder("Gamepad");

        // The default ButtonControl layout has no constrols inside of it.
        Assert.That(setup.GetControl("start"), Is.TypeOf<ButtonControl>());
        Assert.That(setup.GetControl("start").children, Is.Empty);
    }

    [Test]
    [Category("Layouts")]
    public void Layouts_CanCreateCompoundControlsFromLayout()
    {
        const int kNumControlsInAStick = 6;

        var setup = new InputDeviceBuilder("Gamepad");

        Assert.That(setup.GetControl("leftStick"), Is.TypeOf<StickControl>());
        Assert.That(setup.GetControl("leftStick").children, Has.Count.EqualTo(kNumControlsInAStick));
        Assert.That(setup.GetControl("leftStick").children, Has.Exactly(1).With.Property("name").EqualTo("x"));
    }

    [Test]
    [Category("Layouts")]
    public void Layouts_CanSetUpDeviceFromJsonLayout()
    {
        const string controlJson = @"
            {
                ""name"" : ""MyControl"",
                ""extend"" : ""Vector2""
            }
        ";
        const string deviceJson = @"
            {
                ""name"" : ""MyDevice"",
                ""controls"" : [
                    {
                        ""name"" : ""myThing"",
                        ""layout"" : ""MyControl"",
                        ""usage"" : ""LeftStick""
                    }
                ]
            }
        ";

        InputSystem.RegisterControlLayout(deviceJson);
        InputSystem.RegisterControlLayout(controlJson);

        var setup = new InputDeviceBuilder("MyDevice");

        Assert.That(setup.GetControl("myThing/x"), Is.TypeOf<AxisControl>());
        Assert.That(setup.GetControl("myThing"), Has.Property("layout").EqualTo("MyControl"));

        var device = setup.Finish();
        Assert.That(device, Is.TypeOf<InputDevice>());
    }

    [Test]
    [Category("Layouts")]
    public void Layouts_CannotUseControlLayoutAsToplevelLayout()
    {
        Assert.That(() => new InputDeviceBuilder("Button"), Throws.InvalidOperationException);
    }

    [Test]
    [Category("Layouts")]
    public void Layouts_CanExtendControlInBaseLayoutUsingPath()
    {
        const string json = @"
            {
                ""name"" : ""MyDevice"",
                ""extend"" : ""Gamepad"",
                ""controls"" : [
                    {
                        ""name"" : ""leftStick/x"",
                        ""format"" : ""BYTE""
                    }
                ]
            }
        ";

        InputSystem.RegisterControlLayout(json);

        var setup = new InputDeviceBuilder("MyDevice");
        var device = (Gamepad)setup.Finish();

        Assert.That(device.leftStick.x.stateBlock.format, Is.EqualTo(InputStateBlock.kTypeByte));
    }

    [Test]
    [Category("Layouts")]
    public void Layouts_CanSetControlParametersThroughControlAttribute()
    {
        // StickControl sets parameters on its axis controls. Check that they are
        // there.

        var gamepad = (Gamepad)InputSystem.AddDevice("Gamepad");

        Assert.That(gamepad.leftStick.up.clamp, Is.True);
        Assert.That(gamepad.leftStick.up.clampMin, Is.EqualTo(0));
        Assert.That(gamepad.leftStick.up.clampMax, Is.EqualTo(1));
    }

    [Test]
    [Category("Layouts")]
    public void Layouts_CanSetUsagesThroughControlAttribute()
    {
        var gamepad = (Gamepad)InputSystem.AddDevice("Gamepad");

        Assert.That(gamepad.leftStick.usages, Has.Exactly(1).EqualTo(CommonUsages.Primary2DMotion));
    }

    [Test]
    [Category("Layouts")]
    public void Layouts_CanSetAliasesThroughControlAttribute()
    {
        var gamepad = (Gamepad)InputSystem.AddDevice("Gamepad");

        Assert.That(gamepad.buttonWest.aliases, Has.Exactly(1).EqualTo(new InternedString("square")));
        Assert.That(gamepad.buttonWest.aliases, Has.Exactly(1).EqualTo(new InternedString("x")));
    }

    [Test]
    [Category("Layouts")]
    public void Layouts_CanSetParametersOnControlInJson()
    {
        const string json = @"
            {
                ""name"" : ""MyDevice"",
                ""extend"" : ""Gamepad"",
                ""controls"" : [
                    {
                        ""name"" : ""rightTrigger"",
                        ""parameters"" : ""clamp=true,clampMin=0.123,clampMax=0.456""
                    }
                ]
            }
        ";

        InputSystem.RegisterControlLayout(json);

        var device = (Gamepad)InputSystem.AddDevice("MyDevice");

        Assert.That(device.rightTrigger.clamp, Is.True);
        Assert.That(device.rightTrigger.clampMin, Is.EqualTo(0.123).Within(0.00001f));
        Assert.That(device.rightTrigger.clampMax, Is.EqualTo(0.456).Within(0.00001f));
    }

    [Test]
    [Category("Layouts")]
    public void Layouts_CanAddProcessorsToControlInJson()
    {
        const string json = @"
            {
                ""name"" : ""MyDevice"",
                ""extend"" : ""Gamepad"",
                ""controls"" : [
                    {
                        ""name"" : ""leftStick"",
                        ""processors"" : ""deadzone(min=0.1,max=0.9)""
                    }
                ]
            }
        ";

        InputSystem.RegisterControlLayout(json);

        var device = (Gamepad)InputSystem.AddDevice("MyDevice");

        // NOTE: Unfortunately, this currently relies on an internal method (TryGetProcessor).

        Assert.That(device.leftStick.TryGetProcessor<DeadzoneProcessor>(), Is.Not.Null);
        Assert.That(device.leftStick.TryGetProcessor<DeadzoneProcessor>().min, Is.EqualTo(0.1).Within(0.00001f));
        Assert.That(device.leftStick.TryGetProcessor<DeadzoneProcessor>().max, Is.EqualTo(0.9).Within(0.00001f));
    }

    unsafe struct StateStructWithArrayOfControls
    {
        [InputControl(layout = "Axis", arraySize = 5)]
        public fixed float value[5];
    }
    [InputControlLayout(stateType = typeof(StateStructWithArrayOfControls))]
    class TestDeviceWithArrayOfControls : InputDevice
    {
    }

    [Test]
    [Category("Layouts")]
    public void Layouts_CanAddArrayOfControls_InStateStruct()
    {
        InputSystem.RegisterControlLayout<TestDeviceWithArrayOfControls>();

        var device = new InputDeviceBuilder("TestDeviceWithArrayOfControls").Finish();

        Assert.That(device.allControls, Has.Count.EqualTo(5));
        Assert.That(device["value0"], Is.TypeOf<AxisControl>());
        Assert.That(device["value1"], Is.TypeOf<AxisControl>());
        Assert.That(device["value2"], Is.TypeOf<AxisControl>());
        Assert.That(device["value3"], Is.TypeOf<AxisControl>());
        Assert.That(device["value4"], Is.TypeOf<AxisControl>());
        Assert.That(device["value0"].stateBlock.byteOffset, Is.EqualTo(0 * sizeof(float)));
        Assert.That(device["value1"].stateBlock.byteOffset, Is.EqualTo(1 * sizeof(float)));
        Assert.That(device["value2"].stateBlock.byteOffset, Is.EqualTo(2 * sizeof(float)));
        Assert.That(device["value3"].stateBlock.byteOffset, Is.EqualTo(3 * sizeof(float)));
        Assert.That(device["value4"].stateBlock.byteOffset, Is.EqualTo(4 * sizeof(float)));
    }

    [Test]
    [Category("Layouts")]
    public void Layouts_CanAddArrayOfControls_InJSON()
    {
        const string json = @"
            {
                ""name"" : ""MyDevice"",
                ""controls"" : [
                    {
                        ""name"" : ""value"",
                        ""layout"" : ""Axis"",
                        ""arraySize"" : 5
                    }
                ]
            }
        ";

        InputSystem.RegisterControlLayout(json);
        var device = new InputDeviceBuilder("MyDevice").Finish();

        Assert.That(device.allControls, Has.Count.EqualTo(5));
        Assert.That(device["value0"], Is.TypeOf<AxisControl>());
        Assert.That(device["value1"], Is.TypeOf<AxisControl>());
        Assert.That(device["value2"], Is.TypeOf<AxisControl>());
        Assert.That(device["value3"], Is.TypeOf<AxisControl>());
        Assert.That(device["value4"], Is.TypeOf<AxisControl>());
    }

    [Test]
    [Category("Layouts")]
    public void Layouts_BooleanParameterDefaultsToTrueIfValueOmitted()
    {
        const string json = @"
            {
                ""name"" : ""MyDevice"",
                ""extend"" : ""Gamepad"",
                ""controls"" : [
                    {
                        ""name"" : ""leftStick/x"",
                        ""parameters"" : ""clamp""
                    }
                ]
            }
        ";

        InputSystem.RegisterControlLayout(json);
        var device = (Gamepad) new InputDeviceBuilder("MyDevice").Finish();

        Assert.That(device.leftStick.x.clamp, Is.True);
    }

    [InputControlLayout(commonUsages = new[] { "LeftHand", "RightHand" })]
    class DeviceWithCommonUsages : InputDevice
    {
    }

    [Test]
    [Category("Layouts")]
    public void Layouts_CanSpecifyCommonUsagesForDevices()
    {
        const string derivedJson = @"
            {
                ""name"" : ""DerivedDevice"",
                ""extend"" : ""BaseDevice"",
                ""commonUsages"" : [ ""LeftToe"" ]
            }
        ";

        InputSystem.RegisterControlLayout(typeof(DeviceWithCommonUsages), "BaseDevice");
        InputSystem.RegisterControlLayout(derivedJson);

        var layout = InputSystem.TryLoadLayout("DerivedDevice");

        Assert.That(layout.commonUsages, Has.Count.EqualTo(3));
        Assert.That(layout.commonUsages[0], Is.EqualTo(CommonUsages.LeftHand));
        Assert.That(layout.commonUsages[1], Is.EqualTo(CommonUsages.RightHand));
        Assert.That(layout.commonUsages[2], Is.EqualTo(new InternedString("LeftToe")));
    }

    [Test]
    [Category("Layouts")]
    public void Layouts_CanFindLayoutFromDeviceDescription()
    {
        const string json = @"
            {
                ""name"" : ""MyDevice"",
                ""extend"" : ""Gamepad"",
                ""device"" : {
                    ""product"" : ""mything.*""
                }
            }
        ";

        InputSystem.RegisterControlLayout(json);

        var layout = InputSystem.TryFindMatchingControlLayout(new InputDeviceDescription
        {
            product = "MyThingy"
        });

        Assert.That(layout, Is.EqualTo("MyDevice"));
    }

    [Test]
    [Category("Layout")]
    public void Layouts_CanOverrideLayoutMatchesForDiscoveredDevices()
    {
        InputSystem.onFindControlLayoutForDevice +=
            (int deviceId, ref InputDeviceDescription description, string layoutMatch, IInputRuntime runtime) => "Keyboard";

        var device = InputSystem.AddDevice(new InputDeviceDescription {deviceClass = "Gamepad"});

        Assert.That(device, Is.TypeOf<Keyboard>());
    }

    // If a layout only specifies an interface in its descriptor, it is considered
    // a fallback for when there is no more specific layout that is able to match
    // by product.
    [Test]
    [Category("Layouts")]
    public void TODO_Layouts_CanHaveLayoutFallbackForInterface()
    {
        const string fallbackJson = @"
            {
                ""name"" : ""FallbackLayout"",
                ""device"" : {
                    ""interface"" : ""MyInterface""
                }
            }
        ";
        const string productJson = @"
            {
                ""name"" : ""ProductLayout"",
                ""device"" : {
                    ""interface"" : ""MyInterface"",
                    ""product"" : ""MyProduct""
                }
            }
        ";

        InputSystem.RegisterControlLayout(fallbackJson);
        InputSystem.RegisterControlLayout(productJson);

        Assert.Fail();
    }

    ////REVIEW: if this behavior is guaranteed, we also have to make sure we preserve it across domain reloads
    [Test]
    [Category("Layouts")]
    public void TODO_Layouts_WhenTwoLayoutsConflict_LastOneRegisteredWins()
    {
        const string firstLayout = @"
            {
                ""name"" : ""FirstLayout"",
                ""device"" : {
                    ""product"" : ""MyProduct""
                }
            }
        ";
        const string secondLayout = @"
            {
                ""name"" : ""SecondLayout"",
                ""device"" : {
                    ""product"" : ""MyProduct""
                }
            }
        ";

        InputSystem.RegisterControlLayout(firstLayout);
        InputSystem.RegisterControlLayout(secondLayout);

        var layout = InputSystem.TryFindMatchingControlLayout(new InputDeviceDescription {product = "MyProduct"});

        Assert.That(layout, Is.EqualTo("SecondLayout"));
    }

    [Test]
    [Category("Layouts")]
    public void Layouts_AddingTwoControlsWithSameName_WillCauseException()
    {
        const string json = @"
            {
                ""name"" : ""MyDevice"",
                ""extend"" : ""Gamepad"",
                ""controls"" : [
                    {
                        ""name"" : ""MyControl"",
                        ""layout"" : ""Button""
                    },
                    {
                        ""name"" : ""MyControl"",
                        ""layout"" : ""Button""
                    }
                ]
            }
        ";

        // We do minimal processing when adding a layout so verification
        // only happens when we actually try to instantiate the layout.
        InputSystem.RegisterControlLayout(json);

        Assert.That(() => InputSystem.AddDevice("MyDevice"),
            Throws.TypeOf<Exception>().With.Property("Message").Contain("Duplicate control"));
    }

    [Test]
    [Category("Layouts")]
    public void Layouts_ReplacingDeviceLayoutAffectsAllDevicesUsingLayout()
    {
        // Create a device hiearchy and then replace the base layout. We can't easily use
        // the gamepad (or something similar) as a base layout as it will use the Gamepad
        // class which will expect a number of controls to be present on the device.
        const string baseDeviceJson = @"
            {
                ""name"" : ""MyBase"",
                ""controls"" : [
                    { ""name"" : ""first"", ""layout"" : ""Button"" },
                    { ""name"" : ""second"", ""layout"" : ""Button"" }
                ]
            }
        ";
        const string derivedDeviceJson = @"
            {
                ""name"" : ""MyDerived"",
                ""extend"" : ""MyBase""
            }
        ";
        const string newBaseDeviceJson = @"
            {
                ""name"" : ""MyBase"",
                ""controls"" : [
                    { ""name"" : ""yeah"", ""layout"" : ""Stick"" }
                ]
            }
        ";

        InputSystem.RegisterControlLayout(derivedDeviceJson);
        InputSystem.RegisterControlLayout(baseDeviceJson);

        var device = InputSystem.AddDevice("MyDerived");

        InputSystem.RegisterControlLayout(newBaseDeviceJson);

        Assert.That(device.children, Has.Count.EqualTo(1));
        Assert.That(device.children, Has.Exactly(1).With.Property("name").EqualTo("yeah").And.Property("layout").EqualTo("Stick"));
    }

    [Test]
    [Category("Layouts")]
    public void Layouts_ReplacingDeviceLayoutWithLayoutUsingDifferentType_PreservesDeviceIdAndDescription()
    {
        const string initialJson = @"
            {
                ""name"" : ""MyDevice"",
                ""extend"" : ""Gamepad"",
                ""device"" : { ""product"" : ""Test"" }
            }
        ";

        InputSystem.RegisterControlLayout(initialJson);

        testRuntime.ReportNewInputDevice(new InputDeviceDescription {product = "Test"}.ToJson());
        InputSystem.Update();

        var oldDevice = InputSystem.devices.First(x => x.layout == "MyDevice");

        var oldDeviceId = oldDevice.id;
        var oldDeviceDescription = oldDevice.description;

        const string newJson = @"
            {
                ""name"" : ""MyDevice"",
                ""extend"" : ""Keyboard""
            }
        ";

        InputSystem.RegisterControlLayout(newJson);
        Assert.That(InputSystem.devices, Has.Exactly(1).With.Property("layout").EqualTo("MyDevice"));

        var newDevice = InputSystem.devices.First(x => x.layout == "MyDevice");

        Assert.That(newDevice.id, Is.EqualTo(oldDeviceId));
        Assert.That(newDevice.description, Is.EqualTo(oldDeviceDescription));
    }

    private class MyButtonControl : ButtonControl
    {
    }

    [Test]
    [Category("Layouts")]
    public void Layouts_ReplacingControlLayoutAffectsAllDevicesUsingLayout()
    {
        var gamepad = (Gamepad)InputSystem.AddDevice("Gamepad");

        // Replace "Button" layout.
        InputSystem.RegisterControlLayout<MyButtonControl>("Button");

        Assert.That(gamepad.leftTrigger, Is.TypeOf<MyButtonControl>());
    }

    class TestLayoutType : Pointer
    {
    }

    [Test]
    [Category("Layouts")]
    public void Layouts_RegisteringLayoutType_UsesBaseTypeAsBaseLayout()
    {
        InputSystem.RegisterControlLayout<TestLayoutType>();

        var layout = InputSystem.TryLoadLayout("TestLayoutType");

        Assert.That(layout.extendsLayout, Is.EqualTo("Pointer"));
    }

    [Test]
    [Category("Layouts")]
    public void Layouts_RegisteringLayoutType_WithMatcher_PutsMatcherInLayoutWhenLoaded()
    {
        InputSystem.RegisterControlLayout<TestLayoutType>(
            matches: new InputDeviceMatcher()
            .WithInterface("TestInterface")
            .WithManufacturer("TestManufacturer")
            .WithProduct("TestProduct"));

        var layout = InputSystem.TryLoadLayout("TestLayoutType");

        Assert.That(layout.deviceMatcher.empty, Is.False);
        Assert.That(layout.deviceMatcher.patterns,
            Has.Exactly(1)
            .Matches<KeyValuePair<string, object>>(x => x.Key == "interface" && x.Value.Equals("TestInterface")));
        Assert.That(layout.deviceMatcher.patterns,
            Has.Exactly(1).Matches<KeyValuePair<string, object>>(x => x.Key == "product" && x.Value.Equals("TestProduct")));
        Assert.That(layout.deviceMatcher.patterns,
            Has.Exactly(1)
            .Matches<KeyValuePair<string, object>>(x => x.Key == "interface" && x.Value.Equals("TestInterface")));
    }

    [Test]
    [Category("Layouts")]
    public void Layouts_RegisteringLayoutBuilder_WithMatcher_PutsMatcherInLayoutWhenLoaded()
    {
        var builder = new TestLayoutBuilder {layoutToLoad = "Mouse"};

        InputSystem.RegisterControlLayoutBuilder(() => builder.DoIt(), name: "TestLayout",
            matches: new InputDeviceMatcher()
            .WithInterface("TestInterface")
            .WithProduct("TestProduct")
            .WithManufacturer("TestManufacturer"));

        var layout = InputSystem.TryLoadLayout("TestLayout");

        Assert.That(layout.deviceMatcher.empty, Is.False);
        Assert.That(layout.deviceMatcher.patterns,
            Has.Exactly(1)
            .Matches<KeyValuePair<string, object>>(x => x.Key == "interface" && x.Value.Equals("TestInterface")));
        Assert.That(layout.deviceMatcher.patterns,
            Has.Exactly(1).Matches<KeyValuePair<string, object>>(x => x.Key == "product" && x.Value.Equals("TestProduct")));
        Assert.That(layout.deviceMatcher.patterns,
            Has.Exactly(1)
            .Matches<KeyValuePair<string, object>>(x => x.Key == "interface" && x.Value.Equals("TestInterface")));
    }

    // Want to ensure that if a state struct declares an "int" field, for example, and then
    // assigns it then Axis layout (which has a default format of float), the AxisControl
    // comes out with an "INT" format and not a "FLT" format.
    struct StateStructWithPrimitiveFields : IInputStateTypeInfo
    {
        [InputControl(layout = "Axis")] public byte byteAxis;
        [InputControl(layout = "Axis")] public short shortAxis;
        [InputControl(layout = "Axis")] public int intAxis;
        // No float as that is the default format for Axis anyway.
        [InputControl(layout = "Axis")] public double doubleAxis;

        public FourCC GetFormat()
        {
            return new FourCC('T', 'E', 'S', 'T');
        }
    }
    [InputControlLayout(stateType = typeof(StateStructWithPrimitiveFields))]
    class DeviceWithStateStructWithPrimitiveFields : InputDevice
    {
    }

    [Test]
    [Category("Layouts")]
    public void Layouts_FormatOfControlWithPrimitiveTypeInStateStructInferredFromType()
    {
        InputSystem.RegisterControlLayout<DeviceWithStateStructWithPrimitiveFields>("Test");
        var setup = new InputDeviceBuilder("Test");

        Assert.That(setup.GetControl("byteAxis").stateBlock.format, Is.EqualTo(InputStateBlock.kTypeByte));
        Assert.That(setup.GetControl("shortAxis").stateBlock.format, Is.EqualTo(InputStateBlock.kTypeShort));
        Assert.That(setup.GetControl("intAxis").stateBlock.format, Is.EqualTo(InputStateBlock.kTypeInt));
        Assert.That(setup.GetControl("doubleAxis").stateBlock.format, Is.EqualTo(InputStateBlock.kTypeDouble));
    }

    unsafe struct StateWithFixedArray : IInputStateTypeInfo
    {
        [InputControl] public fixed float buffer[2];

        public FourCC GetFormat()
        {
            return new FourCC('T', 'E', 'S', 'T');
        }
    }
    [InputControlLayout(stateType = typeof(StateWithFixedArray))]
    class DeviceWithStateStructWithFixedArray : InputDevice
    {
    }

    [Test]
    [Category("Layouts")]
    public void Layouts_FormatOfControlWithFixedArrayType_IsNotInferredFromType()
    {
        InputSystem.RegisterControlLayout<DeviceWithStateStructWithFixedArray>();

        Assert.That(() => new InputDeviceBuilder("DeviceWithStateStructWithFixedArray"),
            Throws.Exception.With.Message.Contain("Layout has not been set"));
    }

    [Test]
    [Category("Layouts")]
    public void Layouts_CanHaveOneControlUseStateOfAnotherControl()
    {
        // It's useful to be able to say that control X should simply use the same state as control
        // Y. An example of this is the up/down/left/right controls of sticks that simply want to reuse
        // state from the x and y controls already on the stick. "useStateFrom" not only ensures that
        // if the state is moved around we move with it, it allows to redirect entire controls from
        // one part of the hierarchy to another part of the hierarchy (Touchscreen does that to point
        // the controls expected by the base Pointer class to the controls inside of "touch0").
        const string json = @"
            {
                ""name"" : ""MyDevice"",
                ""extend"" : ""Gamepad"",
                ""controls"" : [
                    { ""name"" : ""test"", ""layout"" : ""Axis"", ""useStateFrom"" : ""leftStick/x"" }
                ]
            }
        ";

        InputSystem.RegisterControlLayout(json);

        var setup = new InputDeviceBuilder("MyDevice");
        var testControl = setup.GetControl<AxisControl>("test");
        var device = (Gamepad)setup.Finish();

        Assert.That(device.stateBlock.alignedSizeInBytes, Is.EqualTo(UnsafeUtility.SizeOf<GamepadState>()));
        Assert.That(testControl.stateBlock.byteOffset, Is.EqualTo(device.leftStick.x.stateBlock.byteOffset));
        Assert.That(testControl.stateBlock.sizeInBits, Is.EqualTo(device.leftStick.x.stateBlock.sizeInBits));
        Assert.That(testControl.stateBlock.format, Is.EqualTo(device.leftStick.x.stateBlock.format));
        Assert.That(testControl.stateBlock.bitOffset, Is.EqualTo(device.leftStick.x.stateBlock.bitOffset));
    }

    [Test]
    [Category("Layouts")]
    public void Layouts_CanAddChildControlToExistingControl()
    {
        const string json = @"
            {
                ""name"" : ""TestLayout"",
                ""extend"" : ""Gamepad"",
                ""controls"" : [
                    { ""name"" : ""leftStick/enabled"", ""layout"" : ""Button"" }
                ]
            }
        ";

        InputSystem.RegisterControlLayout(json);
        var device = (Gamepad) new InputDeviceBuilder("TestLayout").Finish();

        ////TODO: this ignores layouting; ATM there's a conflict between the automatic layout used by the added button
        ////      and the manual layouting employed by Gamepad; we don't detect conflicts between manual and automatic
        ////      layouts yet so this goes undiagnosed

        Assert.That(device.leftStick.children, Has.Exactly(1).With.Property("name").EqualTo("enabled"));
        Assert.That(device.leftStick.children.Count, Is.EqualTo(device.rightStick.children.Count + 1));
        Assert.That(device.leftStick["enabled"].layout, Is.EqualTo("Button"));
        Assert.That(device.leftStick["enabled"].parent, Is.SameAs(device.leftStick));
    }

    [Test]
    [Category("Layouts")]
    public void TODO_Layouts_WhenModifyingChildControlsByPath_DependentControlsUsingStateFromAreUpdatedAsWell()
    {
        const string baseJson = @"
            {
                ""name"" : ""Base"",
                ""controls"" : [
                    { ""name"" : ""stick"", ""layout"" : ""Stick"" }
                ]
            }
        ";
        // When modifying the state layout of the X and Y controls of a stick from outside,
        // we also expect the up/down/left/right controls to get updated with the new state
        // layout.
        const string derivedJson = @"
            {
                ""name"" : ""Derived"",
                ""extend"" : ""Base"",
                ""controls"" : [
                    { ""name"" : ""stick/x"", ""format"" : ""SHRT"", ""offset"" : 0 },
                    { ""name"" : ""stick/y"", ""format"" : ""SHRT"", ""offset"" : 2 }
                ]
            }
        ";

        InputSystem.RegisterControlLayout(baseJson);
        InputSystem.RegisterControlLayout(derivedJson);

        var setup = new InputDeviceBuilder("Derived");
        var stick = setup.GetControl<StickControl>("stick");

        Assert.That(stick.stateBlock.sizeInBits, Is.EqualTo(2 * 2 * 8));
    }

    [Test]
    [Category("Layouts")]
    public void Layouts_CanModifyLayoutOfChildControlUsingPath()
    {
        const string json = @"
        {
            ""name"" : ""MyGamepad"",
            ""extend"" : ""Gamepad"",
            ""controls"" : [
                { ""name"" : ""dpad/up"", ""layout"" : ""DiscreteButton"" }
            ]
        }";

        InputSystem.RegisterControlLayout(json);

        var setup = new InputDeviceBuilder("MyGamepad");
        var gamepad = (Gamepad)setup.Finish();

        Assert.That(gamepad.dpad.up.layout, Is.EqualTo("DiscreteButton"));
    }

    [Test]
    [Category("Layouts")]
    public void Layouts_CanSpecifyDisplayNameForControl()
    {
        const string json = @"
            {
                ""name"" : ""MyLayout"",
                ""extend"" : ""Gamepad"",
                ""displayName"" : ""Test Gamepad"",
                ""controls"" : [
                    {
                        ""name"" : ""leftStick"",
                        ""displayName"" : ""Primary Stick""
                    },
                    {
                        ""name"" : ""leftStick/x"",
                        ""displayName"" : ""Horizontal""
                    }
                ]
            }
        ";

        InputSystem.RegisterControlLayout(json);

        var device = (Gamepad) new InputDeviceBuilder("MyLayout").Finish();

        Assert.That(device.displayName, Is.EqualTo("Test Gamepad"));
        Assert.That(device.leftStick.displayName, Is.EqualTo("Primary Stick"));
        Assert.That(device.leftStick.x.displayName, Is.EqualTo("Horizontal"));
    }

    [Test]
    [Category("Layouts")]
    public void Layouts_CanMarkControlAsNoisy()
    {
        const string json = @"
            {
                ""name"" : ""MyLayout"",
                ""controls"" : [
                    {
                        ""name"" : ""button"",
                        ""layout"" : ""Button"",
                        ""noisy"" : true
                    }
                ]
            }
        ";

        InputSystem.RegisterControlLayout(json);

        var device = InputSystem.AddDevice("MyLayout");

        Assert.That(device["button"].noisy, Is.True);
    }

    [Test]
    [Category("Layouts")]
    public void Layouts_CanBuildLayoutsInCode()
    {
        var builder = new InputControlLayout.Builder()
            .WithName("MyLayout")
            .WithType<Gamepad>()
            .Extend("Pointer")
            .WithFormat("CUST");

        builder.AddControl("button")
        .WithLayout("Button")
        .WithUsages("Foo", "Bar");

        var layout = builder.Build();

        Assert.That(layout.name.ToString(), Is.EqualTo("MyLayout"));
        Assert.That(layout.type, Is.SameAs(typeof(Gamepad)));
        Assert.That(layout.stateFormat, Is.EqualTo(new FourCC("CUST")));
        Assert.That(layout.extendsLayout, Is.EqualTo("Pointer"));
        Assert.That(layout.controls, Has.Count.EqualTo(1));
        Assert.That(layout.controls[0].name.ToString(), Is.EqualTo("button"));
        Assert.That(layout.controls[0].layout.ToString(), Is.EqualTo("Button"));
        Assert.That(layout.controls[0].usages.Count, Is.EqualTo(2));
        Assert.That(layout.controls[0].usages[0].ToString(), Is.EqualTo("Foo"));
        Assert.That(layout.controls[0].usages[1].ToString(), Is.EqualTo("Bar"));
    }

    [Test]
    [Category("Layouts")]
    public void Layouts_BuildingLayoutInCode_WithEmptyUsageString_Throws()
    {
        var builder = new InputControlLayout.Builder().WithName("TestLayout");

        Assert.That(() => builder.AddControl("TestControl").WithUsages(""),
            Throws.ArgumentException.With.Message.Contains("TestControl")
            .And.With.Message.Contains("TestLayout"));
    }

    [Test]
    [Category("Layouts")]
    public void Layouts_BuildingLayoutInCode_WithoutType_OnlySetsTypeIfNotExtendingLayout()
    {
        var builderExtendingLayout = new InputControlLayout.Builder()
            .WithName("TestLayout")
            .Extend("Pointer");
        var builderNotExtendingLayout = new InputControlLayout.Builder()
            .WithName("TestLayout");

        builderExtendingLayout.AddControl("button").WithLayout("Button");
        builderNotExtendingLayout.AddControl("button").WithLayout("Button");

        var layout1 = builderExtendingLayout.Build();
        var layout2 = builderNotExtendingLayout.Build();

        Assert.That(layout1.type, Is.Null);
        Assert.That(layout2.type, Is.SameAs(typeof(InputDevice)));
    }

    [Serializable]
    class TestLayoutBuilder
    {
        [SerializeField] public string layoutToLoad;
        [NonSerialized] public InputControlLayout layout;

        public InputControlLayout DoIt()
        {
            // To make this as simple as possible, just load another layout.
            layout = InputSystem.TryLoadLayout(layoutToLoad);
            return layout;
        }
    }

    [Test]
    [Category("Layouts")]
    public void Layouts_CanAddCustomLayoutBuilder()
    {
        var builder = new TestLayoutBuilder {layoutToLoad = "Gamepad"};

        InputSystem.RegisterControlLayoutBuilder(() => builder.DoIt(), "MyLayout");

        var result = InputSystem.TryLoadLayout("MyLayout");

        Assert.That(result.name.ToString(), Is.EqualTo("MyLayout"));
        Assert.That(result, Is.SameAs(builder.layout));
    }

    [Test]
    [Category("Layouts")]
    public void Layouts_CanTurnLayoutIntoJson()
    {
        var layout = InputSystem.TryLoadLayout("Gamepad");
        var json = layout.ToJson();
        var deserializedLayout = InputControlLayout.FromJson(json);

        Assert.That(deserializedLayout.name, Is.EqualTo(layout.name));
        Assert.That(deserializedLayout.controls, Has.Count.EqualTo(layout.controls.Count));
        Assert.That(deserializedLayout.stateFormat, Is.EqualTo(layout.stateFormat));
    }

    [Test]
    [Category("Layouts")]
    public void Layouts_CanGetControlLayoutFromControlPath()
    {
        InputSystem.AddDevice("gamepad"); // Just to make sure we don't use this.

        // Control layout mentioned explicitly.
        Assert.That(InputControlPath.TryGetControlLayout("*/<button>"), Is.EqualTo("button")); // Does not "correct" casing.
        // Control layout can be looked up from device layout.
        Assert.That(InputControlPath.TryGetControlLayout("/<gamepad>/leftStick"), Is.EqualTo("Stick"));
        // With multiple controls, only returns result if all controls use the same layout.
        Assert.That(InputControlPath.TryGetControlLayout("/<gamepad>/*Stick"), Is.EqualTo("Stick"));
        // Except if we match all controls on the device in which case it's taken to mean "any layout goes".
        Assert.That(InputControlPath.TryGetControlLayout("/<gamepad>/*"), Is.EqualTo("*"));
        ////TODO
        // However, having a wildcard on the device path is taken to mean "all device layouts" in this case.
        //Assert.That(InputControlPath.TryGetControlLayout("/*/*Stick"), Is.EqualTo("Stick"));
        // Can determine layout used by child control.
        Assert.That(InputControlPath.TryGetControlLayout("<gamepad>/leftStick/x"), Is.EqualTo("Axis"));
        // Can determine layout from control with usage.
        Assert.That(InputControlPath.TryGetControlLayout("<gamepad>/{PrimaryAction}"), Is.EqualTo("Button"));
        // Will not look up from instanced devices at runtime so can't know device layout from this path.
        Assert.That(InputControlPath.TryGetControlLayout("/gamepad/leftStick"), Is.Null);
        // If only a device layout is given, can't know control layout.
        Assert.That(InputControlPath.TryGetControlLayout("/<gamepad>"), Is.Null);

        ////TODO: make sure we can find layouts from control layout modifying child paths
        ////TODO: make sure that finding by usage can look arbitrarily deep into the hierarchy
    }

    [Test]
    [Category("Layouts")]
    public void Layouts_CanGetDeviceLayoutFromControlPath()
    {
        InputSystem.AddDevice("gamepad"); // Just to make sure we don't use this.

        Assert.That(InputControlPath.TryGetDeviceLayout("<gamepad>/leftStick"), Is.EqualTo("gamepad"));
        Assert.That(InputControlPath.TryGetDeviceLayout("/<gamepad>"), Is.EqualTo("gamepad"));
        Assert.That(InputControlPath.TryGetDeviceLayout("/*/*Stick"), Is.EqualTo("*"));
        Assert.That(InputControlPath.TryGetDeviceLayout("/*"), Is.EqualTo("*"));
        Assert.That(InputControlPath.TryGetDeviceLayout("/gamepad/leftStick"), Is.Null);
    }

    [Test]
    [Category("Layouts")]
    public void Layouts_CanLoadLayout()
    {
        var json = @"
            {
                ""name"" : ""MyLayout"",
                ""controls"" : [ { ""name"" : ""MyControl"" } ]
            }
        ";

        InputSystem.RegisterControlLayout(json);

        var jsonLayout = InputSystem.TryLoadLayout("MyLayout");

        Assert.That(jsonLayout, Is.Not.Null);
        Assert.That(jsonLayout.name, Is.EqualTo(new InternedString("MyLayout")));
        Assert.That(jsonLayout.controls, Has.Count.EqualTo(1));
        Assert.That(jsonLayout.controls[0].name, Is.EqualTo(new InternedString("MyControl")));

        var gamepadLayout = InputSystem.TryLoadLayout("Gamepad");

        Assert.That(gamepadLayout, Is.Not.Null);
        Assert.That(gamepadLayout.name, Is.EqualTo(new InternedString("Gamepad")));
    }

    [Test]
    [Category("Layouts")]
    public void Layouts_CanRemoveLayout()
    {
        var json = @"
            {
                ""name"" : ""MyLayout"",
                ""extend"" : ""Gamepad""
            }
        ";

        InputSystem.RegisterControlLayout(json);
        var device = InputSystem.AddDevice("MyLayout");

        Assert.That(InputSystem.ListControlLayouts(), Has.Exactly(1).EqualTo("MyLayout"));
        Assert.That(InputSystem.devices, Has.Exactly(1).SameAs(device));

        InputSystem.RemoveControlLayout("MyLayout");

        Assert.That(InputSystem.ListControlLayouts(), Has.None.EqualTo("MyLayout"));
        Assert.That(InputSystem.devices, Has.None.SameAs(device));
        Assert.That(InputSystem.devices, Has.None.With.Property("layout").EqualTo("MyLayout"));
    }

    [Test]
    [Category("Layouts")]
    public void Layouts_ChangingLayouts_SendsNotifications()
    {
        InputControlLayoutChange? receivedChange = null;
        string receivedLayout = null;

        InputSystem.onControlLayoutChange +=
            (layout, change) =>
            {
                receivedChange = change;
                receivedLayout = layout;
            };

        const string jsonV1 = @"
            {
                ""name"" : ""MyLayout"",
                ""extend"" : ""Gamepad""
            }
        ";

        // Add layout.
        InputSystem.RegisterControlLayout(jsonV1);

        Assert.That(receivedChange, Is.EqualTo(InputControlLayoutChange.Added));
        Assert.That(receivedLayout, Is.EqualTo("MyLayout"));

        const string jsonV2 = @"
            {
                ""name"" : ""MyLayout"",
                ""extend"" : ""Keyboard""
            }
        ";

        receivedChange = null;
        receivedLayout = null;

        // Change layout.
        InputSystem.RegisterControlLayout(jsonV2);

        Assert.That(receivedChange, Is.EqualTo(InputControlLayoutChange.Replaced));
        Assert.That(receivedLayout, Is.EqualTo("MyLayout"));

        receivedChange = null;
        receivedLayout = null;

        // RemoveControlLayout.
        InputSystem.RemoveControlLayout("MyLayout");

        Assert.That(receivedChange, Is.EqualTo(InputControlLayoutChange.Removed));
        Assert.That(receivedLayout, Is.EqualTo("MyLayout"));
    }

    [Test]
    [Category("Layouts")]
    public void TODO_Layouts_RemovingLayouts_RemovesAllLayoutsBasedOnIt()
    {
        Assert.Fail();
    }

    [Test]
    [Category("Layouts")]
    public void TODO_Layouts_CanQueryResourceNameFromControl()
    {
        var json = @"
            {
                ""name"" : ""MyLayout"",
                ""controls"" : [ { ""name"" : ""MyControl"",  } ]
            }
        ";

        InputSystem.RegisterControlLayout(json);

        Assert.Fail();
    }

    struct StateWithTwoLayoutVariants : IInputStateTypeInfo
    {
        [InputControl(name = "button", layout = "Button", variant = "A")]
        public int buttons;
        [InputControl(name = "axis", layout = "Axis", variant = "B")]
        public float axis;

        public FourCC GetFormat()
        {
            return new FourCC('T', 'E', 'S', 'T');
        }
    }

    [InputControlLayout(variant = "A", stateType = typeof(StateWithTwoLayoutVariants))]
    class DeviceWithLayoutVariantA : InputDevice
    {
    }
    [InputControlLayout(variant = "B", stateType = typeof(StateWithTwoLayoutVariants))]
    class DeviceWithLayoutVariantB : InputDevice
    {
    }

    // Sometimes you have a single state format that you want to use with multiple
    // different types of devices that each have a different control setup. For example,
    // a given state may just be a generic set of axis and button values with the
    // assignment of axis and button controls depending on which type of device the
    // state is used with.
    [Test]
    [Category("Layouts")]
    public void Layouts_CanSetUpMultipleLayoutsFromSingleState_UsingVariants()
    {
        InputSystem.RegisterControlLayout<DeviceWithLayoutVariantA>();
        InputSystem.RegisterControlLayout<DeviceWithLayoutVariantB>();

        var deviceA = InputSystem.AddDevice<DeviceWithLayoutVariantA>();
        var deviceB = InputSystem.AddDevice<DeviceWithLayoutVariantB>();

        Assert.That(deviceA.allControls.Count, Is.EqualTo(1));
        Assert.That(deviceB.allControls.Count, Is.EqualTo(1));

        Assert.That(deviceA["button"], Is.TypeOf<ButtonControl>());
        Assert.That(deviceB["axis"], Is.TypeOf<AxisControl>());

        Assert.That(deviceA["button"].variant, Is.EqualTo("A"));
        Assert.That(deviceB["axis"].variant, Is.EqualTo("B"));
    }

    [Test]
    [Category("Layouts")]
    public void Layouts_SettingVariantOnLayout_MergesAwayNonMatchingControlInformationFromBaseLayouts()
    {
        const string jsonBase = @"
            {
                ""name"" : ""BaseLayout"",
                ""extend"" : ""DeviceWithLayoutVariantA"",
                ""controls"" : [
                    { ""name"" : ""ControlFromBase"", ""layout"" : ""Button"" },
                    { ""name"" : ""OtherControlFromBase"", ""layout"" : ""Axis"" },
                    { ""name"" : ""ControlWithExplicitDefaultVariant"", ""layout"" : ""Axis"", ""variant"" : ""default"" },
                    { ""name"" : ""StickControl"", ""layout"" : ""Stick"" },
                    { ""name"" : ""StickControl/x"", ""offset"" : 14, ""variant"" : ""A"" }
                ]
            }
        ";
        const string jsonDerived = @"
            {
                ""name"" : ""DerivedLayout"",
                ""extend"" : ""BaseLayout"",
                ""controls"" : [
                    { ""name"" : ""ControlFromBase"", ""variant"" : ""A"", ""offset"" : 20 }
                ]
            }
        ";

        InputSystem.RegisterControlLayout<DeviceWithLayoutVariantA>();
        InputSystem.RegisterControlLayout(jsonBase);
        InputSystem.RegisterControlLayout(jsonDerived);

        var layout = InputSystem.TryLoadLayout("DerivedLayout");

        // The variant setting here is coming all the way from the base layout so itself already has
        // to come through properly in the merge.
        Assert.That(layout.variant, Is.EqualTo(new InternedString("A")));

        // Not just the variant setting itself should come through but it also should affect the
        // merging of control items. `ControlFromBase` has a layout set on it which should get picked
        // up by the variant defined for it in `DerivedLayout`. Also, controls that don't have the right
        // variant should have been removed.
        Assert.That(layout.controls.Count, Is.EqualTo(6));
        Assert.That(layout.controls, Has.None.Matches<InputControlLayout.ControlItem>(
                x => x.name == new InternedString("axis"))); // Axis control should have disappeared.
        Assert.That(layout.controls, Has.Exactly(1).Matches<InputControlLayout.ControlItem>(
                x => x.name == new InternedString("OtherControlFromBase"))); // But this one targeting no specific variant should be included.
        Assert.That(layout.controls, Has.Exactly(1)
            .Matches<InputControlLayout.ControlItem>(x =>
                x.name == new InternedString("ControlFromBase") && x.layout == new InternedString("Button") && x.offset == 20 && x.variant == new InternedString("A")));
        Assert.That(layout.controls, Has.Exactly(1)
            .Matches<InputControlLayout.ControlItem>(x =>
                x.name == new InternedString("ControlWithExplicitDefaultVariant")));
        // Make sure that the "StickControl/x" item came through along with the stick itself.
        Assert.That(layout.controls, Has.Exactly(1)
            .Matches<InputControlLayout.ControlItem>(x =>
                x.name == new InternedString("StickControl")));
        Assert.That(layout.controls, Has.Exactly(1)
            .Matches<InputControlLayout.ControlItem>(x =>
                x.name == new InternedString("StickControl/x")));
    }

    [Test]
    [Category("Devices")]
    public void Devices_CanCreateDevice_FromLayout()
    {
        var setup = new InputDeviceBuilder("Gamepad");
        var device = setup.Finish();

        Assert.That(device, Is.TypeOf<Gamepad>());
        Assert.That(device.children, Has.Exactly(1).With.Property("name").EqualTo("leftStick"));
    }

    [Test]
    [Category("Devices")]
    public void Devices_CanCreateDevice_WithNestedState()
    {
        InputSystem.RegisterControlLayout<CustomDevice>();
        var setup = new InputDeviceBuilder("CustomDevice");
        var device = setup.Finish();

        Assert.That(device.children, Has.Exactly(1).With.Property("name").EqualTo("button1"));
    }

    [Test]
    [Category("Devices")]
    public void Devices_CanCreateDevice_FromLayoutMatchedByDeviceDescription()
    {
        const string json = @"
            {
                ""name"" : ""MyDevice"",
                ""extend"" : ""Gamepad"",
                ""device"" : {
                    ""interface"" : ""AA|BB"",
                    ""product"" : ""Shtabble""
                }
            }
        ";

        InputSystem.RegisterControlLayout(json);

        var description = new InputDeviceDescription
        {
            interfaceName = "BB",
            product = "Shtabble"
        };

        var device = InputSystem.AddDevice(description);

        Assert.That(device.layout, Is.EqualTo("MyDevice"));
        Assert.That(device, Is.TypeOf<Gamepad>());
    }

    [Test]
    [Category("Devices")]
    public void Devices_DeviceCreatedFromDeviceDescriptionStoresDescriptionOnDevice()
    {
        const string json = @"
            {
                ""name"" : ""MyDevice"",
                ""extend"" : ""Gamepad"",
                ""device"" : {
                    ""product"" : ""Product""
                }
            }
        ";

        InputSystem.RegisterControlLayout(json);

        var description = new InputDeviceDescription
        {
            interfaceName = "Interface",
            product = "Product",
            manufacturer = "Manufacturer",
            deviceClass = "DeviceClass",
            version = "Version",
            serial = "Serial"
        };

        var device = InputSystem.AddDevice(description);

        Assert.That(device.description, Is.EqualTo(description));
    }

    [Test]
    [Category("Devices")]
    public void Devices_CanCreateDevice_FromLayoutVariant()
    {
        var leftyGamepadSetup = new InputDeviceBuilder("Gamepad", variant: "Lefty");
        var leftyGamepadPrimary2DMotion = leftyGamepadSetup.GetControl("{Primary2DMotion}");
        var leftyGamepadSecondary2DMotion = leftyGamepadSetup.GetControl("{Secondary2DMotion}");
        //var leftyGamepadPrimaryTrigger = leftyGamepadSetup.GetControl("{PrimaryTrigger}");
        //var leftyGamepadSecondaryTrigger = leftyGamepadSetup.GetControl("{SecondaryTrigger}");
        //shoulder?

        var defaultGamepadSetup = new InputDeviceBuilder("Gamepad");
        var defaultGamepadPrimary2DMotion = defaultGamepadSetup.GetControl("{Primary2DMotion}");
        var defaultGamepadSecondary2DMotion = defaultGamepadSetup.GetControl("{Secondary2DMotion}");
        //var defaultGamepadPrimaryTrigger = defaultGamepadSetup.GetControl("{PrimaryTrigger}");
        //var defaultGamepadSecondaryTrigger = defaultGamepadSetup.GetControl("{SecondaryTrigger}");

        var leftyGamepad = (Gamepad)leftyGamepadSetup.Finish();
        var defaultGamepad = (Gamepad)defaultGamepadSetup.Finish();

        Assert.That(leftyGamepad.variant, Is.EqualTo("Lefty"));
        Assert.That(leftyGamepadPrimary2DMotion, Is.SameAs(leftyGamepad.rightStick));
        Assert.That(leftyGamepadSecondary2DMotion, Is.SameAs(leftyGamepad.leftStick));

        Assert.That(defaultGamepadPrimary2DMotion, Is.SameAs(defaultGamepad.leftStick));
        Assert.That(defaultGamepadSecondary2DMotion, Is.SameAs(defaultGamepad.rightStick));
    }

    [Test]
    [Category("Devices")]
    public void Devices_CannotChangeSetupOfDeviceWhileAddedToSystem()
    {
        var device = InputSystem.AddDevice("Gamepad");

        Assert.That(() => new InputDeviceBuilder("Keyboard", device), Throws.InvalidOperationException);
    }

    [Test]
    [Category("Devices")]
    public void Devices_CanChangeControlSetupAfterCreation()
    {
        const string initialJson = @"
            {
                ""name"" : ""MyDevice"",
                ""controls"" : [
                    { ""name"" : ""first"", ""layout"" : ""Button"" },
                    { ""name"" : ""second"", ""layout"" : ""Button"" }
                ]
            }
        ";

        InputSystem.RegisterControlLayout(initialJson);

        // Create initial version of device.
        var initialSetup = new InputDeviceBuilder("MyDevice");
        var initialFirstControl = initialSetup.GetControl("first");
        var initialSecondControl = initialSetup.GetControl("second");
        var initialDevice = initialSetup.Finish();

        // Change layout.
        const string modifiedJson = @"
            {
                ""name"" : ""MyDevice"",
                ""controls"" : [
                    { ""name"" : ""first"", ""layout"" : ""Button"" },
                    { ""name"" : ""second"", ""layout"" : ""Axis"" },
                    { ""name"" : ""third"", ""layout"" : ""Button"" }
                ]
            }
        ";
        InputSystem.RegisterControlLayout(modifiedJson);

        // Modify device.
        var modifiedSetup = new InputDeviceBuilder("MyDevice", existingDevice: initialDevice);
        var modifiedFirstControl = modifiedSetup.GetControl("first");
        var modifiedSecondControl = modifiedSetup.GetControl("second");
        var modifiedThirdControl = modifiedSetup.GetControl("third");
        var modifiedDevice = modifiedSetup.Finish();

        Assert.That(modifiedDevice, Is.SameAs(initialDevice));
        Assert.That(modifiedFirstControl, Is.SameAs(initialFirstControl));
        Assert.That(initialFirstControl, Is.TypeOf<ButtonControl>());
        Assert.That(modifiedSecondControl, Is.Not.SameAs(initialSecondControl));
        Assert.That(initialSecondControl, Is.TypeOf<ButtonControl>());
        Assert.That(modifiedSecondControl, Is.TypeOf<AxisControl>());
        Assert.That(modifiedThirdControl, Is.TypeOf<ButtonControl>());
    }

    [Test]
    [Category("Devices")]
    public void Devices_CanChangeDeviceTypeAfterCreation()
    {
        // Device layout for a generic InputDevice.
        const string initialJson = @"
            {
                ""name"" : ""MyDevice"",
                ""controls"" : [
                    { ""name"" : ""buttonSouth"", ""layout"" : ""Button"" }
                ]
            }
        ";

        InputSystem.RegisterControlLayout(initialJson);

        // Create initial version of device.
        var initialSetup = new InputDeviceBuilder("MyDevice");
        var initialButton = initialSetup.GetControl<ButtonControl>("buttonSouth");
        var initialDevice = initialSetup.Finish();

        // Change layout to now be a gamepad.
        const string modifiedJson = @"
            {
                ""name"" : ""MyDevice"",
                ""extend"" : ""Gamepad""
            }
        ";
        InputSystem.RegisterControlLayout(modifiedJson);

        // Modify device.
        var modifiedSetup = new InputDeviceBuilder("MyDevice", existingDevice: initialDevice);
        var modifiedButton = modifiedSetup.GetControl<ButtonControl>("buttonSouth");
        var modifiedDevice = modifiedSetup.Finish();

        Assert.That(modifiedDevice, Is.Not.SameAs(initialDevice));
        Assert.That(modifiedDevice, Is.TypeOf<Gamepad>());
        Assert.That(initialDevice, Is.TypeOf<InputDevice>());
        Assert.That(modifiedButton, Is.SameAs(initialButton)); // Button survives.
    }

    [Test]
    [Category("Devices")]
    public void Devices_ChangingUsageOfDevice_SendsDeviceChangeNotification()
    {
        var device = InputSystem.AddDevice("Gamepad");

        InputDevice receivedDevice = null;
        InputDeviceChange? receivedDeviceChange = null;

        InputSystem.onDeviceChange +=
            (d, c) =>
            {
                receivedDevice = d;
                receivedDeviceChange = c;
            };

        InputSystem.SetUsage(device, CommonUsages.LeftHand);

        Assert.That(receivedDevice, Is.SameAs(device));
        Assert.That(receivedDeviceChange, Is.EqualTo(InputDeviceChange.UsageChanged));
    }

    [Test]
    [Category("Devices")]
    public void Devices_CanFindDeviceByUsage()
    {
        InputSystem.AddDevice<Gamepad>();
        var device = InputSystem.AddDevice<Keyboard>();

        InputSystem.SetUsage(device, CommonUsages.LeftHand);

        var controls = InputSystem.GetControls("/{LeftHand}");

        Assert.That(controls, Has.Count.EqualTo(1));
        Assert.That(controls, Has.Exactly(1).SameAs(device));
    }

    [Test]
    [Category("Devices")]
    public void Devices_CanFindDeviceByUsageAndLayout()
    {
        var gamepad = InputSystem.AddDevice<Gamepad>();
        InputSystem.SetUsage(gamepad, CommonUsages.LeftHand);

        var keyboard = InputSystem.AddDevice<Keyboard>();
        InputSystem.SetUsage(keyboard, CommonUsages.LeftHand);

        var controls = InputSystem.GetControls("/<Keyboard>{LeftHand}");

        Assert.That(controls, Has.Count.EqualTo(1));
        Assert.That(controls, Has.Exactly(1).SameAs(keyboard));
    }

    [Test]
    [Category("Controls")]
    public void Controls_CanFindControlsInSetupByPath()
    {
        var setup = new InputDeviceBuilder("Gamepad");

        Assert.That(setup.TryGetControl("leftStick"), Is.TypeOf<StickControl>());
        Assert.That(setup.TryGetControl("leftStick/x"), Is.TypeOf<AxisControl>());
        Assert.That(setup.TryGetControl("leftStick/y"), Is.TypeOf<AxisControl>());
        Assert.That(setup.TryGetControl("leftStick/up"), Is.TypeOf<ButtonControl>());
    }

    [Test]
    [Category("Controls")]
    public void Controls_CanFindChildControlsByPath()
    {
        var gamepad = (Gamepad) new InputDeviceBuilder("Gamepad").Finish();
        Assert.That(gamepad["leftStick"], Is.SameAs(gamepad.leftStick));
        Assert.That(gamepad["leftStick/x"], Is.SameAs(gamepad.leftStick.x));
        Assert.That(gamepad.leftStick["x"], Is.SameAs(gamepad.leftStick.x));
    }

    [Test]
    [Category("Controls")]
    public void Controls_DeviceAndControlsRememberTheirLayouts()
    {
        var setup = new InputDeviceBuilder("Gamepad");
        var gamepad = (Gamepad)setup.Finish();

        Assert.That(gamepad.layout, Is.EqualTo("Gamepad"));
        Assert.That(gamepad.leftStick.layout, Is.EqualTo("Stick"));
    }

    [Test]
    [Category("Controls")]
    public void Controls_ControlsReferToTheirParent()
    {
        var setup = new InputDeviceBuilder("Gamepad");
        var gamepad = (Gamepad)setup.Finish();

        Assert.That(gamepad.leftStick.parent, Is.SameAs(gamepad));
        Assert.That(gamepad.leftStick.x.parent, Is.SameAs(gamepad.leftStick));
    }

    [Test]
    [Category("Controls")]
    public void Controls_ControlsReferToTheirDevices()
    {
        var setup = new InputDeviceBuilder("Gamepad");
        var leftStick = setup.GetControl("leftStick");
        var device = setup.Finish();

        Assert.That(leftStick.device, Is.SameAs(device));
    }

    [Test]
    [Category("Controls")]
    public void Controls_CanGetFlatListOfControlsFromDevice()
    {
        const string json = @"
            {
                ""name"" : ""MyDevice"",
                ""controls"" : [
                    {
                        ""name"" : ""stick"",
                        ""layout"" : ""Stick""
                    },
                    {
                        ""name"" : ""button"",
                        ""layout"" : ""Button""
                    }
                ]
            }
        ";

        InputSystem.RegisterControlLayout(json);

        var device = new InputDeviceBuilder("MyDevice").Finish();

        Assert.That(device.allControls.Count, Is.EqualTo(2 + 4 + 2)); // 2 toplevel controls, 4 added by Stick, 2 for X and Y
        Assert.That(device.allControls, Contains.Item(device["button"]));
        Assert.That(device.allControls, Contains.Item(device["stick"]));
        Assert.That(device.allControls, Contains.Item(device["stick"]["up"]));
        Assert.That(device.allControls, Contains.Item(device["stick"]["down"]));
        Assert.That(device.allControls, Contains.Item(device["stick"]["left"]));
        Assert.That(device.allControls, Contains.Item(device["stick"]["right"]));
        Assert.That(device.allControls, Contains.Item(device["stick"]["x"]));
        Assert.That(device.allControls, Contains.Item(device["stick"]["y"]));
    }

    [Test]
    [Category("Controls")]
    public void Controls_AskingValueOfControlBeforeDeviceAddedToSystemIsInvalidOperation()
    {
        var setup = new InputDeviceBuilder("Gamepad");
        var device = (Gamepad)setup.Finish();

        Assert.Throws<InvalidOperationException>(() => { device.leftStick.ReadValue(); });
    }

    [Test]
    [Category("Controls")]
    public void Controls_CanProcessDeadzones()
    {
        const string json = @"
            {
                ""name"" : ""MyDevice"",
                ""extend"" : ""Gamepad"",
                ""controls"" : [
                    {
                        ""name"" : ""leftStick"",
                        ""processors"" : ""deadzone(min=0.1,max=0.9)""
                    }
                ]
            }
        ";

        InputSystem.RegisterControlLayout(json);
        var device = (Gamepad)InputSystem.AddDevice("MyDevice");

        ////NOTE: Unfortunately, this relies on an internal method ATM.
        var processor = device.leftStick.TryGetProcessor<DeadzoneProcessor>();

        var firstState = new GamepadState {leftStick = new Vector2(0.05f, 0.05f)};
        var secondState = new GamepadState {leftStick = new Vector2(0.5f, 0.5f)};

        InputSystem.QueueStateEvent(device, firstState);
        InputSystem.Update();

        Assert.That(device.leftStick.ReadValue(), Is.EqualTo(default(Vector2)));

        InputSystem.QueueStateEvent(device, secondState);
        InputSystem.Update();

        Assert.That(device.leftStick.ReadValue(), Is.EqualTo(processor.Process(new Vector2(0.5f, 0.5f), device.leftStick)));
    }

    [Test]
    [Category("Controls")]
    public void Controls_CanChangeDefaultDeadzoneValuesOnTheFly()
    {
        // Deadzone processor with no specified min/max should take default values
        // from InputConfiguration.
        const string json = @"
            {
                ""name"" : ""MyDevice"",
                ""extend"" : ""Gamepad"",
                ""controls"" : [
                    {
                        ""name"" : ""leftStick"",
                        ""processors"" : ""deadzone""
                    }
                ]
            }
        ";

        InputSystem.RegisterControlLayout(json);
        var device = (Gamepad)InputSystem.AddDevice("MyDevice");

        var processor = device.leftStick.TryGetProcessor<DeadzoneProcessor>();

        Assert.That(processor.minOrDefault, Is.EqualTo(InputConfiguration.DeadzoneMin));
        Assert.That(processor.maxOrDefault, Is.EqualTo(InputConfiguration.DeadzoneMax));

        InputConfiguration.DeadzoneMin = InputConfiguration.DeadzoneMin + 0.1f;
        InputConfiguration.DeadzoneMax = InputConfiguration.DeadzoneMin - 0.1f;

        Assert.That(processor.minOrDefault, Is.EqualTo(InputConfiguration.DeadzoneMin));
        Assert.That(processor.maxOrDefault, Is.EqualTo(InputConfiguration.DeadzoneMax));
    }

    [Test]
    [Category("Controls")]
    public void Controls_SticksProvideAccessToHalfAxes()
    {
        var gamepad = (Gamepad)InputSystem.AddDevice("Gamepad");

        InputSystem.QueueStateEvent(gamepad, new GamepadState { leftStick = new Vector2(0.5f, 0.5f) });
        InputSystem.Update();

        Assert.That(gamepad.leftStick.up.ReadValue(), Is.EqualTo(0.5).Within(0.000001));
        Assert.That(gamepad.leftStick.down.ReadValue(), Is.EqualTo(0.0).Within(0.000001));
        Assert.That(gamepad.leftStick.right.ReadValue(), Is.EqualTo(0.5).Within(0.000001));
        Assert.That(gamepad.leftStick.left.ReadValue(), Is.EqualTo(0.0).Within(0.000001));

        InputSystem.QueueStateEvent(gamepad, new GamepadState { leftStick = new Vector2(-0.5f, -0.5f) });
        InputSystem.Update();

        Assert.That(gamepad.leftStick.up.ReadValue(), Is.EqualTo(0.0).Within(0.000001));
        Assert.That(gamepad.leftStick.down.ReadValue(), Is.EqualTo(0.5).Within(0.000001));
        Assert.That(gamepad.leftStick.right.ReadValue(), Is.EqualTo(0.0).Within(0.000001));
        Assert.That(gamepad.leftStick.left.ReadValue(), Is.EqualTo(0.5).Within(0.000001));
    }

    [Test]
    [Category("Controls")]
    public void Controls_CanQueryValueFromStateEvents()
    {
        var gamepad = (Gamepad)InputSystem.AddDevice("Gamepad");

        var receivedCalls = 0;
        InputSystem.onEvent +=
            eventPtr =>
            {
                ++receivedCalls;
                Assert.That(gamepad.leftTrigger.ReadValueFrom(eventPtr), Is.EqualTo(0.234f).Within(0.00001));
            };

        InputSystem.QueueStateEvent(gamepad, new GamepadState { leftTrigger = 0.234f });
        InputSystem.Update();

        Assert.That(receivedCalls, Is.EqualTo(1));
    }

    [Test]
    [Category("Controls")]
    public void Controls_CanWriteValueIntoState()
    {
        var gamepad = (Gamepad)InputSystem.AddDevice("Gamepad");
        var state = new GamepadState();
        var value = new Vector2(0.5f, 0.5f);

        gamepad.leftStick.WriteValueInto(ref state, value);

        Assert.That(state.leftStick, Is.EqualTo(value));
    }

    [Test]
    [Category("Controls")]
    public void Controls_DpadVectorsAreCircular()
    {
        var gamepad = (Gamepad)InputSystem.AddDevice("Gamepad");

        // Up.
        InputSystem.QueueStateEvent(gamepad, new GamepadState { buttons = 1 << (int)GamepadState.Button.DpadUp });
        InputSystem.Update();

        Assert.That(gamepad.dpad.ReadValue(), Is.EqualTo(Vector2.up));

        // Up left.
        InputSystem.QueueStateEvent(gamepad, new GamepadState { buttons = 1 << (int)GamepadState.Button.DpadUp | 1 << (int)GamepadState.Button.DpadLeft });
        InputSystem.Update();

        Assert.That(gamepad.dpad.ReadValue().x, Is.EqualTo((Vector2.up + Vector2.left).normalized.x).Within(0.00001));
        Assert.That(gamepad.dpad.ReadValue().y, Is.EqualTo((Vector2.up + Vector2.left).normalized.y).Within(0.00001));

        // Left.
        InputSystem.QueueStateEvent(gamepad, new GamepadState { buttons = 1 << (int)GamepadState.Button.DpadLeft });
        InputSystem.Update();

        Assert.That(gamepad.dpad.ReadValue(), Is.EqualTo(Vector2.left));

        // Down left.
        InputSystem.QueueStateEvent(gamepad, new GamepadState { buttons = 1 << (int)GamepadState.Button.DpadDown | 1 << (int)GamepadState.Button.DpadLeft });
        InputSystem.Update();

        Assert.That(gamepad.dpad.ReadValue().x, Is.EqualTo((Vector2.down + Vector2.left).normalized.x).Within(0.00001));
        Assert.That(gamepad.dpad.ReadValue().y, Is.EqualTo((Vector2.down + Vector2.left).normalized.y).Within(0.00001));

        // Down.
        InputSystem.QueueStateEvent(gamepad, new GamepadState { buttons = 1 << (int)GamepadState.Button.DpadDown });
        InputSystem.Update();

        Assert.That(gamepad.dpad.ReadValue(), Is.EqualTo(Vector2.down));

        // Down right.
        InputSystem.QueueStateEvent(gamepad, new GamepadState { buttons = 1 << (int)GamepadState.Button.DpadDown | 1 << (int)GamepadState.Button.DpadRight });
        InputSystem.Update();

        Assert.That(gamepad.dpad.ReadValue().x, Is.EqualTo((Vector2.down + Vector2.right).normalized.x).Within(0.00001));
        Assert.That(gamepad.dpad.ReadValue().y, Is.EqualTo((Vector2.down + Vector2.right).normalized.y).Within(0.00001));

        // Right.
        InputSystem.QueueStateEvent(gamepad, new GamepadState { buttons = 1 << (int)GamepadState.Button.DpadRight });
        InputSystem.Update();

        Assert.That(gamepad.dpad.ReadValue(), Is.EqualTo(Vector2.right));

        // Up right.
        InputSystem.QueueStateEvent(gamepad, new GamepadState { buttons = 1 << (int)GamepadState.Button.DpadUp | 1 << (int)GamepadState.Button.DpadRight });
        InputSystem.Update();

        Assert.That(gamepad.dpad.ReadValue().x, Is.EqualTo((Vector2.up + Vector2.right).normalized.x).Within(0.00001));
        Assert.That(gamepad.dpad.ReadValue().y, Is.EqualTo((Vector2.up + Vector2.right).normalized.y).Within(0.00001));
    }

    struct DiscreteButtonDpadState : IInputStateTypeInfo
    {
        public int dpad;
        public DiscreteButtonDpadState(int dpad)
        {
            this.dpad = dpad;
        }

        public FourCC GetFormat()
        {
            return new FourCC('C', 'U', 'S', 'T');
        }
    }

    [Test]
    [Category("Controls")]
    public void Controls_CanFormDpadOutOfDiscreteButtonStates()
    {
        // Create a custom device with just a Dpad and customize
        // the Dpad to use DiscreteButtonControls instead of ButtonControls.
        const string json = @"
        {
            ""name"" : ""MyDevice"",
            ""format"" : ""CUST"",
            ""controls"" : [
                { ""name"" : ""dpad"", ""layout"" : ""Dpad"" },
                { ""name"" : ""dpad/up"", ""layout"" : ""DiscreteButton"", ""parameters"" : ""minValue=2,maxValue=4"", ""bit"" : 0, ""sizeInBits"" : 4 },
                { ""name"" : ""dpad/down"", ""layout"" : ""DiscreteButton"", ""parameters"" : ""minValue=6,maxValue=8"", ""bit"" : 0, ""sizeInBits"" : 4 },
                { ""name"" : ""dpad/left"", ""layout"" : ""DiscreteButton"", ""parameters"" : ""minValue=8, maxValue=2"", ""bit"" : 0, ""sizeInBits"" : 4 },
                { ""name"" : ""dpad/right"", ""layout"" : ""DiscreteButton"", ""parameters"" : ""minValue=4,maxValue=6"", ""bit"" : 0, ""sizeInBits"" : 4 }
            ]
        }";

        InputSystem.RegisterControlLayout(json);
        var device = InputSystem.AddDevice("MyDevice");
        var dpad = (DpadControl)device["dpad"];

        InputSystem.QueueStateEvent(device, new DiscreteButtonDpadState(1));
        InputSystem.Update();

        Assert.That(dpad.left.isPressed, Is.True);
        Assert.That(dpad.right.isPressed, Is.False);
        Assert.That(dpad.up.isPressed, Is.False);
        Assert.That(dpad.down.isPressed, Is.False);

        InputSystem.QueueStateEvent(device, new DiscreteButtonDpadState(8));
        InputSystem.Update();

        Assert.That(dpad.left.isPressed, Is.True);
        Assert.That(dpad.down.isPressed, Is.True);
        Assert.That(dpad.up.isPressed, Is.False);
        Assert.That(dpad.right.isPressed, Is.False);
    }

    [Test]
    [Category("State")]
    public void State_CanComputeStateLayoutFromStateStructure()
    {
        var setup = new InputDeviceBuilder("Gamepad");
        var gamepad = (Gamepad)setup.Finish();

        Assert.That(gamepad.stateBlock.sizeInBits, Is.EqualTo(UnsafeUtility.SizeOf<GamepadState>() * 8));
        Assert.That(gamepad.leftStick.stateBlock.byteOffset, Is.EqualTo(Marshal.OffsetOf(typeof(GamepadState), "leftStick").ToInt32()));
        Assert.That(gamepad.dpad.stateBlock.byteOffset, Is.EqualTo(Marshal.OffsetOf(typeof(GamepadState), "buttons").ToInt32()));
    }

    [Test]
    [Category("State")]
    public void State_CanComputeStateLayoutForNestedStateStructures()
    {
        InputSystem.RegisterControlLayout<CustomDevice>();
        var setup = new InputDeviceBuilder("CustomDevice");
        var axis2 = setup.GetControl("axis2");
        setup.Finish();

        var nestedOffset = Marshal.OffsetOf(typeof(CustomDeviceState), "nested").ToInt32();
        var axis2Offset = nestedOffset + Marshal.OffsetOf(typeof(CustomNestedDeviceState), "axis2").ToInt32();

        Assert.That(axis2.stateBlock.byteOffset, Is.EqualTo(axis2Offset));
    }

    [Test]
    [Category("State")]
    public void State_CanComputeStateLayoutForMultiByteBitfieldWithFixedOffset()
    {
        var setup = new InputDeviceBuilder("Keyboard");
        var downArrow = setup.GetControl("DownArrow");
        var keyboard = setup.Finish();

        Assert.That(downArrow.stateBlock.bitOffset, Is.EqualTo((int)Key.DownArrow));
        Assert.That(downArrow.stateBlock.byteOffset, Is.EqualTo(0));
        Assert.That(keyboard.stateBlock.alignedSizeInBytes, Is.EqualTo(KeyboardState.kSizeInBytes));
    }

    [Test]
    [Category("State")]
    public void State_BeforeAddingDevice_OffsetsInStateLayoutsAreRelativeToRoot()
    {
        var setup = new InputDeviceBuilder("Gamepad");
        var device = (Gamepad)setup.Finish();

        var leftStickOffset = Marshal.OffsetOf(typeof(GamepadState), "leftStick").ToInt32();
        var leftStickXOffset = leftStickOffset;
        var leftStickYOffset = leftStickOffset + 4;

        Assert.That(device.leftStick.x.stateBlock.byteOffset, Is.EqualTo(leftStickXOffset));
        Assert.That(device.leftStick.y.stateBlock.byteOffset, Is.EqualTo(leftStickYOffset));
    }

    [Test]
    [Category("State")]
    public void State_AfterAddingDevice_AllControlOffsetsAreRelativeToGlobalStateBuffer()
    {
        InputSystem.AddDevice("Gamepad");
        var gamepad2 = (Gamepad)InputSystem.AddDevice("Gamepad");

        var leftStickOffset = Marshal.OffsetOf(typeof(GamepadState), "leftStick").ToInt32();
        var leftStickXOffset = leftStickOffset;
        var leftStickYOffset = leftStickOffset + 4;

        var gamepad2StartOffset = gamepad2.stateBlock.byteOffset;

        Assert.That(gamepad2.leftStick.x.stateBlock.byteOffset, Is.EqualTo(gamepad2StartOffset + leftStickXOffset));
        Assert.That(gamepad2.leftStick.y.stateBlock.byteOffset, Is.EqualTo(gamepad2StartOffset + leftStickYOffset));
    }

    [Test]
    [Category("State")]
    public void State_StateOfMultipleDevicesIsLaidOutSequentially()
    {
        var gamepad1 = InputSystem.AddDevice("Gamepad");
        var gamepad2 = InputSystem.AddDevice("Gamepad");

        var sizeofGamepadState = UnsafeUtility.SizeOf<GamepadState>();

        Assert.That(gamepad1.stateBlock.byteOffset, Is.EqualTo(0));
        Assert.That(gamepad2.stateBlock.byteOffset, Is.EqualTo(gamepad1.stateBlock.byteOffset + sizeofGamepadState));
    }

    [Test]
    [Category("State")]
    public void State_RunningUpdateSwapsCurrentAndPrevious()
    {
        var gamepad = (Gamepad)InputSystem.AddDevice("Gamepad");

        var oldState = new GamepadState
        {
            leftTrigger = 0.25f
        };
        var newState = new GamepadState
        {
            leftTrigger = 0.75f
        };

        InputSystem.QueueStateEvent(gamepad, oldState);
        InputSystem.Update();

        Assert.That(gamepad.leftTrigger.ReadValue(), Is.EqualTo(0.25f).Within(0.000001));

        InputSystem.QueueStateEvent(gamepad, newState);
        InputSystem.Update();

        Assert.That(gamepad.leftTrigger.ReadValue(), Is.EqualTo(0.75f).Within(0.00001));
        Assert.That(gamepad.leftTrigger.ReadPreviousValue(), Is.EqualTo(0.25f).Within(0.00001));
    }

    [Test]
    [Category("State")]
    public void State_RunningMultipleFixedUpdates_FlipsDynamicUpdateBuffersOnlyOnFirstUpdate()
    {
        var gamepad = (Gamepad)InputSystem.AddDevice("Gamepad");

        InputSystem.QueueStateEvent(gamepad, new GamepadState { leftTrigger = 0.25f });
        InputSystem.Update(InputUpdateType.Fixed); // Dynamic: current=0.25, previous=0.0
        InputSystem.QueueStateEvent(gamepad, new GamepadState { leftTrigger = 0.75f });
        InputSystem.Update(InputUpdateType.Fixed); // Dynamic: current=0.75, previous=0.0

        InputSystem.Update(InputUpdateType.Dynamic);

        Assert.That(gamepad.leftTrigger.ReadValue(), Is.EqualTo(0.75).Within(0.000001));
        Assert.That(gamepad.leftTrigger.ReadPreviousValue(), Is.Zero);
    }

    [Test]
    [Category("State")]
    public void State_RunningNoFixedUpdateInFrame_StillCapturesStateForNextFixedUpdate()
    {
        var gamepad = (Gamepad)InputSystem.AddDevice("Gamepad");

        InputSystem.QueueStateEvent(gamepad, new GamepadState { leftTrigger = 0.75f });
        InputSystem.Update(InputUpdateType.Fixed); // Fixed: current=0.75, previous=0.0

        InputSystem.QueueStateEvent(gamepad, new GamepadState { leftTrigger = 0.25f });
        InputSystem.Update(InputUpdateType.Dynamic); // Fixed: current=0.25, previous=0.75
        InputSystem.Update(InputUpdateType.Fixed); // Unchanged.

        Assert.That(gamepad.leftTrigger.ReadValue(), Is.EqualTo(0.25).Within(0.000001));
        Assert.That(gamepad.leftTrigger.ReadPreviousValue(), Is.EqualTo(0.75).Within(0.000001));
    }

    // This test makes sure that a double-buffered state scheme does not lose state. In double buffering,
    // this only works if either the entire state is refreshed each step -- which for us is not guaranteed
    // as we don't know if a state event for a device will happen on a frame -- or if state is copied forward
    // between the buffers.
    [Test]
    [Category("State")]
    public void State_UpdateWithoutStateEventDoesNotAlterStateOfDevice()
    {
        var gamepad = (Gamepad)InputSystem.AddDevice("Gamepad");
        var state = new GamepadState
        {
            leftTrigger = 0.25f
        };

        InputSystem.QueueStateEvent(gamepad, state);
        InputSystem.Update();

        InputSystem.Update();

        Assert.That(gamepad.leftTrigger.ReadValue(), Is.EqualTo(0.25f).Within(0.000001));
    }

    // The state layout for a given device is not fixed. Even though Gamepad, for example, specifies
    // GamepadState as its state struct, this does not necessarily mean that an actual Gamepad instance
    // will actually end up with that specific state layout. This is why Gamepad should not assume
    // that 'currentValuePtr' is a pointer to a GamepadState.
    //
    // Layouts can be used to re-arrange the state layout of their base layout. One case where
    // this is useful are HIDs. On OSX, for example, gamepad state data does not arrive in its own
    // distinct format but rather comes in as the same generic state data as any other HID device.
    // Yet we still want a gamepad to come out as a Gamepad and not as a generic InputDevice. If we
    // weren't able to customize the state layout of a gamepad, we'd have to have code somewhere
    // along the way that takes the incoming HID data, interprets it to determine that it is in
    // fact coming from a gamepad HID, and re-arranges it into a GamepadState-compatible format
    // (which requires knowledge of the specific layout used by the HID). By having flexible state
    // layouts we can do this entirely through data using just layouts.
    //
    // A layout that customizes state layout can also "park" unused controls outside the block of
    // data that will actually be sent in via state events. Space for the unused controls will still
    // be allocated in the state buffers (since InputControls still refer to it) but InputManager
    // is okay with sending StateEvents that are shorter than the full state block of a device.
    ////REVIEW: we might want to equip InputControls with the ability to be disabled (in which case they return default values)
    [Test]
    [Category("State")]
    public void State_CanCustomizeStateLayoutOfDevice()
    {
        // Create a custom layout that moves the offsets of some controls around.
        var jsonLayout = @"
            {
                ""name"" : ""CustomGamepad"",
                ""extend"" : ""Gamepad"",
                ""format"" : ""CUST"",
                ""controls"" : [
                    {
                        ""name"" : ""buttonSouth"",
                        ""offset"" : 800
                    }
                ]
            }
        ";

        InputSystem.RegisterControlLayout(jsonLayout);

        var setup = new InputDeviceBuilder("CustomGamepad");
        Assert.That(setup.GetControl("buttonSouth").stateBlock.byteOffset, Is.EqualTo(800));

        var device = (Gamepad)setup.Finish();
        Assert.That(device.stateBlock.sizeInBits, Is.EqualTo(801 * 8)); // Button bitfield adds one byte.
    }

    [Test]
    [Category("State")]
    public void State_DoesNotNeedToBe4ByteAligned()
    {
        var jsonLayout = @"
            {
                ""name"" : ""TestDevice"",
                ""format"" : ""CUST"",
                ""controls"" : [
                    {
                        ""name"" : ""button1"",
                        ""layout"" : ""Button""
                    }
                ]
            }
        ";

        InputSystem.RegisterControlLayout(jsonLayout);

        var device1 = InputSystem.AddDevice("TestDevice");
        var device2 = InputSystem.AddDevice("TestDevice");

        // State block sizes should correspond exactly to what's on the device aligned
        // to next byte offset.
        Assert.That(device1.stateBlock.sizeInBits, Is.EqualTo(8));
        Assert.That(device2.stateBlock.sizeInBits, Is.EqualTo(8));

        // But offsets in the state buffers should be 4-byte aligned. This ensures that we
        // comply to alignment restrictions on ARMs.
        Assert.That(device1.stateBlock.byteOffset, Is.EqualTo(0));
        Assert.That(device2.stateBlock.byteOffset, Is.EqualTo(4));
    }

    [Test]
    [Category("Layouts")]
    public void Layouts_CanReformatAndResizeControlHierarchy()
    {
        // Turn left stick into a 2D vector of shorts.
        // NOTE: Child offsets are not absolute! They are relative to their parent.
        const string json = @"
            {
                ""name"" : ""MyDevice"",
                ""extend"" : ""Gamepad"",
                ""controls"" : [
                    { ""name"" : ""leftStick"", ""format"" : ""VC2S"", ""offset"" : 6 },
                    { ""name"" : ""leftStick/x"", ""format"" : ""SHRT"", ""offset"" : 0 },
                    { ""name"" : ""leftStick/y"", ""format"" : ""SHRT"", ""offset"" : 2 },
                    { ""name"" : ""leftStick/up"", ""format"" : ""SHRT"", ""offset"" : 2 },
                    { ""name"" : ""leftStick/down"", ""format"" : ""SHRT"", ""offset"" : 2 },
                    { ""name"" : ""leftStick/left"", ""format"" : ""SHRT"", ""offset"" : 0 },
                    { ""name"" : ""leftStick/right"", ""format"" : ""SHRT"", ""offset"" : 0 }
                ]
            }
        ";

        InputSystem.RegisterControlLayout(json);
        var device = (Gamepad) new InputDeviceBuilder("MyDevice").Finish();

        Assert.That(device.leftStick.stateBlock.byteOffset, Is.EqualTo(6));
        Assert.That(device.leftStick.stateBlock.sizeInBits, Is.EqualTo(2 * 2 * 8));
        Assert.That(device.leftStick.x.stateBlock.byteOffset, Is.EqualTo(6));
        Assert.That(device.leftStick.y.stateBlock.byteOffset, Is.EqualTo(8));
        Assert.That(device.leftStick.x.stateBlock.sizeInBits, Is.EqualTo(2 * 8));
        Assert.That(device.leftStick.x.stateBlock.sizeInBits, Is.EqualTo(2 * 8));
        Assert.That(device.leftStick.up.stateBlock.byteOffset, Is.EqualTo(8));
        Assert.That(device.leftStick.up.stateBlock.sizeInBits, Is.EqualTo(2 * 8));
        Assert.That(device.leftStick.down.stateBlock.byteOffset, Is.EqualTo(8));
        Assert.That(device.leftStick.down.stateBlock.sizeInBits, Is.EqualTo(2 * 8));
        Assert.That(device.leftStick.left.stateBlock.byteOffset, Is.EqualTo(6));
        Assert.That(device.leftStick.left.stateBlock.sizeInBits, Is.EqualTo(2 * 8));
        Assert.That(device.leftStick.right.stateBlock.byteOffset, Is.EqualTo(6));
        Assert.That(device.leftStick.right.stateBlock.sizeInBits, Is.EqualTo(2 * 8));
    }

    [Test]
    [Category("State")]
    public void State_CanStoreAxisAsShort()
    {
        // Make right trigger be represented as just a short and force it to different offset.
        var jsonLayout = @"
            {
                ""name"" : ""CustomGamepad"",
                ""extend"" : ""Gamepad"",
                ""controls"" : [
                    {
                        ""name"" : ""rightTrigger"",
                        ""format"" : ""SHRT"",
                        ""offset"" : 0
                    }
                ]
            }
        ";

        InputSystem.RegisterControlLayout(jsonLayout);

        var setup = new InputDeviceBuilder("CustomGamepad");
        var device = (Gamepad)setup.Finish();

        Assert.That(device.rightTrigger.stateBlock.format, Is.EqualTo(InputStateBlock.kTypeShort));
    }

    [Test]
    [Category("State")]
    public void State_AppendsControlsWithoutForcedOffsetToEndOfState()
    {
        var json = @"
            {
                ""name"" : ""MyDevice"",
                ""controls"" : [
                    {
                        ""name"" : ""controlWithFixedOffset"",
                        ""layout"" : ""Analog"",
                        ""offset"" : ""10"",
                        ""format"" : ""FLT""
                    },
                    {
                        ""name"" : ""controlWithAutomaticOffset"",
                        ""layout"" : ""Button""
                    }
                ]
            }
        ";

        InputSystem.RegisterControlLayout(json);
        var setup = new InputDeviceBuilder("MyDevice");

        Assert.That(setup.GetControl("controlWithAutomaticOffset").stateBlock.byteOffset, Is.EqualTo(14));

        var device = setup.Finish();
        Assert.That(device.stateBlock.sizeInBits, Is.EqualTo(15 * 8));
    }

    [Test]
    [Category("State")]
    public void State_CanSpecifyBitOffsetsOnControlProperties()
    {
        var gamepad = (Gamepad)InputSystem.AddDevice("Gamepad");

        Assert.That(gamepad.dpad.right.stateBlock.bitOffset, Is.EqualTo((int)DpadControl.ButtonBits.Right));
        Assert.That(gamepad.dpad.right.stateBlock.byteOffset, Is.EqualTo(gamepad.dpad.stateBlock.byteOffset));
    }

    // Using "offset = N" with an InputControlAttribute that doesn't specify a child path (or even then?)
    // should add the base offset of the field itself.
    [Test]
    [Category("State")]
    public void TODO_State_SpecifyingOffsetOnControlAttribute_AddsBaseOffset()
    {
        Assert.Fail();
    }

    [Test]
    [Category("State")]
    public void State_CanUpdateButtonState()
    {
        var gamepad = (Gamepad)InputSystem.AddDevice("Gamepad");

        Assert.That(gamepad.buttonEast.isPressed, Is.False);

        var newState = new GamepadState {buttons = 1 << (int)GamepadState.Button.B};
        InputSystem.QueueStateEvent(gamepad, newState);
        InputSystem.Update();

        Assert.That(gamepad.buttonEast.isPressed, Is.True);
    }

    [Test]
    [Category("State")]
    public void State_CanDetectWhetherButtonStateHasChangedThisFrame()
    {
        var gamepad = InputSystem.AddDevice<Gamepad>();

        Assert.That(gamepad.buttonEast.wasJustPressed, Is.False);
        Assert.That(gamepad.buttonEast.wasJustReleased, Is.False);

        var firstState = new GamepadState {buttons = 1 << (int)GamepadState.Button.B};
        InputSystem.QueueStateEvent(gamepad, firstState);
        InputSystem.Update();

        Assert.That(gamepad.buttonEast.wasJustPressed, Is.True);
        Assert.That(gamepad.buttonEast.wasJustReleased, Is.False);

        // Input update with no changes should make both properties go back to false.
        InputSystem.Update();

        Assert.That(gamepad.buttonEast.wasJustPressed, Is.False);
        Assert.That(gamepad.buttonEast.wasJustReleased, Is.False);

        var secondState = new GamepadState {buttons = 0};
        InputSystem.QueueStateEvent(gamepad, secondState);
        InputSystem.Update();

        Assert.That(gamepad.buttonEast.wasJustPressed, Is.False);
        Assert.That(gamepad.buttonEast.wasJustReleased, Is.True);
    }

    // The way we keep state does not allow observing the state change on the final
    // state of the button. However, actions will still see the change.
    [Test]
    [Category("State")]
    public void State_PressingAndReleasingButtonInSameFrame_DoesNotShowStateChange()
    {
        var gamepad = (Gamepad)InputSystem.AddDevice("Gamepad");

        var firstState = new GamepadState {buttons = 1 << (int)GamepadState.Button.B};
        var secondState = new GamepadState {buttons = 0};

        InputSystem.QueueStateEvent(gamepad, firstState);
        InputSystem.QueueStateEvent(gamepad, secondState);

        InputSystem.Update();

        Assert.That(gamepad.buttonEast.isPressed, Is.False);
        Assert.That(gamepad.buttonEast.wasJustPressed, Is.False);
        Assert.That(gamepad.buttonEast.wasJustReleased, Is.False);
    }

    [Test]
    [Category("State")]
    public void State_CanStoreButtonAsFloat()
    {
        // Turn buttonSouth into float and move to left/x offset (so we can use
        // GamepadState to set it).
        var json = @"
            {
                ""name"" : ""CustomGamepad"",
                ""extend"" : ""Gamepad"",
                ""controls"" : [
                    {
                        ""name"" : ""buttonSouth"",
                        ""format"" : ""FLT"",
                        ""offset"" : 4
                    }
                ]
            }
        ";

        InputSystem.RegisterControlLayout(json);

        var gamepad = (Gamepad)InputSystem.AddDevice("CustomGamepad");
        var state = new GamepadState {leftStick = new Vector2(0.5f, 0.0f)};

        InputSystem.QueueStateEvent(gamepad, state);
        InputSystem.Update();

        Assert.That(gamepad.buttonSouth.ReadValue(), Is.EqualTo(0.5f));
    }

    [Test]
    [Category("State")]
    public void State_CanDisableFixedUpdates()
    {
        // Add a device as otherwise we don't have any state.
        InputSystem.AddDevice<Gamepad>();

        // Disable fixed updates.
        InputSystem.updateMask &= ~InputUpdateType.Fixed;

        Assert.That(InputSystem.updateMask & InputUpdateType.Fixed, Is.EqualTo((InputUpdateType)0));
        Assert.That(InputSystem.updateMask & InputUpdateType.Dynamic, Is.EqualTo(InputUpdateType.Dynamic));
        #if UNITY_EDITOR
        Assert.That(InputSystem.updateMask & InputUpdateType.Editor, Is.EqualTo(InputUpdateType.Editor));
        #endif

        // Make sure we disabled the update in the runtime.
        Assert.That(InputSystem.updateMask, Is.EqualTo(InputSystem.updateMask));

        // Make sure we got rid of the memory for fixed update.
        Assert.That(InputSystem.s_Manager.m_StateBuffers.GetDoubleBuffersFor(InputUpdateType.Fixed).valid, Is.False);

        // Re-enable fixed updates.
        InputSystem.updateMask |= InputUpdateType.Fixed;

        Assert.That(InputSystem.updateMask & InputUpdateType.Fixed, Is.EqualTo(InputUpdateType.Fixed));
        Assert.That(InputSystem.updateMask & InputUpdateType.Dynamic, Is.EqualTo(InputUpdateType.Dynamic));
        #if UNITY_EDITOR
        Assert.That(InputSystem.updateMask & InputUpdateType.Editor, Is.EqualTo(InputUpdateType.Editor));
        #endif

        // Make sure we re-enabled the update in the runtime.
        Assert.That(InputSystem.updateMask, Is.EqualTo(InputSystem.updateMask));

        // Make sure we got re-instated the fixed update state buffers.
        Assert.That(InputSystem.s_Manager.m_StateBuffers.GetDoubleBuffersFor(InputUpdateType.Fixed).valid, Is.True);
    }

    // To build systems that can respond to inputs changing value, there's support for setting
    // up monitor on state (essentially locks around memory regions). This is used by the action
    // system to build its entire machinery but the core mechanism is available to anyone.
    [Test]
    [Category("Devices")]
    public void State_CanSetUpMonitorsForStateChanges()
    {
        var gamepad = InputSystem.AddDevice<Gamepad>();

        var monitorFired = false;
        InputControl receivedControl = null;
        double? receivedTime = null;

        var monitor = InputSystem.AddStateChangeMonitor(gamepad.leftStick,
                (control, time, monitorIndex) =>
            {
                Assert.That(!monitorFired);
                monitorFired = true;
                receivedControl = control;
                receivedTime = time;
            });

        // Left stick only.
        InputSystem.QueueStateEvent(gamepad, new GamepadState { leftStick = new Vector2(0.5f, 0.5f) }, 0.5);
        InputSystem.Update();

        Assert.That(monitorFired, Is.True);
        Assert.That(receivedControl, Is.SameAs(gamepad.leftStick));
        Assert.That(receivedTime.Value, Is.EqualTo(0.5).Within(0.000001));

        monitorFired = false;
        receivedControl = null;
        receivedTime = 0;

        // Left stick again but with no value change.
        InputSystem.QueueStateEvent(gamepad, new GamepadState {leftStick = new Vector2(0.5f, 0.5f)}, 0.6);
        InputSystem.Update();

        Assert.That(monitorFired, Is.False);

        // Left and right stick.
        InputSystem.QueueStateEvent(gamepad, new GamepadState { rightStick = new Vector2(0.75f, 0.75f), leftStick = new Vector2(0.75f, 0.75f) }, 0.7);
        InputSystem.Update();

        Assert.That(monitorFired, Is.True);
        Assert.That(receivedControl, Is.SameAs(gamepad.leftStick));
        Assert.That(receivedTime.Value, Is.EqualTo(0.7).Within(0.000001));

        monitorFired = false;
        receivedControl = null;
        receivedTime = 0;

        // Right stick only.
        InputSystem.QueueStateEvent(gamepad, new GamepadState {rightStick = new Vector2(0.5f, 0.5f), leftStick = new Vector2(0.75f, 0.75f) }, 0.8);
        InputSystem.Update();

        Assert.That(monitorFired, Is.False);

        // Component control of left stick.
        InputSystem.QueueStateEvent(gamepad, new GamepadState {leftStick = new Vector2(0.75f, 0.5f)}, 0.9);
        InputSystem.Update();

        Assert.That(monitorFired, Is.True);
        ////REVIEW: do we want to be able to detect the child control that actually changed? could be multiple, though
        Assert.That(receivedControl, Is.SameAs(gamepad.leftStick));
        Assert.That(receivedTime.Value, Is.EqualTo(0.9).Within(0.000001));

        // Remove state monitor and change leftStick again.
        InputSystem.RemoveStateChangeMonitor(gamepad.leftStick, monitor);

        monitorFired = false;
        receivedControl = null;
        receivedTime = 0;

        InputSystem.QueueStateEvent(gamepad, new GamepadState {leftStick = new Vector2(0.0f, 0.0f)}, 1.0);
        InputSystem.Update();

        Assert.That(monitorFired, Is.False);
    }

    [Test]
    [Category("State")]
    public void State_CanRemoveStateChangeMonitorWithSpecificMonitorIndex()
    {
        var gamepad = InputSystem.AddDevice<Gamepad>();

        const int kLeftStick = 12345678;
        const int kRightStick = 87654321;

        var monitorFired = false;
        long? receivedMonitorIndex = null;
        var monitor = InputSystem.AddStateChangeMonitor(gamepad.leftStick,
                (control, time, monitorIndex) =>
            {
                Assert.That(!monitorFired);
                monitorFired = true;
                receivedMonitorIndex = monitorIndex;
            }, kLeftStick);
        InputSystem.AddStateChangeMonitor(gamepad.rightStick, monitor, kRightStick);

        InputSystem.QueueStateEvent(gamepad, new GamepadState {leftStick = Vector2.one});
        InputSystem.Update();

        Assert.That(monitorFired);
        Assert.That(receivedMonitorIndex.Value, Is.EqualTo(kLeftStick));

        monitorFired = false;
        receivedMonitorIndex = null;

        InputSystem.QueueStateEvent(gamepad, new GamepadState {rightStick = Vector2.one, leftStick = Vector2.one});
        InputSystem.Update();

        Assert.That(monitorFired);
        Assert.That(receivedMonitorIndex.Value, Is.EqualTo(kRightStick));

        InputSystem.RemoveStateChangeMonitor(gamepad.leftStick, monitor, kLeftStick);

        monitorFired = false;
        receivedMonitorIndex = null;

        InputSystem.QueueStateEvent(gamepad, new GamepadState { rightStick = Vector2.one });
        InputSystem.Update();

        Assert.That(!monitorFired);

        InputSystem.QueueStateEvent(gamepad, new GamepadState());
        InputSystem.Update();

        Assert.That(monitorFired);
        Assert.That(receivedMonitorIndex.Value, Is.EqualTo(kRightStick));
    }

    // For certain actions, we want to be able to tell whether a specific input arrives in time.
    // For example, we may want to only trigger an action if a specific button was released within
    // a certain amount of time. To support this, the system allows putting timeouts on individual
    // state monitors. If the state monitor fires before the timeout expires, nothing happens. If,
    // however, the timeout expires, NotifyTimerExpired() is called when the input system updates
    // and the IInputRuntime's currentTime has advanced to or past the given time.
    [Test]
    [Category("State")]
    public void State_CanWaitForStateChangeWithinGivenAmountOfTime()
    {
        var gamepad = InputSystem.AddDevice<Gamepad>();

        var monitorFired = false;
        var timeoutFired = false;
        double? receivedTime = null;
        int? receivedTimerIndex = null;
        InputControl receivedControl = null;

        var monitor = InputSystem.AddStateChangeMonitor(gamepad.leftStick,
                (control, time, monitorIndex) =>
            {
                Assert.That(!monitorFired);
                monitorFired = true;
            }, timerExpiredCallback:
                (control, time, monitorIndex, timerIndex) =>
            {
                Assert.That(!timeoutFired);
                timeoutFired = true;
                receivedTime = time;
                receivedTimerIndex = timerIndex;
                receivedControl = control;
            });

        // Add and immediately expire timeout.
        InputSystem.AddStateChangeMonitorTimeout(gamepad.leftStick, monitor, testRuntime.currentTime + 1, timerIndex: 1234);
        testRuntime.currentTime += 2;
        InputSystem.Update();

        Assert.That(timeoutFired);
        Assert.That(!monitorFired);
        Assert.That(receivedTimerIndex.Value, Is.EqualTo(1234));
        Assert.That(receivedTime.Value, Is.EqualTo(testRuntime.currentTime).Within(0.00001));
        Assert.That(receivedControl, Is.SameAs(gamepad.leftStick));

        timeoutFired = false;
        receivedTimerIndex = null;
        receivedTime = null;

        // Add timeout and obsolete it by state change. Then advance past timeout time
        // and make sure we *don't* get a notification.
        InputSystem.AddStateChangeMonitorTimeout(gamepad.leftStick, monitor, testRuntime.currentTime + 1, timerIndex: 4321);
        InputSystem.QueueStateEvent(gamepad, new GamepadState { leftStick = Vector2.one });
        InputSystem.Update();

        Assert.That(monitorFired);
        Assert.That(!timeoutFired);

        testRuntime.currentTime += 2;
        InputSystem.Update();

        Assert.That(!timeoutFired);

        // Add and remove timeout. Then advance past timeout time and make sure we *don't*
        // get a notification.
        InputSystem.AddStateChangeMonitorTimeout(gamepad.leftStick, monitor, testRuntime.currentTime + 1, timerIndex: 1423);
        InputSystem.RemoveStateChangeMonitorTimeout(monitor, timerIndex: 1423);
        InputSystem.QueueStateEvent(gamepad, new GamepadState { leftStick = Vector2.one });
        InputSystem.Update();

        Assert.That(!timeoutFired);
    }

    [Test]
    [Category("Devices")]
    public void Devices_CanAddDeviceFromLayout()
    {
        var device = InputSystem.AddDevice("Gamepad");

        Assert.That(InputSystem.devices, Has.Count.EqualTo(1));
        Assert.That(InputSystem.devices, Contains.Item(device));
    }

    [Test]
    [Category("Devices")]
    public void Devices_CanAddDeviceFromLayout_LookedUpFromType()
    {
        // Register layout with name different from name of type
        // so that trying to find the layout using the type name
        // would fail.
        InputSystem.RegisterControlLayout<CustomDevice>("MyDevice");

        var device = InputSystem.AddDevice<CustomDevice>();

        Assert.That(device, Is.TypeOf<CustomDevice>());
    }

    [Test]
    [Category("Devices")]
    public void Devices_AddingDeviceTwiceIsIgnored()
    {
        var device = InputSystem.AddDevice("Gamepad");

        InputSystem.onDeviceChange +=
            (d, c) => Assert.Fail("Shouldn't send notification for duplicate adding of device.");

        InputSystem.AddDevice(device);

        Assert.That(InputSystem.devices, Has.Count.EqualTo(1));
        Assert.That(InputSystem.devices, Contains.Item(device));
    }

    [Test]
    [Category("Devices")]
    public void Devices_AddingDeviceTriggersNotification()
    {
        var receivedCallCount = 0;
        InputDevice receivedDevice = null;
        InputDeviceChange? receiveDeviceChange = null;

        InputSystem.onDeviceChange +=
            (device, change) =>
            {
                ++receivedCallCount;
                receivedDevice = device;
                receiveDeviceChange = change;
            };

        var gamepad = InputSystem.AddDevice("Gamepad");

        Assert.That(receivedCallCount, Is.EqualTo(1));
        Assert.That(receivedDevice, Is.SameAs(gamepad));
        Assert.That(receiveDeviceChange, Is.EqualTo(InputDeviceChange.Added));
    }

    [Test]
    [Category("Devices")]
    public void Devices_AddingDeviceMakesItCurrent()
    {
        var gamepad = InputSystem.AddDevice("Gamepad");

        Assert.That(Gamepad.current, Is.SameAs(gamepad));
    }

    [Test]
    [Category("Devices")]
    public void Devices_AddingDeviceDoesNotCauseExistingDevicesToForgetTheirState()
    {
        var gamepad = (Gamepad)InputSystem.AddDevice("Gamepad");

        InputSystem.QueueStateEvent(gamepad, new GamepadState { leftTrigger = 0.5f });
        InputSystem.Update();

        InputSystem.AddDevice("Keyboard");

        Assert.That(gamepad.leftTrigger.ReadValue(), Is.EqualTo(0.5).Within(0.0000001));
    }

    [Test]
    [Category("Devices")]
    public void Devices_AddingDeviceAffectsControlPaths()
    {
        InputSystem.AddDevice("Gamepad");   // Add a gamepad so that when we add another, its name will have to get adjusted.

        var setup = new InputDeviceBuilder("Gamepad");
        var device = (Gamepad)setup.Finish();

        Assert.That(device.dpad.up.path, Is.EqualTo("/Gamepad/dpad/up"));

        InputSystem.AddDevice(device);

        Assert.That(device.dpad.up.path, Is.EqualTo("/Gamepad1/dpad/up"));
    }

    [Test]
    [Category("Devices")]
    public void Devices_AddingDeviceThatUsesBeforeRenderUpdates_CausesBeforeRenderUpdatesToBeEnabled()
    {
        const string deviceJson = @"
            {
                ""name"" : ""CustomGamepad"",
                ""extend"" : ""Gamepad"",
                ""beforeRender"" : ""Update""
            }
        ";

        InputSystem.RegisterControlLayout(deviceJson);

        Assert.That(InputSystem.updateMask & InputUpdateType.BeforeRender, Is.EqualTo((InputUpdateType)0));

        InputSystem.AddDevice("CustomGamepad");

        Assert.That(InputSystem.updateMask & InputUpdateType.BeforeRender, Is.EqualTo(InputUpdateType.BeforeRender));
    }

    [Test]
    [Category("Devices")]
    public void Devices_RemovingLastDeviceThatUsesBeforeRenderUpdates_CausesBeforeRenderUpdatesToBeDisabled()
    {
        const string deviceJson = @"
            {
                ""name"" : ""CustomGamepad"",
                ""extend"" : ""Gamepad"",
                ""beforeRender"" : ""Update""
            }
        ";

        InputSystem.RegisterControlLayout(deviceJson);

        var device1 = InputSystem.AddDevice("CustomGamepad");
        var device2 = InputSystem.AddDevice("CustomGamepad");

        Assert.That(InputSystem.updateMask & InputUpdateType.BeforeRender, Is.EqualTo(InputUpdateType.BeforeRender));

        InputSystem.RemoveDevice(device1);

        Assert.That(InputSystem.updateMask & InputUpdateType.BeforeRender, Is.EqualTo(InputUpdateType.BeforeRender));

        InputSystem.RemoveDevice(device2);

        Assert.That(InputSystem.updateMask & InputUpdateType.BeforeRender, Is.EqualTo((InputUpdateType)0));
    }

    class TestDeviceReceivingAddAndRemoveNotification : Mouse
    {
        public int addedCount;
        public int removedCount;

        protected override void OnAdded()
        {
            ++addedCount;
        }

        protected override void OnRemoved()
        {
            ++removedCount;
        }
    }

    [Test]
    [Category("Devices")]
    public void Devices_AddingAndRemovingDevice_InvokesNotificationOnDeviceItself()
    {
        InputSystem.RegisterControlLayout<TestDeviceReceivingAddAndRemoveNotification>();

        var device = InputSystem.AddDevice<TestDeviceReceivingAddAndRemoveNotification>();

        Assert.That(device.addedCount, Is.EqualTo(1));
        Assert.That(device.removedCount, Is.Zero);

        InputSystem.RemoveDevice(device);

        Assert.That(device.addedCount, Is.EqualTo(1));
        Assert.That(device.removedCount, Is.EqualTo(1));
    }

    [Test]
    [Category("Devices")]
    public void Devices_UnsupportedDevices_AreAddedToList()
    {
        const string json = @"
            {
                ""interface"" : ""TestInterface"",
                ""product"" : ""TestProduct"",
                ""manufacturer"" : ""TestManufacturer""
            }
        ";

        testRuntime.ReportNewInputDevice(json);
        InputSystem.Update();

        var unsupportedDevices = new List<InputDeviceDescription>();
        var count = InputSystem.GetUnsupportedDevices(unsupportedDevices);

        Assert.That(count, Is.EqualTo(1));
        Assert.That(unsupportedDevices.Count, Is.EqualTo(1));
        Assert.That(unsupportedDevices[0].interfaceName, Is.EqualTo("TestInterface"));
        Assert.That(unsupportedDevices[0].product, Is.EqualTo("TestProduct"));
        Assert.That(unsupportedDevices[0].manufacturer, Is.EqualTo("TestManufacturer"));
    }

    [Test]
    [Category("Devices")]
    public void Devices_UnsupportedDevices_AreRemovedFromList_WhenMatchingLayoutIsAdded()
    {
        const string json = @"
            {
                ""interface"" : ""TestInterface"",
                ""product"" : ""TestProduct"",
                ""manufacturer"" : ""TestManufacturer""
            }
        ";

        testRuntime.ReportNewInputDevice(json);
        InputSystem.Update();

        InputSystem.RegisterControlLayout<TestLayoutType>(
            matches: new InputDeviceMatcher()
            .WithInterface("TestInterface"));

        var unsupportedDevices = new List<InputDeviceDescription>();
        var count = InputSystem.GetUnsupportedDevices(unsupportedDevices);

        Assert.That(count, Is.Zero);
        Assert.That(unsupportedDevices.Count, Is.Zero);
        Assert.That(InputSystem.devices.Count, Is.EqualTo(1));
        Assert.That(InputSystem.devices[0].description.interfaceName, Is.EqualTo("TestInterface"));
        Assert.That(InputSystem.devices[0].description.product, Is.EqualTo("TestProduct"));
        Assert.That(InputSystem.devices[0].description.manufacturer, Is.EqualTo("TestManufacturer"));
    }

    [Test]
    [Category("Devices")]
    public void Devices_CanLookUpDeviceByItsIdAfterItHasBeenAdded()
    {
        var device = InputSystem.AddDevice("Gamepad");

        Assert.That(InputSystem.TryGetDeviceById(device.id), Is.SameAs(device));
    }

    [Test]
    [Category("Devices")]
    public void Devices_CanLookUpDeviceByLayout()
    {
        var device = InputSystem.AddDevice("Gamepad", "test"); // Give name to make sure we're not matching by name.
        var result = InputSystem.GetDevice("Gamepad");

        Assert.That(result, Is.SameAs(device));
    }

    [Test]
    [Category("Devices")]
    public void Devices_EnsuresDeviceNamesAreUnique()
    {
        var gamepad1 = InputSystem.AddDevice("Gamepad");
        var gamepad2 = InputSystem.AddDevice("Gamepad");

        Assert.That(gamepad1.name, Is.Not.EqualTo(gamepad2.name));
    }

    [Test]
    [Category("Devices")]
    public void Devices_AssignsUniqueNumericIdToDevices()
    {
        var gamepad1 = InputSystem.AddDevice("Gamepad");
        var gamepad2 = InputSystem.AddDevice("Gamepad");

        Assert.That(gamepad1.id, Is.Not.EqualTo(gamepad2.id));
    }

    [Test]
    [Category("Devices")]
    public void Devices_NameDefaultsToNameOfLayout()
    {
        var device = InputSystem.AddDevice<Mouse>();

        Assert.That(device.name, Is.EqualTo("Mouse"));
    }

    [Test]
    [Category("Devices")]
    public void Devices_NameDefaultsToNameOfTemplate_AlsoWhenProductNameIsNotSupplied()
    {
        InputSystem.RegisterControlLayout(@"
            {
                ""name"" : ""TestTemplate"",
                ""device"" : { ""interface"" : ""TEST"" },
                ""controls"" : [
                    { ""name"" : ""button"", ""layout"" : ""Button"" }
                ]
            }
        ");

        testRuntime.ReportNewInputDevice(new InputDeviceDescription
        {
            interfaceName = "TEST",
        }.ToJson());
        InputSystem.Update();

        Assert.That(InputSystem.devices, Has.Exactly(1).With.Property("name").EqualTo("TestTemplate"));
    }

    [Test]
    [Category("Devices")]
    public void Devices_ChangingConfigurationOfDevice_TriggersNotification()
    {
        var gamepad = InputSystem.AddDevice("Gamepad");

        var receivedCalls = 0;
        InputDevice receivedDevice = null;
        InputDeviceChange? receivedDeviceChange = null;

        InputSystem.onDeviceChange +=
            (d, c) =>
            {
                ++receivedCalls;
                receivedDevice = d;
                receivedDeviceChange = c;
            };

        InputSystem.QueueConfigChangeEvent(gamepad);
        InputSystem.Update();

        Assert.That(receivedCalls, Is.EqualTo(1));
        Assert.That(receivedDevice, Is.SameAs(gamepad));
        Assert.That(receivedDeviceChange, Is.EqualTo(InputDeviceChange.ConfigurationChanged));
    }

    [Test]
    [Category("Devices")]
    public void Devices_ChangingStateOfDevice_TriggersNotification()
    {
        var gamepad = InputSystem.AddDevice<Gamepad>();

        var receivedCalls = 0;
        InputDevice receivedDevice = null;
        InputDeviceChange? receivedDeviceChange = null;

        InputSystem.onDeviceChange +=
            (d, c) =>
            {
                ++receivedCalls;
                receivedDevice = d;
                receivedDeviceChange = c;
            };

        InputSystem.QueueStateEvent(gamepad, new GamepadState { leftStick = new Vector2(0.5f, 0.5f) });
        InputSystem.Update();

        Assert.That(receivedCalls, Is.EqualTo(1));
        Assert.That(receivedDevice, Is.SameAs(gamepad));
        Assert.That(receivedDeviceChange, Is.EqualTo(InputDeviceChange.StateChanged));
    }

    class TestDeviceThatResetsStateInCallback : InputDevice, IInputStateCallbackReceiver
    {
        public ButtonControl button { get; private set; }

        protected override void FinishSetup(InputDeviceBuilder builder)
        {
            button = builder.GetControl<ButtonControl>(this, "button");
            base.FinishSetup(builder);
        }

        public bool OnCarryStateForward(IntPtr statePtr)
        {
            button.WriteValueInto(statePtr, 1);
            return true;
        }

        public void OnBeforeWriteNewState(IntPtr oldStatePtr, IntPtr newStatePtr)
        {
        }

        public bool OnReceiveStateWithDifferentFormat(IntPtr statePtr, FourCC stateFormat, uint stateSize, ref uint offsetToStoreAt)
        {
            return false;
        }
    }

    [Test]
    [Category("Devices")]
    public void Devices_ChangingStateOfDevice_InStateCallback_TriggersNotification()
    {
        InputSystem.RegisterControlLayout<TestDeviceThatResetsStateInCallback>();
        var device = InputSystem.AddDevice<TestDeviceThatResetsStateInCallback>();

        var receivedCalls = 0;
        InputDevice receivedDevice = null;
        InputDeviceChange? receivedDeviceChange = null;

        InputSystem.onDeviceChange +=
            (d, c) =>
            {
                ++receivedCalls;
                receivedDevice = d;
                receivedDeviceChange = c;
            };

        InputSystem.Update();

        Assert.That(receivedCalls, Is.EqualTo(1));
        Assert.That(receivedDevice, Is.SameAs(device));
        Assert.That(receivedDeviceChange, Is.EqualTo(InputDeviceChange.StateChanged));
    }

    [Test]
    [Category("Devices")]
    public void Devices_ChangingStateOfDevice_MarksDeviceAsUpdatedThisFrame()
    {
        var device = InputSystem.AddDevice<Gamepad>();

        Assert.That(device.wasUpdatedThisFrame, Is.False);

        InputSystem.QueueStateEvent(device, new GamepadState {rightTrigger = 0.5f});
        InputSystem.Update();

        Assert.That(device.wasUpdatedThisFrame, Is.True);

        InputSystem.Update();

        Assert.That(device.wasUpdatedThisFrame, Is.False);
    }

    struct TestDevicePartialState : IInputStateTypeInfo
    {
        public float axis;

        public FourCC GetFormat()
        {
            return new FourCC("PART");
        }
    }
    unsafe struct TestDeviceFullState : IInputStateTypeInfo
    {
        [InputControl(layout = "Axis", arraySize = 5)]
        public fixed float axis[5];

        public FourCC GetFormat()
        {
            return new FourCC("FULL");
        }
    }
    [InputControlLayout(stateType = typeof(TestDeviceFullState))]
    class TestDeviceDecidingWhereToIntegrateState : InputDevice, IInputStateCallbackReceiver
    {
        public bool OnCarryStateForward(IntPtr statePtr)
        {
            return false;
        }

        public void OnBeforeWriteNewState(IntPtr oldStatePtr, IntPtr newStatePtr)
        {
        }

        public unsafe bool OnReceiveStateWithDifferentFormat(IntPtr statePtr, FourCC stateFormat, uint stateSize, ref uint offsetToStoreAt)
        {
            Assert.That(stateFormat, Is.EqualTo(new FourCC("PART")));
            Assert.That(stateSize, Is.EqualTo(UnsafeUtility.SizeOf<TestDevicePartialState>()));

            var values = (float*)currentStatePtr.ToPointer();
            for (var i = 0; i < 5; ++i)
                if (Mathf.Approximately(values[i], 0))
                {
                    offsetToStoreAt = (uint)i * sizeof(float);
                    return true;
                }
            Assert.Fail();
            return false;
        }
    }

    [Test]
    [Category("Devices")]
    public void Devices_DeviceWithStateCallback_CanDecideHowToIntegrateState()
    {
        InputSystem.RegisterControlLayout<TestDeviceDecidingWhereToIntegrateState>();
        var device = InputSystem.AddDevice<TestDeviceDecidingWhereToIntegrateState>();

        InputSystem.QueueStateEvent(device, new TestDevicePartialState { axis = 0.123f });
        InputSystem.Update();

        Assert.That(device["axis0"].ReadValueAsObject(), Is.EqualTo(0.123).Within(0.00001));

        InputSystem.QueueStateEvent(device, new TestDevicePartialState { axis = 0.234f });
        InputSystem.Update();

        Assert.That(device["axis0"].ReadValueAsObject(), Is.EqualTo(0.123).Within(0.00001));
        Assert.That(device["axis1"].ReadValueAsObject(), Is.EqualTo(0.234).Within(0.00001));
    }

    [Test]
    [Category("Devices")]
    public void Devices_CanReadStateOfDeviceAsByteArray()
    {
        var device = InputSystem.AddDevice<Gamepad>();

        InputSystem.QueueStateEvent(device, new GamepadState { leftStick = new Vector2(0.123f, 0.456f) });
        InputSystem.Update();

        var state = device.ReadValueAsObject();

        Assert.That(state, Is.TypeOf<byte[]>());
        var buffer = (byte[])state;

        Assert.That(buffer.Length, Is.EqualTo(Marshal.SizeOf(typeof(GamepadState))));

        unsafe
        {
            fixed(byte* bufferPtr = buffer)
            {
                var statePtr = (GamepadState*)bufferPtr;
                Assert.That(statePtr->leftStick.x, Is.EqualTo(0.123).Within(0.00001));
                Assert.That(statePtr->leftStick.y, Is.EqualTo(0.456).Within(0.00001));
            }
        }
    }

    [Test]
    [Category("Devices")]
    public void Devices_CanAddLayoutForDeviceThatsAlreadyBeenReported()
    {
        testRuntime.ReportNewInputDevice(new InputDeviceDescription {product = "MyController"}.ToJson());
        InputSystem.Update();

        var json = @"
            {
                ""name"" : ""CustomGamepad"",
                ""extend"" : ""Gamepad"",
                ""device"" : {
                    ""product"" : ""MyController""
                }
            }
        ";

        InputSystem.RegisterControlLayout(json);

        Assert.That(InputSystem.devices,
            Has.Exactly(1).With.Property("layout").EqualTo("CustomGamepad").And.TypeOf<Gamepad>());
    }

    [Test]
    [Category("Devices")]
    public void Devices_CanMatchLayoutByDeviceClass()
    {
        testRuntime.ReportNewInputDevice(new InputDeviceDescription {deviceClass = "Touchscreen"}.ToJson());
        InputSystem.Update();

        Assert.That(InputSystem.devices, Has.Exactly(1).TypeOf<Touchscreen>());

        // Should not try to use a control layout.
        testRuntime.ReportNewInputDevice(new InputDeviceDescription {deviceClass = "Touch"}.ToJson());
        InputSystem.Update();

        Assert.That(InputSystem.devices, Has.Count.EqualTo(1));
    }

    // For some devices, we need to discover their setup at runtime and cannot create layouts
    // in advance. HID joysticks are one such case. We want to be able to turn any HID joystick
    // into a Joystick device and accurately represent all the axes and buttons the device
    // actually has. If we couldn't make up layouts on the fly, we would have to have a fallback
    // joystick layout that simply has N buttons and M axes.
    //
    // So, instead we have a callback that tells us when a device has been discovered. We can use
    // this callback to generate a layout on the fly.
    [Test]
    [Category("Devices")]
    public void TODO_Devices_CanDetermineWhichLayoutIsChosenOnDeviceDiscovery()
    {
        Assert.Fail();
    }

    [Test]
    [Category("Devices")]
    public void Devices_CanBeRemoved()
    {
        var gamepad1 = (Gamepad)InputSystem.AddDevice("Gamepad");
        var gamepad2 = (Gamepad)InputSystem.AddDevice("Gamepad");
        var gamepad3 = (Gamepad)InputSystem.AddDevice("Gamepad");

        var gamepad2Offset = gamepad2.stateBlock.byteOffset;

        var receivedCalls = 0;
        InputDevice receivedDevice = null;
        InputDeviceChange? receivedChange = null;

        InputSystem.onDeviceChange +=
            (device, change) =>
            {
                ++receivedCalls;
                receivedDevice = device;
                receivedChange = change;
            };

        InputSystem.RemoveDevice(gamepad2);

        Assert.That(InputSystem.devices, Has.Count.EqualTo(2));
        Assert.That(InputSystem.devices, Has.Exactly(1).SameAs(gamepad1));
        Assert.That(InputSystem.devices, Has.Exactly(1).SameAs(gamepad3));
        Assert.That(receivedCalls, Is.EqualTo(1));
        Assert.That(receivedDevice, Is.SameAs(gamepad2));
        Assert.That(receivedChange, Is.EqualTo(InputDeviceChange.Removed));
        Assert.That(gamepad2.stateBlock.byteOffset, Is.EqualTo(0)); // Should have lost its offset into state buffers.
        Assert.That(gamepad3.stateBlock.byteOffset, Is.EqualTo(gamepad2Offset)); // 3 should have moved into 2's position.
        Assert.That(gamepad2.leftStick.stateBlock.byteOffset,
            Is.EqualTo(Marshal.OffsetOf(typeof(GamepadState), "leftStick").ToInt32())); // Should have unbaked offsets in control hierarchy.
    }

    [Test]
    [Category("Devices")]
    public void Devices_CanBeRemoved_ThroughEvents()
    {
        var gamepad1 = InputSystem.AddDevice("Gamepad");
        var gamepad2 = InputSystem.AddDevice("Gamepad");

        var gamepad1WasRemoved = false;
        InputSystem.onDeviceChange +=
            (device, change) =>
            {
                if (device == gamepad1)
                    gamepad1WasRemoved = true;
            };

        var inputEvent = DeviceRemoveEvent.Create(gamepad1.id, testRuntime.currentTime);
        InputSystem.QueueEvent(ref inputEvent);
        InputSystem.Update();

        Assert.That(InputSystem.devices, Has.Count.EqualTo(1));
        Assert.That(InputSystem.devices, Has.Exactly(1).SameAs(gamepad2));
        Assert.That(Gamepad.current, Is.Not.SameAs(gamepad1));
        Assert.That(gamepad1WasRemoved, Is.True);
    }

    [Test]
    [Category("Devices")]
    public void Devices_WhenRemoved_DoNotEmergeOnUnsupportedList()
    {
        // Devices added directly via AddDevice() don't end up on the list of
        // available devices. Devices reported by the runtime do.
        testRuntime.ReportNewInputDevice(@"
            {
                ""type"" : ""Gamepad""
            }
        ");

        InputSystem.Update();
        var device = InputSystem.devices[0];

        var inputEvent = DeviceRemoveEvent.Create(device.id, testRuntime.currentTime);
        InputSystem.QueueEvent(ref inputEvent);
        InputSystem.Update();

        var unsupportedDevices = new List<InputDeviceDescription>();
        InputSystem.GetUnsupportedDevices(unsupportedDevices);

        ////TODO: also make sure that when the layout support it is removed, the device goes back on the unsupported list

        Assert.That(unsupportedDevices.Count, Is.Zero);
    }

    [Test]
    [Category("Devices")]
    public void Devices_CanBeReadded()
    {
        var gamepad = InputSystem.AddDevice<Gamepad>();
        InputSystem.AddDevice("Keyboard");

        InputSystem.RemoveDevice(gamepad);
        InputSystem.AddDevice(gamepad);

        InputSystem.QueueStateEvent(gamepad, new GamepadState {leftTrigger = 0.5f});
        InputSystem.Update();

        Assert.That(InputSystem.devices, Has.Exactly(1).SameAs(gamepad));
        Assert.That(gamepad.leftTrigger.ReadValue(), Is.EqualTo(0.5f).Within(0.0000001));
    }

    [Test]
    [Category("Devices")]
    public void Devices_CanBeDisabledAndReEnabled()
    {
        var device = InputSystem.AddDevice<Mouse>();

        bool? disabled = null;
        unsafe
        {
            testRuntime.SetDeviceCommandCallback(device.id,
                (id, commandPtr) =>
                {
                    if (commandPtr->type == DisableDeviceCommand.Type)
                    {
                        Assert.That(disabled, Is.Null);
                        disabled = true;
                        return InputDeviceCommand.kGenericSuccess;
                    }
                    if (commandPtr->type == EnableDeviceCommand.Type)
                    {
                        Assert.That(disabled, Is.Null);
                        disabled = false;
                        return InputDeviceCommand.kGenericSuccess;
                    }

                    return InputDeviceCommand.kGenericFailure;
                });
        }

        Assert.That(device.enabled, Is.True);
        Assert.That(disabled, Is.Null);

        InputSystem.DisableDevice(device);

        Assert.That(device.enabled, Is.False);
        Assert.That(disabled.HasValue, Is.True);
        Assert.That(disabled.Value, Is.True);

        // Make sure that state sent against the device is ignored.
        InputSystem.QueueStateEvent(device, new MouseState { buttons = 0xffff });
        InputSystem.Update();

        Assert.That(device.CheckStateIsAllZeros(), Is.True);

        // Re-enable device.

        disabled = null;
        InputSystem.EnableDevice(device);

        Assert.That(device.enabled, Is.True);
        Assert.That(disabled.HasValue, Is.True);
        Assert.That(disabled.Value, Is.False);
    }

    [Test]
    [Category("Devices")]
    public void Devices_WhenDisabledOrReEnabled_TriggersNotification()
    {
        InputDevice receivedDevice = null;
        InputDeviceChange? receivedChange = null;

        InputSystem.onDeviceChange +=
            (device, change) =>
            {
                receivedDevice = device;
                receivedChange = change;
            };

        var mouse = InputSystem.AddDevice<Mouse>();

        InputSystem.DisableDevice(mouse);

        Assert.That(receivedDevice, Is.SameAs(mouse));
        Assert.That(receivedChange.Value, Is.EqualTo(InputDeviceChange.Disabled));

        receivedDevice = null;
        receivedChange = null;

        InputSystem.EnableDevice(mouse);

        Assert.That(receivedDevice, Is.SameAs(mouse));
        Assert.That(receivedChange.Value, Is.EqualTo(InputDeviceChange.Enabled));
    }

    [Test]
    [Category("Devices")]
    public void TODO_Devices_WhenDisabled_StateIsReset()
    {
        Assert.Fail();
    }

    [Test]
    [Category("Devices")]
    public void TODO_Devices_WhenDisabled_RefreshActions()
    {
        Assert.Fail();
    }

    [Test]
    [Category("Devices")]
    public void Devices_ThatHaveNoKnownLayout_AreDisabled()
    {
        var deviceId = testRuntime.AllocateDeviceId();
        testRuntime.ReportNewInputDevice(new InputDeviceDescription {deviceClass = "TestThing"}.ToJson(), deviceId);

        bool? wasDisabled = null;
        unsafe
        {
            testRuntime.SetDeviceCommandCallback(deviceId,
                (id, commandPtr) =>
                {
                    if (commandPtr->type == DisableDeviceCommand.Type)
                    {
                        Assert.That(wasDisabled, Is.Null);
                        wasDisabled = true;
                        return InputDeviceCommand.kGenericSuccess;
                    }

                    Assert.Fail("Should not get other IOCTLs");
                    return InputDeviceCommand.kGenericFailure;
                });
        }
        InputSystem.Update();

        Assert.That(wasDisabled.HasValue);
        Assert.That(wasDisabled.Value, Is.True);
    }

    [Test]
    [Category("Devices")]
    public void Devices_ThatHadNoKnownLayout_AreReEnabled_WhenLayoutBecomesKnown()
    {
        var deviceId = testRuntime.AllocateDeviceId();
        testRuntime.ReportNewInputDevice(new InputDeviceDescription {deviceClass = "TestThing"}.ToJson(), deviceId);
        InputSystem.Update();

        bool? wasEnabled = null;
        unsafe
        {
            testRuntime.SetDeviceCommandCallback(deviceId,
                (id, commandPtr) =>
                {
                    if (commandPtr->type == EnableDeviceCommand.Type)
                    {
                        Assert.That(wasEnabled, Is.Null);
                        wasEnabled = true;
                        return InputDeviceCommand.kGenericSuccess;
                    }

                    Assert.Fail("Should not get other IOCTLs");
                    return InputDeviceCommand.kGenericFailure;
                });
        }
        InputSystem.RegisterControlLayout<Mouse>(matches: new InputDeviceMatcher().WithDeviceClass("TestThing"));

        Assert.That(wasEnabled.HasValue);
        Assert.That(wasEnabled.Value, Is.True);
    }

    [Test]
    [Category("Devices")]
    public void Devices_QueryTheirEnabledStateFromRuntime()
    {
        var deviceId = testRuntime.AllocateDeviceId();

        var queryEnabledStateResult = false;
        bool? receivedQueryEnabledStateCommand = null;
        unsafe
        {
            testRuntime.SetDeviceCommandCallback(deviceId,
                (id, commandPtr) =>
                {
                    if (commandPtr->type == QueryEnabledStateCommand.Type)
                    {
                        Assert.That(receivedQueryEnabledStateCommand, Is.Null);
                        receivedQueryEnabledStateCommand = true;
                        ((QueryEnabledStateCommand*)commandPtr)->isEnabled = queryEnabledStateResult;
                        return InputDeviceCommand.kGenericSuccess;
                    }

                    Assert.Fail("Should not get other IOCTLs");
                    return InputDeviceCommand.kGenericFailure;
                });
        }
        testRuntime.ReportNewInputDevice(new InputDeviceDescription {deviceClass = "Mouse"}.ToJson(), deviceId);
        InputSystem.Update();
        var device = InputSystem.devices.First(x => x.id == deviceId);

        var isEnabled = device.enabled;

        Assert.That(isEnabled, Is.False);
        Assert.That(receivedQueryEnabledStateCommand, Is.Not.Null);
        Assert.That(receivedQueryEnabledStateCommand.Value, Is.True);

        receivedQueryEnabledStateCommand = null;
        queryEnabledStateResult = true;

        // A configuration change event should cause the cached state to become invalid
        // and thus cause InputDevice.enabled to issue another IOCTL.
        InputSystem.QueueConfigChangeEvent(device);
        InputSystem.Update();

        isEnabled = device.enabled;

        Assert.That(isEnabled, Is.True);
        Assert.That(receivedQueryEnabledStateCommand, Is.Not.Null);
        Assert.That(receivedQueryEnabledStateCommand.Value, Is.True);

        // Make sure that querying the state *again* does not lead to another IOCTL.

        receivedQueryEnabledStateCommand = null;

        isEnabled = device.enabled;

        Assert.That(isEnabled, Is.True);
        Assert.That(receivedQueryEnabledStateCommand, Is.Null);
    }

    [Test]
    [Category("Devices")]
    public void Devices_NativeDevicesAreFlaggedAsSuch()
    {
        var description = new InputDeviceDescription {deviceClass = "Gamepad"};
        var deviceId = testRuntime.ReportNewInputDevice(description.ToJson());

        InputSystem.Update();

        var device = InputSystem.TryGetDeviceById(deviceId);

        Assert.That(device, Is.Not.Null);
        Assert.That(device.native, Is.True);
    }

    [Test]
    [Category("Devices")]
    public void Devices_DisplayNameDefaultsToProductName()
    {
        var device = InputSystem.AddDevice(new InputDeviceDescription
        {
            deviceClass = "Gamepad",
            product = "Product Name"
        });

        Assert.That(device.displayName, Is.EqualTo("Product Name"));
    }

    [Test]
    [Category("Devices")]
    public void Devices_CanAssociateUserIdWithDevice()
    {
        var device = InputSystem.AddDevice<Gamepad>();
        string userId = null;

        unsafe
        {
            testRuntime.SetDeviceCommandCallback(device.id,
                (id, commandPtr) =>
                {
                    if (commandPtr->type == QueryUserIdCommand.Type)
                    {
                        var queryUserIdPtr = (QueryUserIdCommand*)commandPtr;
                        StringHelpers.WriteStringToBuffer(userId, new IntPtr(queryUserIdPtr->idBuffer),
                            QueryUserIdCommand.kMaxIdLength);
                        return 1;
                    }

                    return InputDeviceCommand.kGenericFailure;
                });
        }
        Assert.That(device.userId, Is.Null);

        InputSystem.QueueConfigChangeEvent(device);
        InputSystem.Update();
        Assert.That(device.userId, Is.Null);

        userId = "testId";
        InputSystem.QueueConfigChangeEvent(device);
        InputSystem.Update();
        Assert.That(device.userId, Is.EqualTo(userId));
    }

    [Test]
    [Category("Devices")]
    public unsafe void Devices_CanPauseResumeAndResetHapticsOnAllDevices()
    {
        InputSystem.AddDevice<Gamepad>();
        var gamepad = InputSystem.AddDevice<Gamepad>();
        InputSystem.AddDevice<Keyboard>();

        gamepad.SetMotorSpeeds(0.1234f, 0.5678f);

        DualMotorRumbleCommand? receivedCommand = null;
        testRuntime.SetDeviceCommandCallback(gamepad.id,
            (deviceId, command) =>
            {
                if (command->type == DualMotorRumbleCommand.Type)
                {
                    Assert.That(receivedCommand.HasValue, Is.False);
                    receivedCommand = *((DualMotorRumbleCommand*)command);
                    return 1;
                }
                Assert.Fail();
                return InputDeviceCommand.kGenericFailure;
            });

        InputSystem.PauseHaptics();

        Assert.That(receivedCommand.HasValue, Is.True);
        Assert.That(receivedCommand.Value.lowFrequencyMotorSpeed, Is.Zero.Within(0.000001));
        Assert.That(receivedCommand.Value.highFrequencyMotorSpeed, Is.Zero.Within(0.000001));

        receivedCommand = null;
        InputSystem.ResumeHaptics();

        Assert.That(receivedCommand.HasValue, Is.True);
        Assert.That(receivedCommand.Value.lowFrequencyMotorSpeed, Is.EqualTo(0.1234).Within(0.000001));
        Assert.That(receivedCommand.Value.highFrequencyMotorSpeed, Is.EqualTo(0.5678).Within(0.000001));

        receivedCommand = null;
        InputSystem.ResetHaptics();

        Assert.That(receivedCommand.HasValue, Is.True);
        Assert.That(receivedCommand.Value.lowFrequencyMotorSpeed, Is.Zero.Within(0.000001));
        Assert.That(receivedCommand.Value.highFrequencyMotorSpeed, Is.Zero.Within(0.000001));
    }

    [Test]
    [Category("Devices")]
    public unsafe void Devices_CanRumbleGamepad()
    {
        var gamepad = InputSystem.AddDevice<Gamepad>();

        DualMotorRumbleCommand? receivedCommand = null;
        testRuntime.SetDeviceCommandCallback(gamepad.id,
            (deviceId, command) =>
            {
                if (command->type == DualMotorRumbleCommand.Type)
                {
                    Assert.That(receivedCommand.HasValue, Is.False);
                    receivedCommand = *((DualMotorRumbleCommand*)command);
                    return 1;
                }
                Assert.Fail();
                return InputDeviceCommand.kGenericFailure;
            });

        gamepad.SetMotorSpeeds(0.1234f, 0.5678f);

        Assert.That(receivedCommand.HasValue, Is.True);
        Assert.That(receivedCommand.Value.lowFrequencyMotorSpeed, Is.EqualTo(0.1234).Within(0.000001));
        Assert.That(receivedCommand.Value.highFrequencyMotorSpeed, Is.EqualTo(0.5678).Within(0.000001));

        receivedCommand = null;
        gamepad.PauseHaptics();

        Assert.That(receivedCommand.HasValue, Is.True);
        Assert.That(receivedCommand.Value.lowFrequencyMotorSpeed, Is.Zero.Within(0.000001));
        Assert.That(receivedCommand.Value.highFrequencyMotorSpeed, Is.Zero.Within(0.000001));

        receivedCommand = null;
        gamepad.ResumeHaptics();

        Assert.That(receivedCommand.HasValue, Is.True);
        Assert.That(receivedCommand.Value.lowFrequencyMotorSpeed, Is.EqualTo(0.1234).Within(0.000001));
        Assert.That(receivedCommand.Value.highFrequencyMotorSpeed, Is.EqualTo(0.5678).Within(0.000001));

        receivedCommand = null;
        gamepad.ResetHaptics();

        Assert.That(receivedCommand.HasValue, Is.True);
        Assert.That(receivedCommand.Value.lowFrequencyMotorSpeed, Is.Zero.Within(0.000001));
        Assert.That(receivedCommand.Value.highFrequencyMotorSpeed, Is.Zero.Within(0.000001));
    }

    [Test]
    [Category("Devices")]
    public void Devices_CanQueryAllGamepadsWithSimpleGetter()
    {
        var gamepad1 = InputSystem.AddDevice<Gamepad>();
        var gamepad2 = InputSystem.AddDevice<Gamepad>();
        InputSystem.AddDevice<Keyboard>();

        Assert.That(Gamepad.all, Has.Count.EqualTo(2));
        Assert.That(Gamepad.all, Has.Exactly(1).SameAs(gamepad1));
        Assert.That(Gamepad.all, Has.Exactly(1).SameAs(gamepad2));

        var gamepad3 = InputSystem.AddDevice<Gamepad>();

        Assert.That(Gamepad.all, Has.Count.EqualTo(3));
        Assert.That(Gamepad.all, Has.Exactly(1).SameAs(gamepad3));

        InputSystem.RemoveDevice(gamepad2);

        Assert.That(Gamepad.all, Has.Count.EqualTo(2));
        Assert.That(Gamepad.all, Has.None.SameAs(gamepad2));
    }

    [Test]
    [Category("Devices")]
    public void Devices_CanCreateGenericJoystick()
    {
        var json = @"
            {
                ""name"" : ""MyJoystick"",
                ""extend"" : ""Joystick"",
                ""controls"" : [
                    { ""name"" : ""button1"", ""layout"" : ""Button"" },
                    { ""name"" : ""button2"", ""layout"" : ""Button"" },
                    { ""name"" : ""axis1"", ""layout"" : ""Axis"" },
                    { ""name"" : ""axis2"", ""layout"" : ""Axis"" },
                    { ""name"" : ""discrete"", ""layout"" : ""Digital"" }
                ]
            }
        ";

        InputSystem.RegisterControlLayout(json);

        var device = InputSystem.AddDevice("MyJoystick");

        Assert.That(device, Is.TypeOf<Joystick>());
        Assert.That(Joystick.current, Is.SameAs(device));

        var joystick = (Joystick)device;

        Assert.That(joystick.axes, Has.Count.EqualTo(4)); // Includes stick.
        Assert.That(joystick.buttons, Has.Count.EqualTo(3)); // Includes trigger.
        Assert.That(joystick.trigger.name, Is.EqualTo("trigger"));
        Assert.That(joystick.stick.name, Is.EqualTo("stick"));
    }

    [Test]
    [Category("Devices")]
    public void Devices_PointerDeltasResetBetweenUpdates()
    {
        var pointer = InputSystem.AddDevice<Pointer>();

        InputSystem.QueueStateEvent(pointer, new PointerState { delta = new Vector2(0.5f, 0.5f) });
        InputSystem.Update();

        Assert.That(pointer.delta.x.ReadValue(), Is.EqualTo(0.5).Within(0.0000001));
        Assert.That(pointer.delta.y.ReadValue(), Is.EqualTo(0.5).Within(0.0000001));

        InputSystem.Update();

        Assert.That(pointer.delta.x.ReadValue(), Is.Zero);
        Assert.That(pointer.delta.y.ReadValue(), Is.Zero);
    }

    // The whole dynamic vs fixed vs before-render vs editor update mechanic is a can of worms. In the
    // ECS version, all this should be thrown out entirely.
    //
    // This test here is another peculiarity we need to watch out for. Events received by the system will
    // get written into either player or editor buffers. If written into player buffers, they get written
    // into *both* dynamic and fixed update buffers. However, depending on what the *current* update is
    // (fixed or dynamic) this means we are writing state into the *next* update of the other type. E.g.
    // when receiving state during fixed update, we write it both into the current fixed update and into
    // the *next* dynamic update.
    //
    // For the reset logic, this means we have to be extra careful to not overwrite that state we've written
    // "for the future".
    [Test]
    [Category("Devices")]
    public void Devices_PointerDeltaUpdatedInFixedUpdate_DoesNotGetResetInDynamicUpdate()
    {
        var pointer = InputSystem.AddDevice<Pointer>();

        InputSystem.QueueStateEvent(pointer, new PointerState { delta = new Vector2(0.5f, 0.5f) });
        InputSystem.Update(InputUpdateType.Fixed);

        Assert.That(pointer.delta.x.ReadValue(), Is.EqualTo(0.5).Within(0.0000001));
        Assert.That(pointer.delta.y.ReadValue(), Is.EqualTo(0.5).Within(0.0000001));

        InputSystem.Update(InputUpdateType.Dynamic);

        Assert.That(pointer.delta.x.ReadValue(), Is.EqualTo(0.5).Within(0.0000001));
        Assert.That(pointer.delta.y.ReadValue(), Is.EqualTo(0.5).Within(0.0000001));
    }

    [Test]
    [Category("Devices")]
    public void Devices_PointerDeltasDoNotAccumulateFromPreviousFrame()
    {
        var pointer = InputSystem.AddDevice<Pointer>();

        InputSystem.QueueStateEvent(pointer, new PointerState {delta = new Vector2(0.5f, 0.5f)});
        InputSystem.Update(InputUpdateType.Fixed);
        InputSystem.Update(InputUpdateType.Dynamic);

        Assert.That(pointer.delta.x.ReadValue(), Is.EqualTo(0.5).Within(0.0000001));
        Assert.That(pointer.delta.y.ReadValue(), Is.EqualTo(0.5).Within(0.0000001));

        InputSystem.QueueStateEvent(pointer, new PointerState {delta = new Vector2(0.5f, 0.5f)});
        InputSystem.Update(InputUpdateType.Fixed);
        InputSystem.Update(InputUpdateType.Dynamic);

        Assert.That(pointer.delta.x.ReadValue(), Is.EqualTo(0.5).Within(0.0000001));
        Assert.That(pointer.delta.y.ReadValue(), Is.EqualTo(0.5).Within(0.0000001));
    }

    [Test]
    [Category("Devices")]
    public void Devices_PointerDeltasAccumulateBetweenUpdates()
    {
        var pointer = InputSystem.AddDevice<Pointer>();

        InputSystem.QueueStateEvent(pointer, new PointerState { delta = new Vector2(0.5f, 0.5f) });
        InputSystem.QueueStateEvent(pointer, new PointerState { delta = new Vector2(0.5f, 0.5f) });
        InputSystem.Update();

        Assert.That(pointer.delta.x.ReadValue(), Is.EqualTo(1).Within(0.0000001));
        Assert.That(pointer.delta.y.ReadValue(), Is.EqualTo(1).Within(0.0000001));
    }

    [Test]
    [Category("Devices")]
    public void Devices_CanAdjustSensitivityOnPointerDeltas()
    {
        var pointer = InputSystem.AddDevice<Pointer>();

        const float kWindowWidth = 640f;
        const float kWindowHeight = 480f;
        const float kSensitivity = 6f;

        InputConfiguration.PointerDeltaSensitivity = kSensitivity;
        unsafe
        {
            testRuntime.SetDeviceCommandCallback(pointer.id,
                (id, commandPtr) =>
                {
                    if (commandPtr->type == QueryDimensionsCommand.Type)
                    {
                        var windowDimensionsCommand = (QueryDimensionsCommand*)commandPtr;
                        windowDimensionsCommand->outDimensions = new Vector2(kWindowWidth, kWindowHeight);
                        return InputDeviceCommand.kGenericSuccess;
                    }

                    return InputDeviceCommand.kGenericFailure;
                });
        }
        InputSystem.QueueStateEvent(pointer, new PointerState { delta = new Vector2(32f, 64f) });
        InputSystem.Update();

        // NOTE: Whereas the tests above access .delta.x.value and .delta.y.value, here we access
        //       delta.value.x and delta.value.y. This is because the sensitivity processor sits
        //       on the vector control and not on the individual component axes.

        Assert.That(pointer.delta.ReadValue().x, Is.EqualTo(32 / kWindowWidth * kSensitivity).Within(0.00001));
        Assert.That(pointer.delta.ReadValue().y, Is.EqualTo(64 / kWindowHeight * kSensitivity).Within(0.00001));
    }

    [Test]
    [Category("Devices")]
    [TestCase("Gamepad", typeof(Gamepad))]
    [TestCase("Keyboard", typeof(Keyboard))]
    [TestCase("Pointer", typeof(Pointer))]
    [TestCase("Mouse", typeof(Mouse))]
    [TestCase("Pen", typeof(Pen))]
    [TestCase("Touchscreen", typeof(Touchscreen))]
    [TestCase("Joystick", typeof(Joystick))]
    [TestCase("Accelerometer", typeof(Accelerometer))]
    [TestCase("Gyroscope", typeof(Gyroscope))]
    public void Devices_CanCreateDevice(string layout, Type type)
    {
        var device = InputSystem.AddDevice(layout);

        Assert.That(device, Is.InstanceOf<InputDevice>());
        Assert.That(device.layout, Is.EqualTo(layout));
        Assert.That(device, Is.TypeOf(type));
    }

    [Test]
    [Category("Devices")]
    public void Devices_CanCheckAnyKeyOnKeyboard()
    {
        var keyboard = (Keyboard)InputSystem.AddDevice("Keyboard");

        InputSystem.QueueStateEvent(keyboard, new KeyboardState(Key.Space));
        InputSystem.Update();

        Assert.That(keyboard.anyKey.isPressed, Is.True);
    }

    [Test]
    [Category("Devices")]
    public void Devices_CanGetTextInputFromKeyboard()
    {
        var keyboard = (Keyboard)InputSystem.AddDevice("Keyboard");

        var textReceived = "";
        keyboard.onTextInput += ch => textReceived += ch;

        InputSystem.QueueTextEvent(keyboard, 'a');
        InputSystem.QueueTextEvent(keyboard, 'b');
        InputSystem.QueueTextEvent(keyboard, 'c');

        InputSystem.Update();

        Assert.That(textReceived, Is.EqualTo("abc"));
    }

    [Test]
    [Category("Devices")]
    public void Devices_CanGetDisplayNameFromKeyboardKey()
    {
        var keyboard = InputSystem.AddDevice<Keyboard>();

        var currentLayoutName = "default";
        unsafe
        {
            testRuntime.SetDeviceCommandCallback(keyboard.id,
                (id, commandPtr) =>
                {
                    if (commandPtr->type == QueryKeyNameCommand.Type)
                    {
                        var keyNameCommand = (QueryKeyNameCommand*)commandPtr;

                        var scanCode = 0x02;
                        var name = "other";

                        if (keyNameCommand->scanOrKeyCode == (int)Key.A)
                        {
                            scanCode = 0x01;
                            name = currentLayoutName == "default" ? "m" : "q";
                        }

                        keyNameCommand->scanOrKeyCode = scanCode;
                        StringHelpers.WriteStringToBuffer(name, (IntPtr)keyNameCommand->nameBuffer,
                            QueryKeyNameCommand.kMaxNameLength);

                        return QueryKeyNameCommand.kSize;
                    }

                    return InputDeviceCommand.kGenericFailure;
                });
        }
        Assert.That(keyboard.aKey.displayName, Is.EqualTo("m"));
        Assert.That(keyboard.bKey.displayName, Is.EqualTo("other"));

        // Change layout.
        currentLayoutName = "other";
        InputSystem.QueueConfigChangeEvent(keyboard);
        InputSystem.Update();

        Assert.That(keyboard.aKey.displayName, Is.EqualTo("q"));
        Assert.That(keyboard.bKey.displayName, Is.EqualTo("other"));
    }

    [Test]
    [Category("Devices")]
    public void Devices_CanGetNameOfCurrentKeyboardLayout()
    {
        var keyboard = InputSystem.AddDevice<Keyboard>();

        var currentLayoutName = "default";
        unsafe
        {
            testRuntime.SetDeviceCommandCallback(keyboard.id,
                (id, commandPtr) =>
                {
                    if (commandPtr->type == QueryKeyboardLayoutCommand.Type)
                    {
                        var layoutCommand = (QueryKeyboardLayoutCommand*)commandPtr;
                        if (StringHelpers.WriteStringToBuffer(currentLayoutName, (IntPtr)layoutCommand->nameBuffer,
                                QueryKeyboardLayoutCommand.kMaxNameLength))
                            return QueryKeyboardLayoutCommand.kMaxNameLength;
                    }

                    return InputDeviceCommand.kGenericFailure;
                });
        }
        Assert.That(keyboard.keyboardLayout, Is.EqualTo("default"));

        currentLayoutName = "new";
        InputSystem.QueueConfigChangeEvent(keyboard);
        InputSystem.Update();

        Assert.That(keyboard.keyboardLayout, Is.EqualTo("new"));
    }

    [Test]
    [Category("Devices")]
    public void Devices_CanGetKeyCodeFromKeyboardKey()
    {
        var keyboard = (Keyboard)InputSystem.AddDevice("Keyboard");

        Assert.That(keyboard.aKey.keyCode, Is.EqualTo(Key.A));
    }

    [Test]
    [Category("Devices")]
    public void Devices_CanLookUpKeyFromKeyboardUsingKeyCode()
    {
        var keyboard = (Keyboard)InputSystem.AddDevice("Keyboard");

        Assert.That(keyboard[Key.A], Is.SameAs(keyboard.aKey));
    }

    [Test]
    [Category("Devices")]
    public void Devices_CanPerformHorizontalAndVerticalScrollWithMouse()
    {
        var mouse = InputSystem.AddDevice<Mouse>();

        InputSystem.QueueDeltaStateEvent(mouse.scroll, new Vector2(10, 12));
        InputSystem.Update();

        Assert.That(mouse.scroll.x.ReadValue(), Is.EqualTo(10).Within(0.0000001));
        Assert.That(mouse.scroll.y.ReadValue(), Is.EqualTo(12).Within(0.0000001));
    }

    [Test]
    [Category("Devices")]
    public void Devices_CanWarpMousePosition()
    {
        var mouse = InputSystem.AddDevice<Mouse>();

        WarpMousePositionCommand? receivedCommand = null;
        unsafe
        {
            testRuntime.SetDeviceCommandCallback(mouse.id,
                (id, commandPtr) =>
                {
                    if (commandPtr->type == WarpMousePositionCommand.Type)
                    {
                        Assert.That(receivedCommand.HasValue, Is.False);
                        receivedCommand = *((WarpMousePositionCommand*)commandPtr);
                        return 1;
                    }

                    Assert.Fail();
                    return InputDeviceCommand.kGenericFailure;
                });
        }
        mouse.WarpCursorPosition(new Vector2(0.1234f, 0.5678f));

        Assert.That(receivedCommand.HasValue, Is.True);
        Assert.That(receivedCommand.Value.warpPositionInPlayerDisplaySpace.x, Is.EqualTo(0.1234).Within(0.000001));
        Assert.That(receivedCommand.Value.warpPositionInPlayerDisplaySpace.y, Is.EqualTo(0.5678).Within(0.000001));
    }

    [Test]
    [Category("Devices")]
    public void Devices_TouchscreenCanFunctionAsPointer()
    {
        var device = InputSystem.AddDevice<Touchscreen>();

        // Primary touch functions as pointing element of touchscreen.

        InputSystem.QueueDeltaStateEvent(device.primaryTouch,
            new TouchState
        {
            phase = PointerPhase.Began,
            touchId = 4,
            position = new Vector2(0.123f, 0.456f)
        });
        InputSystem.Update();

        Assert.That(device.pointerId.ReadValue(), Is.EqualTo(4));
        Assert.That(device.position.x.ReadValue(), Is.EqualTo(0.123).Within(0.000001));
        Assert.That(device.position.y.ReadValue(), Is.EqualTo(0.456).Within(0.000001));
        Assert.That(device.phase.ReadValue(), Is.EqualTo(PointerPhase.Began));
    }

    [Test]
    [Category("Devices")]
    public void Devices_TouchscreenReturnsActiveAndJustEndedTouches()
    {
        var device = InputSystem.AddDevice<Touchscreen>();

        Assert.That(device.activeTouches.Count, Is.Zero);
        Assert.That(device.allTouchControls.Count, Is.EqualTo(TouchscreenState.kMaxTouches));

        InputSystem.QueueDeltaStateEvent(device.allTouchControls[0],
            new TouchState
        {
            phase = PointerPhase.Began,
            touchId = 4,
            position = new Vector2(0.123f, 0.456f)
        });
        InputSystem.Update();

        Assert.That(device.activeTouches.Count, Is.EqualTo(1));
        Assert.That(device.activeTouches[0].touchId.ReadValue(), Is.EqualTo(4));
        Assert.That(device.activeTouches[0].phase.ReadValue(), Is.EqualTo(PointerPhase.Began));
        Assert.That(device.activeTouches[0].position.x.ReadValue(), Is.EqualTo(0.123).Within(0.000001));
        Assert.That(device.activeTouches[0].position.y.ReadValue(), Is.EqualTo(0.456).Within(0.000001));

        InputSystem.QueueDeltaStateEvent(device.allTouchControls[0],
            new TouchState
        {
            phase = PointerPhase.Moved,
            touchId = 4,
            position = new Vector2(0.123f, 0.456f)
        });
        InputSystem.QueueDeltaStateEvent(device.allTouchControls[1],
            new TouchState
        {
            phase = PointerPhase.Began,
            touchId = 5,
            position = new Vector2(0.789f, 0.123f)
        });
        InputSystem.Update();

        Assert.That(device.activeTouches.Count, Is.EqualTo(2));
        Assert.That(device.activeTouches[0].touchId.ReadValue(), Is.EqualTo(4));
        Assert.That(device.activeTouches[1].touchId.ReadValue(), Is.EqualTo(5));
        Assert.That(device.activeTouches[0].phase.ReadValue(), Is.EqualTo(PointerPhase.Moved));
        Assert.That(device.activeTouches[1].phase.ReadValue(), Is.EqualTo(PointerPhase.Began));

        // No change. Touches should become stationary and stay in list.
        InputSystem.Update();

        Assert.That(device.activeTouches.Count, Is.EqualTo(2));
        Assert.That(device.activeTouches[0].touchId.ReadValue(), Is.EqualTo(4));
        Assert.That(device.activeTouches[1].touchId.ReadValue(), Is.EqualTo(5));
        Assert.That(device.activeTouches[0].phase.ReadValue(), Is.EqualTo(PointerPhase.Stationary));
        Assert.That(device.activeTouches[1].phase.ReadValue(), Is.EqualTo(PointerPhase.Stationary));

        InputSystem.QueueDeltaStateEvent(device.allTouchControls[0],
            new TouchState
        {
            phase = PointerPhase.Ended,
            touchId = 4,
        });
        InputSystem.QueueDeltaStateEvent(device.allTouchControls[1],
            new TouchState
        {
            phase = PointerPhase.Cancelled,
            touchId = 5,
        });
        InputSystem.Update();

        // For one frame, the ended and cancelled touches should stick around on the active touches list

        Assert.That(device.activeTouches.Count, Is.EqualTo(2));
        Assert.That(device.allTouchControls[0].phase.ReadValue(), Is.EqualTo(PointerPhase.Ended));
        Assert.That(device.allTouchControls[1].phase.ReadValue(), Is.EqualTo(PointerPhase.Cancelled));

        // But then they should disappear from the list.

        InputSystem.Update();

        Assert.That(device.activeTouches.Count, Is.Zero);
        Assert.That(device.allTouchControls[0].phase.ReadValue(), Is.EqualTo(PointerPhase.None));
        Assert.That(device.allTouchControls[1].phase.ReadValue(), Is.EqualTo(PointerPhase.None));
    }

    ////REVIEW: if we allow this, InputControl.ReadValueFrom() is in trouble
    ////        (actually, is this true? TouchControl should be able to read a state event like here just fine)
    // Touchscreen is somewhat special in that treats its available TouchState slots like a pool
    // from which it dynamically assigns entries to track individual touches.
    [Test]
    [Category("Devices")]
    public void Devices_TouchscreenDynamicallyAllocatesTouchStates()
    {
        var device = InputSystem.AddDevice<Touchscreen>();

        InputSystem.QueueStateEvent(device,
            new TouchState
        {
            phase = PointerPhase.Began,
            touchId = 4,
        });
        InputSystem.Update();

        Assert.That(device.allTouchControls[0].touchId.ReadValue(), Is.EqualTo(4));

        InputSystem.QueueStateEvent(device,
            new TouchState
        {
            phase = PointerPhase.Began,
            touchId = 5,
        });
        InputSystem.Update();

        Assert.That(device.allTouchControls[0].touchId.ReadValue(), Is.EqualTo(4));
        Assert.That(device.allTouchControls[1].touchId.ReadValue(), Is.EqualTo(5));
    }

    [Test]
    [Category("Devices")]
    public void Devices_TouchStaysOnSameControlForDurationOfTouch()
    {
        var device = InputSystem.AddDevice<Touchscreen>();

        // Begin touch.
        InputSystem.QueueStateEvent(device,
            new TouchState
        {
            phase = PointerPhase.Began,
            touchId = 4,
        });
        InputSystem.Update();

        Assert.That(device.allTouchControls[0].touchId.ReadValue(), Is.EqualTo(4));
        Assert.That(device.allTouchControls[0].phase.ReadValue(), Is.EqualTo(PointerPhase.Began));

        // Don't move.
        InputSystem.Update();

        Assert.That(device.allTouchControls[0].touchId.ReadValue(), Is.EqualTo(4));
        Assert.That(device.allTouchControls[0].phase.ReadValue(), Is.EqualTo(PointerPhase.Stationary));

        // Move.
        InputSystem.QueueStateEvent(device,
            new TouchState
        {
            phase = PointerPhase.Moved,
            touchId = 4,
        });
        InputSystem.Update();

        Assert.That(device.allTouchControls[0].touchId.ReadValue(), Is.EqualTo(4));
        Assert.That(device.allTouchControls[0].phase.ReadValue(), Is.EqualTo(PointerPhase.Moved));

        // Don't move.
        InputSystem.Update();

        Assert.That(device.allTouchControls[0].touchId.ReadValue(), Is.EqualTo(4));
        Assert.That(device.allTouchControls[0].phase.ReadValue(), Is.EqualTo(PointerPhase.Stationary));

        // Random unrelated touch.
        InputSystem.QueueStateEvent(device,
            new TouchState
        {
            phase = PointerPhase.Began,
            touchId = 5,
        });
        InputSystem.Update();

        Assert.That(device.allTouchControls[0].touchId.ReadValue(), Is.EqualTo(4));
        Assert.That(device.allTouchControls[0].phase.ReadValue(), Is.EqualTo(PointerPhase.Stationary));

        // End.
        InputSystem.QueueStateEvent(device,
            new TouchState
        {
            phase = PointerPhase.Ended,
            touchId = 4,
        });
        InputSystem.Update();

        Assert.That(device.allTouchControls[0].touchId.ReadValue(), Is.EqualTo(4));
        Assert.That(device.allTouchControls[0].phase.ReadValue(), Is.EqualTo(PointerPhase.Ended));

        // Release.
        InputSystem.Update();

        Assert.That(device.allTouchControls[0].phase.ReadValue(), Is.EqualTo(PointerPhase.None));
    }

    [Test]
    [Category("Devices")]
    public void Devices_TouchesBecomeStationaryWhenNotMovedInFrame()
    {
        var device = InputSystem.AddDevice<Touchscreen>();

        InputSystem.QueueStateEvent(device,
            new TouchState
        {
            phase = PointerPhase.Began,
            touchId = 4,
        });
        InputSystem.Update();

        Assert.That(device.allTouchControls[0].phase.ReadValue(), Is.EqualTo(PointerPhase.Began));

        InputSystem.Update();

        Assert.That(device.allTouchControls[0].phase.ReadValue(), Is.EqualTo(PointerPhase.Stationary));
    }

    [Test]
    [Category("Devices")]
    public void Devices_TouchDeltasAreComputedAutomatically()
    {
        var device = InputSystem.AddDevice<Touchscreen>();

        InputSystem.QueueStateEvent(device,
            new TouchState
        {
            phase = PointerPhase.Began,
            touchId = 4,
            position = new Vector2(10, 20)
        });
        InputSystem.Update();

        Assert.That(device.activeTouches[0].delta.x.ReadValue(), Is.EqualTo(0).Within(0.00001));
        Assert.That(device.activeTouches[0].delta.y.ReadValue(), Is.EqualTo(0).Within(0.00001));

        InputSystem.QueueStateEvent(device,
            new TouchState
        {
            phase = PointerPhase.Moved,
            touchId = 4,
            position = new Vector2(20, 40)
        });
        InputSystem.Update();

        Assert.That(device.activeTouches[0].delta.x.ReadValue(), Is.EqualTo(10).Within(0.00001));
        Assert.That(device.activeTouches[0].delta.y.ReadValue(), Is.EqualTo(20).Within(0.00001));

        InputSystem.QueueStateEvent(device,
            new TouchState
        {
            phase = PointerPhase.Ended,
            touchId = 4,
            position = new Vector2(20, 40)
        });
        InputSystem.Update();

        Assert.That(device.activeTouches[0].delta.x.ReadValue(), Is.EqualTo(0).Within(0.00001));
        Assert.That(device.activeTouches[0].delta.y.ReadValue(), Is.EqualTo(0).Within(0.00001));
    }

    [Test]
    [Category("Devices")]
    public void Devices_TouchDeltasResetWhenTouchIsStationary()
    {
        var device = InputSystem.AddDevice<Touchscreen>();

        InputSystem.QueueStateEvent(device,
            new TouchState
        {
            phase = PointerPhase.Began,
            touchId = 4,
            position = new Vector2(10, 20)
        });
        InputSystem.QueueStateEvent(device,
            new TouchState
        {
            phase = PointerPhase.Moved,
            touchId = 4,
            position = new Vector2(20, 40)
        });
        InputSystem.Update();

        Assert.That(device.activeTouches[0].delta.x.ReadValue(), Is.EqualTo(10).Within(0.00001));
        Assert.That(device.activeTouches[0].delta.y.ReadValue(), Is.EqualTo(20).Within(0.00001));

        InputSystem.Update();

        Assert.That(device.activeTouches[0].delta.x.ReadValue(), Is.EqualTo(0).Within(0.00001));
        Assert.That(device.activeTouches[0].delta.y.ReadValue(), Is.EqualTo(0).Within(0.00001));
    }

    [Test]
    [Category("Devices")]
    public void Devices_TouchDeltasResetWhenTouchIsMovingInPlace()
    {
        var device = InputSystem.AddDevice<Touchscreen>();

        InputSystem.QueueStateEvent(device,
            new TouchState
        {
            phase = PointerPhase.Began,
            touchId = 4,
            position = new Vector2(10, 20)
        });
        InputSystem.QueueStateEvent(device,
            new TouchState
        {
            phase = PointerPhase.Moved,
            touchId = 4,
            position = new Vector2(20, 40)
        });
        InputSystem.Update();

        InputSystem.QueueStateEvent(device,
            new TouchState
        {
            phase = PointerPhase.Moved,
            touchId = 4,
            position = new Vector2(20, 40)
        });
        InputSystem.Update();

        Assert.That(device.activeTouches[0].delta.x.ReadValue(), Is.EqualTo(0).Within(0.00001));
        Assert.That(device.activeTouches[0].delta.y.ReadValue(), Is.EqualTo(0).Within(0.00001));
    }

    [Test]
    [Category("Devices")]
    public void Devices_TouchesAccumulateDeltasWithinFrame()
    {
        var device = InputSystem.AddDevice<Touchscreen>();

        InputSystem.QueueStateEvent(device,
            new TouchState
        {
            phase = PointerPhase.Began,
            touchId = 4,
            position = new Vector2(10, 20)
        });
        InputSystem.QueueStateEvent(device,
            new TouchState
        {
            phase = PointerPhase.Moved,
            touchId = 4,
            position = new Vector2(20, 40)
        });
        InputSystem.QueueStateEvent(device,
            new TouchState
        {
            phase = PointerPhase.Moved,
            touchId = 4,
            position = new Vector2(30, 50)
        });
        InputSystem.Update();

        Assert.That(device.activeTouches[0].delta.x.ReadValue(), Is.EqualTo(20).Within(0.00001));
        Assert.That(device.activeTouches[0].delta.y.ReadValue(), Is.EqualTo(30).Within(0.00001));
    }

    [Test]
    [Category("Devices")]
    public void Devices_CanKeepTrackOfMultipleConcurrentTouches()
    {
        var device = InputSystem.AddDevice<Touchscreen>();

        InputSystem.QueueStateEvent(device,
            new TouchState
        {
            phase = PointerPhase.Began,
            touchId = 92,
        });
        InputSystem.QueueStateEvent(device,
            new TouchState
        {
            phase = PointerPhase.Moved,
            touchId = 92,
        });

        InputSystem.Update();

        Assert.That(device.allTouchControls[0].touchId.ReadValue(), Is.EqualTo(92));
        Assert.That(device.allTouchControls[0].phase.ReadValue(), Is.EqualTo(PointerPhase.Moved));
        Assert.That(device.activeTouches.Count, Is.EqualTo(1));

        InputSystem.QueueStateEvent(device,
            new TouchState
        {
            phase = PointerPhase.Ended,
            touchId = 92,
        });
        InputSystem.QueueStateEvent(device,
            new TouchState
        {
            phase = PointerPhase.Began,
            touchId = 93,
        });
        InputSystem.QueueStateEvent(device,
            new TouchState
        {
            phase = PointerPhase.Moved,
            touchId = 93,
        });

        InputSystem.Update();

        ////FIXME: this test exposes a current weakness of how OnCarryStateForward() is implemented; the fact
        ////       that Touchscreen blindly overwrites state is visible not just to actions but also when
        ////       looking at values from the last frame which get destroyed by Touchscreen

        Assert.That(device.allTouchControls[0].touchId.ReadValue(), Is.EqualTo(92));
        Assert.That(device.allTouchControls[0].phase.ReadValue(), Is.EqualTo(PointerPhase.Ended));
        Assert.That(device.allTouchControls[0].touchId.ReadPreviousValue(), Is.EqualTo(92));
        Assert.That(device.allTouchControls[0].phase.ReadPreviousValue(), Is.EqualTo(PointerPhase.Stationary));
        //Assert.That(device.allTouchControls[0].phase.ReadPreviousValue(), Is.EqualTo(PointerPhase.Moved));
        Assert.That(device.allTouchControls[1].touchId.ReadValue(), Is.EqualTo(93));
        Assert.That(device.allTouchControls[1].phase.ReadValue(), Is.EqualTo(PointerPhase.Moved));
        Assert.That(device.activeTouches.Count, Is.EqualTo(2));

        InputSystem.QueueStateEvent(device,
            new TouchState
        {
            phase = PointerPhase.Ended,
            touchId = 93,
        });

        InputSystem.Update();

        Assert.That(device.allTouchControls[0].phase.ReadValue(), Is.EqualTo(PointerPhase.None));
        Assert.That(device.allTouchControls[0].phase.ReadPreviousValue(), Is.EqualTo(PointerPhase.None));
        //Assert.That(device.allTouchControls[0].phase.ReadPreviousValue(), Is.EqualTo(PointerPhase.Ended));
        Assert.That(device.allTouchControls[1].touchId.ReadValue(), Is.EqualTo(93));
        Assert.That(device.allTouchControls[1].phase.ReadValue(), Is.EqualTo(PointerPhase.Ended));
        Assert.That(device.allTouchControls[1].touchId.ReadPreviousValue(), Is.EqualTo(93));
        Assert.That(device.allTouchControls[1].phase.ReadPreviousValue(), Is.EqualTo(PointerPhase.Stationary));
        //Assert.That(device.allTouchControls[1].phase.ReadPreviousValue(), Is.EqualTo(PointerPhase.Moved));
        Assert.That(device.activeTouches.Count, Is.EqualTo(1));

        InputSystem.Update();

        Assert.That(device.allTouchControls[1].phase.ReadValue(), Is.EqualTo(PointerPhase.None));
        Assert.That(device.allTouchControls[1].phase.ReadPreviousValue(), Is.EqualTo(PointerPhase.Stationary));
        //Assert.That(device.allTouchControls[1].phase.ReadPreviousValue(), Is.EqualTo(PointerPhase.Ended));
        Assert.That(device.activeTouches.Count, Is.EqualTo(0));
    }

    [Test]
    [Category("Devices")]
    public void TODO_Devices_TouchControlCanReadTouchStateEventForTouchscreen()
    {
        Assert.Fail();
    }

    [Test]
    [Category("Devices")]
    public void TODO_Devices_CannotChangeStateLayoutOfTouchControls()
    {
        Assert.Fail();
    }

    [Test]
    [Category("Devices")]
    public void TODO_Devices_CannotChangeStateLayoutOfTouchscreen()
    {
        Assert.Fail();
    }

    [Test]
    [Category("Devices")]
    public void Devices_CanGetSensorSamplingFrequency()
    {
        var sensor = InputSystem.AddDevice<Accelerometer>();

        bool? receivedQueryFrequencyCommand = null;
        unsafe
        {
            testRuntime.SetDeviceCommandCallback(sensor.id,
                (id, commandPtr) =>
                {
                    if (commandPtr->type == QuerySamplingFrequencyCommand.Type)
                    {
                        Assert.That(receivedQueryFrequencyCommand, Is.Null);
                        receivedQueryFrequencyCommand = true;
                        ((QuerySamplingFrequencyCommand*)commandPtr)->frequency = 120.0f;
                        return InputDeviceCommand.kGenericSuccess;
                    }

                    return InputDeviceCommand.kGenericFailure;
                });
        }
        Assert.That(sensor.samplingFrequency, Is.EqualTo(120.0).Within(0.000001));
        Assert.That(receivedQueryFrequencyCommand, Is.Not.Null);
        Assert.That(receivedQueryFrequencyCommand.Value, Is.True);
    }

    [Test]
    [Category("Devices")]
    public void Devices_CanSetSensorSamplingFrequency()
    {
        var sensor = InputSystem.AddDevice<Accelerometer>();

        bool? receivedSetFrequencyCommand = null;
        unsafe
        {
            testRuntime.SetDeviceCommandCallback(sensor.id,
                (id, commandPtr) =>
                {
                    if (commandPtr->type == SetSamplingFrequencyCommand.Type)
                    {
                        Assert.That(receivedSetFrequencyCommand, Is.Null);
                        receivedSetFrequencyCommand = true;
                        return InputDeviceCommand.kGenericSuccess;
                    }

                    return InputDeviceCommand.kGenericFailure;
                });
        }
        sensor.samplingFrequency = 30.0f;

        Assert.That(receivedSetFrequencyCommand, Is.Not.Null);
        Assert.That(receivedSetFrequencyCommand.Value, Is.True);
    }

    [Test]
    [Category("Devices")]
    public void Devices_CanGetAccelerometerReading()
    {
        var accelerometer = InputSystem.AddDevice<Accelerometer>();
        var value = new Vector3(0.123f, 0.456f, 0.789f);
        InputSystem.QueueStateEvent(accelerometer, new AccelerometerState { acceleration = value });
        InputSystem.Update();

        Assert.That(Accelerometer.current, Is.SameAs(accelerometer));

        Assert.That(accelerometer.acceleration.ReadValue(), Is.EqualTo(value).Within(0.00001));
    }

    [Test]
    [Category("Devices")]
    public void Devices_CanGetGyroReading()
    {
        var gyro = InputSystem.AddDevice<Gyroscope>();
        var value = new Vector3(0.987f, 0.654f, 0.321f);
        InputSystem.QueueStateEvent(gyro, new GyroscopeState {angularVelocity = value});
        InputSystem.Update();

        Assert.That(Gyroscope.current, Is.SameAs(gyro));
        Assert.That(gyro.angularVelocity.ReadValue(), Is.EqualTo(value).Within(0.00001));
    }

    [Test]
    [Category("Devices")]
    public void Devices_CanGetGravityReading()
    {
        var sensor = InputSystem.AddDevice<Gravity>();
        var value = new Vector3(0.987f, 0.654f, 0.321f);
        InputSystem.QueueStateEvent(sensor, new GravityState { gravity = value });
        InputSystem.Update();

        Assert.That(Gravity.current, Is.SameAs(sensor));
        Assert.That(sensor.gravity.ReadValue(), Is.EqualTo(value).Within(0.00001));
    }

    [Test]
    [Category("Devices")]
    public void Devices_CanGetAttitudeReading()
    {
        var sensor = InputSystem.AddDevice<Attitude>();
        var value = Quaternion.Euler(10, 20, 30);
        InputSystem.QueueStateEvent(sensor, new AttitudeState { attitude = value });
        InputSystem.Update();

        Assert.That(Attitude.current, Is.SameAs(sensor));
        Assert.That(sensor.attitude.ReadValue(), Is.EqualTo(value).Within(0.00001));
    }

    [Test]
    [Category("Devices")]
    public void Devices_CanGetLinearAccelerationReading()
    {
        var sensor = InputSystem.AddDevice<LinearAcceleration>();
        var value = new Vector3(0.987f, 0.654f, 0.321f);
        InputSystem.QueueStateEvent(sensor, new LinearAccelerationState { acceleration = value });
        InputSystem.Update();

        Assert.That(LinearAcceleration.current, Is.SameAs(sensor));
        Assert.That(sensor.acceleration.ReadValue(), Is.EqualTo(value).Within(0.00001));
    }

    private void ValidateSensorControl(Vector3Control control, Vector3 targetValue)
    {
        InputConfiguration.CompensateSensorsForScreenOrientation = true;

        testRuntime.screenOrientation = ScreenOrientation.LandscapeLeft;
        Assert.That(control.ReadValue(), Is.EqualTo(new Vector3(-targetValue.y, targetValue.x, targetValue.z)).Using(new Vector3Comparer(0.0001f)));

        testRuntime.screenOrientation = ScreenOrientation.PortraitUpsideDown;
        Assert.That(control.ReadValue(), Is.EqualTo(new Vector3(-targetValue.x, -targetValue.y, targetValue.z)).Using(new Vector3Comparer(0.0001f)));

        testRuntime.screenOrientation = ScreenOrientation.LandscapeRight;
        Assert.That(control.ReadValue(), Is.EqualTo(new Vector3(targetValue.y, -targetValue.x, targetValue.z)).Using(new Vector3Comparer(0.0001f)));

        testRuntime.screenOrientation = ScreenOrientation.Portrait;
        Assert.That(control.ReadValue(), Is.EqualTo(targetValue).Using(new Vector3Comparer(0.0001f)));

        InputConfiguration.CompensateSensorsForScreenOrientation = false;
        Assert.That(control.ReadValue(), Is.EqualTo(targetValue).Using(new Vector3Comparer(0.0001f)));
    }

    [Test]
    [Category("Devices")]
    public void Devices_CanCompensateAccelerometerValues()
    {
        var sensor = InputSystem.AddDevice<Accelerometer>();
        var value = new Vector3(0.123f, 0.456f, 0.789f);
        InputSystem.QueueStateEvent(sensor, new AccelerometerState { acceleration = value });
        InputSystem.Update();

        ValidateSensorControl(sensor.acceleration, value);
    }

    [Test]
    [Category("Devices")]
    public void Devices_CanCompensateGyroValues()
    {
        var sensor = InputSystem.AddDevice<Gyroscope>();
        var value = new Vector3(0.123f, 0.456f, 0.789f);
        InputSystem.QueueStateEvent(sensor, new GyroscopeState { angularVelocity = value });
        InputSystem.Update();

        ValidateSensorControl(sensor.angularVelocity, value);
    }

    [Test]
    [Category("Devices")]
    public void Devices_CanCompensateGravityValues()
    {
        var sensor = InputSystem.AddDevice<Gravity>();
        var value = new Vector3(0.123f, 0.456f, 0.789f);
        InputSystem.QueueStateEvent(sensor, new GravityState { gravity = value });
        InputSystem.Update();

        ValidateSensorControl(sensor.gravity, value);
    }

    [Test]
    [Category("Devices")]
    public void Devices_CanCompensateAttitudeValues()
    {
        var sensor = InputSystem.AddDevice<Attitude>();
        var angles = new Vector3(11, 22, 33);
        InputSystem.QueueStateEvent(sensor, new AttitudeState { attitude = Quaternion.Euler(angles) });
        InputSystem.Update();

        InputConfiguration.CompensateSensorsForScreenOrientation = true;
        testRuntime.screenOrientation = ScreenOrientation.LandscapeLeft;
        Assert.That(sensor.attitude.ReadValue().eulerAngles, Is.EqualTo(new Vector3(angles.x, angles.y, angles.z + 270)).Using(new Vector3Comparer(0.0001f)));

        testRuntime.screenOrientation = ScreenOrientation.PortraitUpsideDown;
        Assert.That(sensor.attitude.ReadValue().eulerAngles, Is.EqualTo(new Vector3(angles.x, angles.y, angles.z + 180)).Using(new Vector3Comparer(0.0001f)));

        testRuntime.screenOrientation = ScreenOrientation.LandscapeRight;
        Assert.That(sensor.attitude.ReadValue().eulerAngles, Is.EqualTo(new Vector3(angles.x, angles.y, angles.z + 90)).Using(new Vector3Comparer(0.0001f)));

        testRuntime.screenOrientation = ScreenOrientation.Portrait;
        Assert.That(sensor.attitude.ReadValue().eulerAngles, Is.EqualTo(angles).Using(new Vector3Comparer(0.0001f)));

        InputConfiguration.CompensateSensorsForScreenOrientation = false;
        Assert.That(sensor.attitude.ReadValue().eulerAngles, Is.EqualTo(angles).Using(new Vector3Comparer(0.0001f)));
    }

    [Test]
    [Category("Devices")]
    public void Devices_CanMatchDeviceDescriptions()
    {
        var matchOne = new InputDeviceMatcher()
            .WithInterface("TestInterface");
        var matchTwo = new InputDeviceMatcher()
            .WithInterface("TestInterface")
            .WithDeviceClass("TestDeviceClass");
        var matchOneWithRegex = new InputDeviceMatcher()
            .WithInterface(".*Interface");
        var matchAll = new InputDeviceMatcher()
            .WithInterface("TestInterface")
            .WithDeviceClass("TestDeviceClass")
            .WithManufacturer("TestManufacturer")
            .WithProduct("TestProduct")
            .WithVersion(@"1\.0");
        var matchNone = new InputDeviceMatcher()
            .WithInterface("Test")
            .WithDeviceClass("Test")
            .WithManufacturer("Test");
        var matchMoreThanItHas = new InputDeviceMatcher()
            .WithInterface("TestInterface")
            .WithCapability("canDo", true);

        var description = new InputDeviceDescription
        {
            interfaceName = "TestInterface",
            deviceClass = "TestDeviceClass",
            product = "TestProduct",
            manufacturer = "TestManufacturer",
            version = "1.0",
        };

        Assert.That(matchOne.MatchPercentage(description), Is.EqualTo(1.0f / 5).Within(0.0001));
        Assert.That(matchTwo.MatchPercentage(description), Is.EqualTo(1.0f / 5 * 2).Within(0.0001));
        Assert.That(matchOneWithRegex.MatchPercentage(description), Is.EqualTo(1.0f / 5).Within(0.0001));
        Assert.That(matchAll.MatchPercentage(description), Is.EqualTo(1).Within(0.0001));
        Assert.That(matchNone.MatchPercentage(description), Is.EqualTo(0).Within(0.0001));
        Assert.That(matchMoreThanItHas.MatchPercentage(description), Is.EqualTo(0).Within(0.0001));
    }

    [Serializable]
    struct TestDeviceCapabilities
    {
        public string stringCap;
        public int intCap;
        public float floatCap;
        public bool boolCap;
        public NestedCaps nestedCap;
        public string[] arrayCap;
        public EnumCaps enumCap;

        [Serializable]
        public struct NestedCaps
        {
            public string value;
        }

        [Serializable]
        public enum EnumCaps
        {
            First,
            Second
        }

        public string ToJson()
        {
            return JsonUtility.ToJson(this);
        }
    }

    [Test]
    [Category("Devices")]
    public void Devices_CanMatchDeviceDescriptions_WithCapabilities()
    {
        var matchOneAndOneCap = new InputDeviceMatcher()
            .WithInterface("TestInterface")
            .WithCapability("stringCap", "string");
        var matchOneCapInArray = new InputDeviceMatcher()
            .WithCapability("arrayCap[]", "second");
        var matchOneIntAndOneFloatCap = new InputDeviceMatcher()
            .WithCapability("floatCap", 1.234f)
            .WithCapability("intCap", 1234);
        var matchBoolCap = new InputDeviceMatcher()
            .WithCapability("boolCap", true);
        var matchEnumCap = new InputDeviceMatcher()
            .WithCapability("enumCap", TestDeviceCapabilities.EnumCaps.Second);
        var matchNestedCap = new InputDeviceMatcher()
            .WithCapability("nestedCap/value", "value");
        var matchStringCapWithRegex = new InputDeviceMatcher()
            .WithCapability("stringCap", ".*ng$");
        var matchIntCapWithRegex = new InputDeviceMatcher()
            .WithCapability("intCap", "1.*4");
        var matchIntCapWithString = new InputDeviceMatcher()
            .WithCapability("intCap", "1234");
        var matchFloatCapWithString = new InputDeviceMatcher()
            .WithCapability("floatCap", "1.234");
        var matchBoolCapWithString = new InputDeviceMatcher()
            .WithCapability("boolCap", "true");
        var matchNone = new InputDeviceMatcher()
            .WithCapability("intCap", 4567);

        var description = new InputDeviceDescription
        {
            interfaceName = "TestInterface",
            capabilities = new TestDeviceCapabilities
            {
                stringCap = "string",
                intCap = 1234,
                floatCap = 1.234f,
                boolCap = true,
                nestedCap = new TestDeviceCapabilities.NestedCaps
                {
                    value = "value"
                },
                arrayCap = new[] { "first", "second" },
                enumCap = TestDeviceCapabilities.EnumCaps.Second,
            }.ToJson()
        };

        Assert.That(matchOneAndOneCap.MatchPercentage(description), Is.EqualTo(1).Within(0.0001));
        Assert.That(matchOneCapInArray.MatchPercentage(description), Is.EqualTo(1 / 2.0).Within(0.0001));
        Assert.That(matchOneIntAndOneFloatCap.MatchPercentage(description), Is.EqualTo(1).Within(0.0001));
        Assert.That(matchBoolCap.MatchPercentage(description), Is.EqualTo(1 / 2.0).Within(0.0001));
        Assert.That(matchEnumCap.MatchPercentage(description), Is.EqualTo(1 / 2.0).Within(0.0001));
        Assert.That(matchNestedCap.MatchPercentage(description), Is.EqualTo(1 / 2.0).Within(0.0001));
        Assert.That(matchStringCapWithRegex.MatchPercentage(description), Is.EqualTo(1 / 2.0).Within(0.0001));
        Assert.That(matchIntCapWithRegex.MatchPercentage(description), Is.EqualTo(1 / 2.0).Within(0.0001));
        Assert.That(matchIntCapWithString.MatchPercentage(description), Is.EqualTo(1 / 2.0).Within(0.0001));
        Assert.That(matchFloatCapWithString.MatchPercentage(description), Is.EqualTo(1 / 2.0).Within(0.0001));
        Assert.That(matchBoolCapWithString.MatchPercentage(description), Is.EqualTo(1 / 2.0).Within(0.0001));
        Assert.That(matchNone.MatchPercentage(description), Is.EqualTo(0).Within(0.0001));
    }

    [Test]
    [Category("Controls")]
    public void Controls_AssignsFullPathToControls()
    {
        var setup = new InputDeviceBuilder("Gamepad");
        var leftStick = setup.GetControl("leftStick");

        Assert.That(leftStick.path, Is.EqualTo("/Gamepad/leftStick"));

        var device = setup.Finish();
        InputSystem.AddDevice(device);

        Assert.That(leftStick.path, Is.EqualTo("/Gamepad/leftStick"));
    }

    [Test]
    [Category("Controls")]
    public void Controls_AfterAddingDeviceCanQueryValueOfControls()
    {
        var setup = new InputDeviceBuilder("Gamepad");
        var device = (Gamepad)setup.Finish();
        InputSystem.AddDevice(device);

        Assert.That(device.leftStick.ReadValue(), Is.EqualTo(default(Vector2)));
    }

    [Test]
    [Category("Controls")]
    public void Controls_CanFindControlsByExactPath()
    {
        var gamepad = (Gamepad)InputSystem.AddDevice("Gamepad");
        var matches = InputSystem.GetControls("/Gamepad/leftStick");

        Assert.That(matches, Has.Count.EqualTo(1));
        Assert.That(matches, Has.Exactly(1).SameAs(gamepad.leftStick));
    }

    [Test]
    [Category("Controls")]
    public void Controls_CanFindControlsByExactPathCaseInsensitive()
    {
        var gamepad = (Gamepad)InputSystem.AddDevice("Gamepad");
        var matches = InputSystem.GetControls("/gamePAD/LeftSTICK");

        Assert.That(matches, Has.Count.EqualTo(1));
        Assert.That(matches, Has.Exactly(1).SameAs(gamepad.leftStick));
    }

    [Test]
    [Category("Controls")]
    public void Controls_CanFindControlsByUsage()
    {
        var gamepad = (Gamepad)InputSystem.AddDevice("Gamepad");
        var matches = InputSystem.GetControls("/gamepad/{Primary2DMotion}");

        Assert.That(matches, Has.Count.EqualTo(1));
        Assert.That(matches, Has.Exactly(1).SameAs(gamepad.leftStick));
    }

    [Test]
    [Category("Controls")]
    public void Controls_CanFindChildControlsOfControlsFoundByUsage()
    {
        var gamepad = (Gamepad)InputSystem.AddDevice("Gamepad");
        var matches = InputSystem.GetControls("/gamepad/{Primary2DMotion}/x");

        Assert.That(matches, Has.Count.EqualTo(1));
        Assert.That(matches, Has.Exactly(1).SameAs(gamepad.leftStick.x));
    }

    [Test]
    [Category("Controls")]
    public void Controls_CanFindControlsByLayout()
    {
        var gamepad = (Gamepad)InputSystem.AddDevice("Gamepad");
        var matches = InputSystem.GetControls("/gamepad/<stick>");

        Assert.That(matches, Has.Count.EqualTo(2));
        Assert.That(matches, Has.Exactly(1).SameAs(gamepad.leftStick));
        Assert.That(matches, Has.Exactly(1).SameAs(gamepad.rightStick));
    }

    [Test]
    [Category("Devices")]
    public void Devices_CanFindDevicesByLayouts()
    {
        var gamepad1 = InputSystem.AddDevice("Gamepad");
        var gamepad2 = InputSystem.AddDevice("Gamepad");
        InputSystem.AddDevice("Keyboard");

        var matches = InputSystem.GetControls("/<gamepad>");

        Assert.That(matches, Has.Count.EqualTo(2));
        Assert.That(matches, Has.Exactly(1).SameAs(gamepad1));
        Assert.That(matches, Has.Exactly(1).SameAs(gamepad2));
    }

    [Test]
    [Category("Controls")]
    public void Controls_CanFindControlsByBaseLayout()
    {
        const string json = @"
            {
                ""name"" : ""MyGamepad"",
                ""extend"" : ""Gamepad""
            }
        ";

        InputSystem.RegisterControlLayout(json);
        var device = InputSystem.AddDevice("MyGamepad");

        var matches = InputSystem.GetControls("/<gamepad>");

        Assert.That(matches, Has.Count.EqualTo(1));
        Assert.That(matches, Has.Exactly(1).SameAs(device));
    }

    [Test]
    [Category("Controls")]
    public void Controls_CanFindControlsFromMultipleDevices()
    {
        var gamepad1 = (Gamepad)InputSystem.AddDevice("Gamepad");
        var gamepad2 = (Gamepad)InputSystem.AddDevice("Gamepad");

        var matches = InputSystem.GetControls("/*/*Stick");

        Assert.That(matches, Has.Count.EqualTo(4));

        Assert.That(matches, Has.Exactly(1).SameAs(gamepad1.leftStick));
        Assert.That(matches, Has.Exactly(1).SameAs(gamepad1.rightStick));
        Assert.That(matches, Has.Exactly(1).SameAs(gamepad2.leftStick));
        Assert.That(matches, Has.Exactly(1).SameAs(gamepad2.rightStick));
    }

    [Test]
    [Category("Controls")]
    public void Controls_CanOmitLeadingSlashWhenFindingControls()
    {
        var gamepad = (Gamepad)InputSystem.AddDevice("Gamepad");
        var matches = InputSystem.GetControls("gamepad/leftStick");

        Assert.That(matches, Has.Count.EqualTo(1));
        Assert.That(matches, Has.Exactly(1).SameAs(gamepad.leftStick));
    }

    [Test]
    [Category("Controls")]
    public void Controls_CanFindControlsByTheirAliases()
    {
        var gamepad = (Gamepad)InputSystem.AddDevice("Gamepad");
        var matchByName = InputSystem.GetControls("/gamepad/buttonSouth");
        var matchByAlias1 = InputSystem.GetControls("/gamepad/a");
        var matchByAlias2 = InputSystem.GetControls("/gamepad/cross");

        Assert.That(matchByName, Has.Count.EqualTo(1));
        Assert.That(matchByName, Has.Exactly(1).SameAs(gamepad.buttonSouth));
        Assert.That(matchByAlias1, Is.EqualTo(matchByName));
        Assert.That(matchByAlias2, Is.EqualTo(matchByName));
    }

    [Test]
    [Category("Controls")]
    public void Controls_CanFindControlsUsingWildcardsInMiddleOfNames()
    {
        var gamepad = (Gamepad)InputSystem.AddDevice("Gamepad");
        var matches = InputSystem.GetControls("/g*pad/leftStick");

        Assert.That(matches, Has.Count.EqualTo(1));
        Assert.That(matches, Has.Exactly(1).SameAs(gamepad.leftStick));
    }

    [Test]
    [Category("Controls")]
    public void Controls_CanCustomizePressPointOfGamepadTriggers()
    {
        var json = @"
            {
                ""name"" : ""CustomGamepad"",
                ""extend"" : ""Gamepad"",
                ""controls"" : [
                    {
                        ""name"" : ""rightTrigger"",
                        ""parameters"" : ""pressPoint=0.2""
                    }
                ]
            }
        ";

        InputSystem.RegisterControlLayout(json);
        var gamepad = (Gamepad) new InputDeviceBuilder("CustomGamepad").Finish();

        Assert.That(gamepad.rightTrigger.pressPoint, Is.EqualTo(0.2f).Within(0.0001f));
    }

    [Test]
    [Category("Controls")]
    public void Controls_DisplayNameDefaultsToControlName()
    {
        const string json = @"
            {
                ""name"" : ""MyDevice"",
                ""controls"" : [
                    {
                        ""name"" : ""control"",
                        ""layout"" : ""Button""
                    }
                ]
            }
        ";

        InputSystem.RegisterControlLayout(json);

        var setup = new InputDeviceBuilder("MyDevice");
        var control = setup.GetControl("control");

        Assert.That(control.displayName, Is.EqualTo("control"));
    }

    // This is one of the most central tests. If this one breaks, it most often
    // hints at the state layouting or state updating machinery being borked.
    [Test]
    [Category("Events")]
    public void Events_CanUpdateStateOfDeviceWithEvent()
    {
        var gamepad = (Gamepad)InputSystem.AddDevice("Gamepad");
        var newState = new GamepadState { leftStick = new Vector2(0.123f, 0.456f) };

        InputSystem.QueueStateEvent(gamepad, newState);
        InputSystem.Update();

        Assert.That(gamepad.leftStick.x.ReadValue(), Is.EqualTo(0.123f));
        Assert.That(gamepad.leftStick.y.ReadValue(), Is.EqualTo(0.456f));
    }

    [Test]
    [Category("Events")]
    public void Events_CanUpdatePartialStateOfDeviceWithEvent()
    {
        var gamepad = (Gamepad)InputSystem.AddDevice("Gamepad");

        // Full state update to make sure we won't be overwriting other
        // controls with state. Also, make sure we actually carry over
        // those values on buffer flips.
        InputSystem.QueueStateEvent(gamepad, new GamepadState { buttons = 0xffffffff, rightStick = Vector2.one, leftTrigger = 0.123f, rightTrigger = 0.456f });
        InputSystem.Update();

        // Update just left stick.
        InputSystem.QueueDeltaStateEvent(gamepad.leftStick, new Vector2(0.5f, 0.5f));
        InputSystem.Update();

        Assert.That(gamepad.leftStick.x.ReadValue(), Is.EqualTo(0.5).Within(0.000001));
        Assert.That(gamepad.leftStick.y.ReadValue(), Is.EqualTo(0.5).Within(0.000001));
        Assert.That(gamepad.leftTrigger.ReadValue(), Is.EqualTo(0.123).Within(0.000001));
        Assert.That(gamepad.rightStick.x.ReadValue(), Is.EqualTo(1).Within(0.000001));
    }

    [Test]
    [Category("Events")]
    public void Events_SendingStateEventToDevice_MakesItCurrent()
    {
        var gamepad = InputSystem.AddDevice("Gamepad");

        // Adding a device makes it current so add another one so that .current
        // is not already set to the gamepad we just created.
        InputSystem.AddDevice("Gamepad");

        InputSystem.QueueStateEvent(gamepad, new GamepadState());
        InputSystem.Update();

        Assert.That(Gamepad.current, Is.SameAs(gamepad));
    }

    [Test]
    [Category("Events")]
    public void TODO_Events_SendingStateEvent_WithOnlyNoise_DoesNotMakeDeviceCurrent()
    {
        Assert.Fail();
    }

    [Test]
    [Category("Events")]
    public void Events_SendingStateToDeviceWithoutBeforeRenderEnabled_DoesNothingInBeforeRenderUpdate()
    {
        var gamepad = (Gamepad)InputSystem.AddDevice("Gamepad");
        var newState = new GamepadState { leftStick = new Vector2(0.123f, 0.456f) };

        InputSystem.QueueStateEvent(gamepad, newState);
        InputSystem.Update(InputUpdateType.BeforeRender);

        Assert.That(gamepad.leftStick.ReadValue(), Is.EqualTo(default(Vector2)));
    }

    [Test]
    [Category("Events")]
    public void Events_SendingStateToDeviceWithBeforeRenderEnabled_UpdatesDeviceInBeforeRender()
    {
        const string deviceJson = @"
            {
                ""name"" : ""CustomGamepad"",
                ""extend"" : ""Gamepad"",
                ""beforeRender"" : ""Update""
            }
        ";

        InputSystem.RegisterControlLayout(deviceJson);

        var gamepad = (Gamepad)InputSystem.AddDevice("CustomGamepad");
        var newState = new GamepadState { leftTrigger = 0.123f };

        InputSystem.QueueStateEvent(gamepad, newState);
        InputSystem.Update(InputUpdateType.BeforeRender);

        Assert.That(gamepad.leftTrigger.ReadValue(), Is.EqualTo(0.123f).Within(0.000001));
    }

    [Test]
    [Category("Events")]
    public void Events_CanListenToEventStream()
    {
        var device = InputSystem.AddDevice("Gamepad");

        var receivedCalls = 0;
        InputSystem.onEvent += inputEvent =>
            {
                ++receivedCalls;
                Assert.That(inputEvent.IsA<StateEvent>(), Is.True);
                Assert.That(inputEvent.deviceId, Is.EqualTo(device.id));
            };

        InputSystem.QueueStateEvent(device, new GamepadState());
        InputSystem.Update();

        Assert.That(receivedCalls, Is.EqualTo(1));
    }

    // Should be possible to have a pointer to a state event and from it, return
    // the list of controls that have non-default values.
    // Probably makes sense to also be able to return from it a list of changed
    // controls by comparing it to a device's current state.
    [Test]
    [Category("Events")]
    public void TODO_Events_CanFindActiveControlsFromStateEvent()
    {
        Assert.Fail();
    }

    [Test]
    [Category("Events")]
    public void Events_AreProcessedInOrderTheyAreQueuedIn()
    {
        const double kFirstTime = 0.5;
        const double kSecondTime = 1.5;
        const double kThirdTime = 2.5;

        var receivedCalls = 0;
        var receivedFirstTime = 0.0;
        var receivedSecondTime = 0.0;
        var receivedThirdTime = 0.0;

        InputSystem.onEvent +=
            inputEvent =>
            {
                ++receivedCalls;
                if (receivedCalls == 1)
                    receivedFirstTime = inputEvent.time;
                else if (receivedCalls == 2)
                    receivedSecondTime = inputEvent.time;
                else
                    receivedThirdTime = inputEvent.time;
            };

        var device = InputSystem.AddDevice("Gamepad");

        InputSystem.QueueStateEvent(device, new GamepadState(), kSecondTime);
        InputSystem.QueueStateEvent(device, new GamepadState(), kFirstTime);
        InputSystem.QueueStateEvent(device, new GamepadState(), kThirdTime);

        InputSystem.Update();

        Assert.That(receivedCalls, Is.EqualTo(3));
        Assert.That(receivedFirstTime, Is.EqualTo(kSecondTime).Within(0.00001));
        Assert.That(receivedSecondTime, Is.EqualTo(kFirstTime).Within(0.00001));
        Assert.That(receivedThirdTime, Is.EqualTo(kThirdTime).Within(0.00001));
    }

    [Test]
    [Category("Events")]
    public void Events_CanQueueAndReceiveEventsAgainstNonExistingDevices()
    {
        // Device IDs are looked up only *after* the system shows the event to us.

        var receivedCalls = 0;
        var receivedDeviceId = InputDevice.kInvalidDeviceId;
        InputSystem.onEvent +=
            eventPtr =>
            {
                ++receivedCalls;
                receivedDeviceId = eventPtr.deviceId;
            };

        var inputEvent = DeviceConfigurationEvent.Create(4, 1.0);
        InputSystem.QueueEvent(ref inputEvent);

        InputSystem.Update();

        Assert.That(receivedCalls, Is.EqualTo(1));
        Assert.That(receivedDeviceId, Is.EqualTo(4));
    }

    [Test]
    [Category("Events")]
    public void Events_HandledFlagIsResetWhenEventIsQueued()
    {
        var receivedCalls = 0;
        var wasHandled = true;

        InputSystem.onEvent +=
            eventPtr =>
            {
                ++receivedCalls;
                wasHandled = eventPtr.handled;
            };

        var inputEvent = DeviceConfigurationEvent.Create(4, 1.0);

        // This should go back to false when we inputEvent goes on the queue.
        // The way the behavior is implemented is a side-effect of how we store
        // the handled flag as a bit on the event ID -- which will get set by
        // native on an event when it is queued.
        inputEvent.baseEvent.handled = true;

        InputSystem.QueueEvent(ref inputEvent);

        InputSystem.Update();

        Assert.That(receivedCalls, Is.EqualTo(1));
        Assert.That(wasHandled, Is.False);
    }

    [Test]
    [Category("Events")]
    public void Events_AlreadyHandledEventsAreIgnoredWhenProcessingEvents()
    {
        // Need a device with before render enabled so we can produce
        // the effect of having already handled events in the event queue.
        // If we use an invalid device, before render updates will simply
        // ignore the event.
        const string json = @"
            {
                ""name"" : ""CustomGamepad"",
                ""extend"" : ""Gamepad"",
                ""beforeRender"" : ""Update""
            }
        ";

        InputSystem.RegisterControlLayout(json);
        var device = InputSystem.AddDevice("CustomGamepad");

        InputSystem.onEvent +=
            inputEvent =>
            {
                inputEvent.handled = true;
            };

        var event1 = DeviceConfigurationEvent.Create(device.id, 1.0);
        var event2 = DeviceConfigurationEvent.Create(device.id, 2.0);

        InputSystem.QueueEvent(ref event1);

        // Before render update won't clear queue so after the update
        // event1 is still in there.
        InputSystem.Update(InputUpdateType.BeforeRender);

        // Add new unhandled event.
        InputSystem.QueueEvent(ref event2);

        var receivedCalls = 0;
        var receivedTime = 0.0;

        InputSystem.onEvent +=
            inputEvent =>
            {
                ++receivedCalls;
                receivedTime = inputEvent.time;
            };
        InputSystem.Update();

        // On the second update, we should have seen only event2.
        Assert.That(receivedCalls, Is.EqualTo(1));
        Assert.That(receivedTime, Is.EqualTo(2.0).Within(0.00001));
    }

    [Test]
    [Category("Events")]
    public void Events_CanPreventEventsFromBeingProcessed()
    {
        InputSystem.onEvent +=
            inputEvent =>
            {
                // If we mark the event handled, the system should skip it and not
                // let it go to the device.
                inputEvent.handled = true;
            };

        var device = (Gamepad)InputSystem.AddDevice("Gamepad");

        InputSystem.QueueStateEvent(device, new GamepadState { rightTrigger = 0.45f });
        InputSystem.Update();

        Assert.That(device.rightTrigger.ReadValue(), Is.EqualTo(0.0).Within(0.00001));
    }

    [Test]
    [Category("Events")]
    public unsafe void Events_CanTraceEventsOfDevice()
    {
        var device = InputSystem.AddDevice("Gamepad");
        var noise = InputSystem.AddDevice("Gamepad");

        using (var trace = new InputEventTrace {deviceId = device.id})
        {
            trace.Enable();
            Assert.That(trace.enabled, Is.True);

            var firstState = new GamepadState {rightTrigger = 0.35f};
            var secondState = new GamepadState {leftTrigger = 0.75f};

            InputSystem.QueueStateEvent(device, firstState, 0.5);
            InputSystem.QueueStateEvent(device, secondState, 1.5);
            InputSystem.QueueStateEvent(noise, new GamepadState()); // This one just to make sure we don't get it.

            InputSystem.Update();

            trace.Disable();

            var events = trace.ToList();

            Assert.That(events, Has.Count.EqualTo(2));

            Assert.That(events[0].type, Is.EqualTo((FourCC)StateEvent.Type));
            Assert.That(events[0].deviceId, Is.EqualTo(device.id));
            Assert.That(events[0].time, Is.EqualTo(0.5).Within(0.000001));
            Assert.That(events[0].sizeInBytes, Is.EqualTo(StateEvent.GetEventSizeWithPayload<GamepadState>()));
            Assert.That(UnsafeUtility.MemCmp(UnsafeUtility.AddressOf(ref firstState),
                    StateEvent.From(events[0])->state.ToPointer(), UnsafeUtility.SizeOf<GamepadState>()), Is.Zero);

            Assert.That(events[1].type, Is.EqualTo((FourCC)StateEvent.Type));
            Assert.That(events[1].deviceId, Is.EqualTo(device.id));
            Assert.That(events[1].time, Is.EqualTo(1.5).Within(0.000001));
            Assert.That(events[1].sizeInBytes, Is.EqualTo(StateEvent.GetEventSizeWithPayload<GamepadState>()));
            Assert.That(UnsafeUtility.MemCmp(UnsafeUtility.AddressOf(ref secondState),
                    StateEvent.From(events[1])->state.ToPointer(), UnsafeUtility.SizeOf<GamepadState>()), Is.Zero);
        }
    }

    [Test]
    [Category("Events")]
    public void Events_WhenTraceIsFull_WillStartOverwritingOldEvents()
    {
        var device = InputSystem.AddDevice("Gamepad");
        using (var trace =
                   new InputEventTrace(StateEvent.GetEventSizeWithPayload<GamepadState>() * 2) {deviceId = device.id})
        {
            trace.Enable();

            var firstState = new GamepadState {rightTrigger = 0.35f};
            var secondState = new GamepadState {leftTrigger = 0.75f};
            var thirdState = new GamepadState {leftTrigger = 0.95f};

            InputSystem.QueueStateEvent(device, firstState, 0.5);
            InputSystem.QueueStateEvent(device, secondState, 1.5);
            InputSystem.QueueStateEvent(device, thirdState, 2.5);

            InputSystem.Update();

            trace.Disable();

            var events = trace.ToList();

            Assert.That(events, Has.Count.EqualTo(2));
            Assert.That(events, Has.Exactly(1).With.Property("time").EqualTo(1.5).Within(0.000001));
            Assert.That(events, Has.Exactly(1).With.Property("time").EqualTo(2.5).Within(0.000001));
        }
    }

    [Test]
    [Category("Events")]
    public void Events_CanClearEventTrace()
    {
        using (var trace = new InputEventTrace())
        {
            trace.Enable();

            var device = InputSystem.AddDevice("Gamepad");
            InputSystem.QueueStateEvent(device, new GamepadState());
            InputSystem.QueueStateEvent(device, new GamepadState());
            InputSystem.Update();

            Assert.That(trace.ToList(), Has.Count.EqualTo(2));

            trace.Clear();

            Assert.That(trace.ToList(), Has.Count.EqualTo(0));
        }
    }

    [Test]
    [Category("Events")]
    public void Events_GetUniqueIds()
    {
        var device = InputSystem.AddDevice("Gamepad");

        InputSystem.QueueStateEvent(device, new GamepadState());
        InputSystem.QueueStateEvent(device, new GamepadState());

        var receivedCalls = 0;
        var firstId = InputEvent.kInvalidId;
        var secondId = InputEvent.kInvalidId;

        InputSystem.onEvent +=
            eventPtr =>
            {
                ++receivedCalls;
                if (receivedCalls == 1)
                    firstId = eventPtr.id;
                else if (receivedCalls == 2)
                    secondId = eventPtr.id;
            };

        InputSystem.Update();

        Assert.That(firstId, Is.Not.EqualTo(secondId));
    }

    [Test]
    [Category("Events")]
    public void Events_DoNotLeakIntoNextUpdate()
    {
        var device = InputSystem.AddDevice("Gamepad");

        InputSystem.QueueStateEvent(device, new GamepadState(), 1.0);
        InputSystem.QueueStateEvent(device, new GamepadState(), 2.0);

        var receivedUpdateCalls = 0;
        var receivedEventCount = 0;

        Action<InputUpdateType, int, IntPtr> onUpdate =
            (updateType, eventCount, eventData) =>
            {
                ++receivedUpdateCalls;
                receivedEventCount += eventCount;
            };
        testRuntime.onUpdate += onUpdate;

        InputSystem.Update();

        Assert.That(receivedUpdateCalls, Is.EqualTo(1));
        Assert.That(receivedEventCount, Is.EqualTo(2));

        receivedEventCount = 0;
        receivedUpdateCalls = 0;

        InputSystem.Update();

        Assert.That(receivedEventCount, Is.Zero);
        Assert.That(receivedUpdateCalls, Is.EqualTo(1));
    }

    [Test]
    [Category("Events")]
    public void Events_IfOldStateEventIsSentToDevice_IsIgnored()
    {
        var gamepad = (Gamepad)InputSystem.AddDevice("Gamepad");

        InputSystem.QueueStateEvent(gamepad, new GamepadState { rightTrigger = 0.5f }, 2.0);
        InputSystem.Update();

        InputSystem.QueueStateEvent(gamepad, new GamepadState { rightTrigger = 0.75f }, 1.0);
        InputSystem.Update();

        Assert.That(gamepad.rightTrigger.ReadValue(), Is.EqualTo(0.5f).Within(0.000001));
    }

    struct CustomNestedDeviceState : IInputStateTypeInfo
    {
        [InputControl(name = "button1", layout = "Button")]
        public int buttons;

        [InputControl(layout = "Axis")]
        public float axis2;

        public FourCC GetFormat()
        {
            return new FourCC('N', 'S', 'T', 'D');
        }
    }

    struct CustomDeviceState : IInputStateTypeInfo
    {
        [InputControl(layout = "Axis")]
        public float axis;

        public CustomNestedDeviceState nested;

        public FourCC GetFormat()
        {
            return new FourCC('C', 'U', 'S', 'T');
        }
    }

    [InputControlLayout(stateType = typeof(CustomDeviceState))]
    class CustomDevice : InputDevice
    {
        public AxisControl axis { get; private set; }

        protected override void FinishSetup(InputDeviceBuilder builder)
        {
            axis = builder.GetControl<AxisControl>(this, "axis");
            base.FinishSetup(builder);
        }
    }

    class CustomDeviceWithUpdate : CustomDevice, IInputUpdateCallbackReceiver
    {
        public int onUpdateCallCount;
        public InputUpdateType onUpdateType;

        public void OnUpdate(InputUpdateType updateType)
        {
            ++onUpdateCallCount;
            onUpdateType = updateType;
            InputSystem.QueueStateEvent(this, new CustomDeviceState {axis = 0.234f});
        }
    }

    // We want devices to be able to "park" unused controls outside of the state
    // memory region that is being sent to the device in events.
    [Test]
    [Category("Events")]
    public void Events_CanSendSmallerStateToDeviceWithLargerState()
    {
        const string json = @"
            {
                ""name"" : ""TestLayout"",
                ""extend"" : ""CustomDevice"",
                ""controls"" : [
                    { ""name"" : ""extra"", ""layout"" : ""Button"" }
                ]
            }
        ";

        InputSystem.RegisterControlLayout<CustomDevice>();
        InputSystem.RegisterControlLayout(json);
        var device = (CustomDevice)InputSystem.AddDevice("TestLayout");

        InputSystem.QueueStateEvent(device, new CustomDeviceState {axis = 0.5f});
        InputSystem.Update();

        Assert.That(device.axis.ReadValue(), Is.EqualTo(0.5).Within(0.000001));
    }

    struct ExtendedCustomDeviceState : IInputStateTypeInfo
    {
        public CustomDeviceState baseState;
        public int extra;

        public FourCC GetFormat()
        {
            return baseState.GetFormat();
        }
    }

    // HIDs rely on this behavior as we may only use a subset of a HID's set of
    // controls and thus get state events that are larger than the device state
    // that we store for the HID.
    [Test]
    [Category("Events")]
    public void Events_CandSendLargerStateToDeviceWithSmallerState()
    {
        InputSystem.RegisterControlLayout<CustomDevice>();
        var device = (CustomDevice)InputSystem.AddDevice("CustomDevice");

        var state = new ExtendedCustomDeviceState();
        state.baseState.axis = 0.5f;
        InputSystem.QueueStateEvent(device, state);
        InputSystem.Update();

        Assert.That(device.axis.ReadValue(), Is.EqualTo(0.5).Within(0.000001));
    }

    [Test]
    [Category("Events")]
    public void Events_CanUpdateDeviceWithEventsFromUpdateCallback()
    {
        InputSystem.RegisterControlLayout<CustomDeviceWithUpdate>();
        var device = (CustomDeviceWithUpdate)InputSystem.AddDevice("CustomDeviceWithUpdate");

        InputSystem.Update();

        Assert.That(device.onUpdateCallCount, Is.EqualTo(1));
        Assert.That(device.onUpdateType, Is.EqualTo(InputUpdateType.Dynamic));
        Assert.That(device.axis.ReadValue(), Is.EqualTo(0.234).Within(0.000001));
    }

    [Test]
    [Category("Devices")]
    public void Devices_RemovingDeviceCleansUpUpdateCallback()
    {
        InputSystem.RegisterControlLayout<CustomDeviceWithUpdate>();
        var device = (CustomDeviceWithUpdate)InputSystem.AddDevice("CustomDeviceWithUpdate");
        InputSystem.RemoveDevice(device);

        InputSystem.Update();

        Assert.That(device.onUpdateCallCount, Is.Zero);
    }

    [Test]
    [Category("Actions")]
    public void Actions_CanTargetSingleControl()
    {
        var gamepad = (Gamepad)InputSystem.AddDevice("Gamepad");
        var action = new InputAction(binding: "/gamepad/leftStick");

        Assert.That(action.controls, Has.Count.EqualTo(1));
        Assert.That(action.controls, Has.Exactly(1).SameAs(gamepad.leftStick));
    }

    [Test]
    [Category("Actions")]
    public void Actions_CanTargetMultipleControls()
    {
        var gamepad = (Gamepad)InputSystem.AddDevice("Gamepad");
        var action = new InputAction(binding: "/gamepad/*stick");

        Assert.That(action.controls, Has.Count.EqualTo(2));
        Assert.That(action.controls, Has.Exactly(1).SameAs(gamepad.leftStick));
        Assert.That(action.controls, Has.Exactly(1).SameAs(gamepad.rightStick));
    }

    [Test]
    [Category("Actions")]
    public void TODO_Actions_WhenSeveralBindingsResolveToSameControl_ThenWhatDoWeDoXXX()
    {
        Assert.Fail();
    }

    [Test]
    [Category("Actions")]
    public void Actions_WhenEnabled_GoesIntoWaitingPhase()
    {
        InputSystem.AddDevice("Gamepad");

        var action = new InputAction(binding: "/gamepad/leftStick");
        action.Enable();

        Assert.That(action.phase, Is.EqualTo(InputActionPhase.Waiting));
    }

    [Test]
    [Category("Actions")]
    public void Actions_CanCreateActionsWithoutAnActionSet()
    {
        var action = new InputAction();

        Assert.That(action.map, Is.Null);
    }

    ////REVIEW: not sure whether this is the best behavior
    [Test]
    [Category("Actions")]
    public void Actions_PathLeadingNowhereIsIgnored()
    {
        var action = new InputAction(binding: "nothing");

        Assert.DoesNotThrow(() => action.Enable());
    }

    [Test]
    [Category("Actions")]
    public void Actions_StartOutInDisabledPhase()
    {
        var action = new InputAction();

        Assert.That(action.phase, Is.EqualTo(InputActionPhase.Disabled));
    }

    [Test]
    [Category("Actions")]
    public void Actions_LoseActionHasNoSet()
    {
        var action = new InputAction();
        action.Enable(); // Force to create private action set.

        Assert.That(action.map, Is.Null);
    }

    [Test]
    [Category("Actions")]
    public void Actions_ActionIsPerformedWhenSourceControlChangesValue()
    {
        var gamepad = (Gamepad)InputSystem.AddDevice("Gamepad");

        var receivedCalls = 0;
        InputAction receivedAction = null;
        InputControl receivedControl = null;

        var action = new InputAction(binding: "/gamepad/leftStick");
        action.performed +=
            ctx =>
            {
                ++receivedCalls;
                receivedAction = ctx.action;
                receivedControl = ctx.control;

                Assert.That(action.phase, Is.EqualTo(InputActionPhase.Performed));
            };
        action.Enable();

        var state = new GamepadState
        {
            leftStick = new Vector2(0.5f, 0.5f)
        };
        InputSystem.QueueStateEvent(gamepad, state);
        InputSystem.Update();

        Assert.That(receivedCalls, Is.EqualTo(1));
        Assert.That(receivedAction, Is.SameAs(action));
        Assert.That(receivedControl, Is.SameAs(gamepad.leftStick));

        // Action should be waiting again.
        Assert.That(action.phase, Is.EqualTo(InputActionPhase.Waiting));
    }

    [Test]
    [Category("Actions")]
    public void Actions_CanListenForStateChangeOnEntireDevice()
    {
        var gamepad = (Gamepad)InputSystem.AddDevice("Gamepad");

        var receivedCalls = 0;
        InputControl receivedControl = null;

        var action = new InputAction(binding: "/gamepad");
        action.performed +=
            ctx =>
            {
                ++receivedCalls;
                receivedControl = ctx.control;
            };
        action.Enable();

        var state = new GamepadState
        {
            rightTrigger = 0.5f
        };
        InputSystem.QueueStateEvent(gamepad, state);
        InputSystem.Update();

        Assert.That(receivedCalls, Is.EqualTo(1));
        Assert.That(receivedControl, Is.SameAs(gamepad)); // We do not drill down to find the actual control that changed.
    }

    // Actions are able to observe every state change, even if the changes occur within
    // the same frame.
    [Test]
    [Category("Actions")]
    public void Actions_PressingAndReleasingButtonInSameFrame_StillTriggersAction()
    {
        var gamepad = (Gamepad)InputSystem.AddDevice("Gamepad");
        var action = new InputAction(binding: "/<gamepad>/<button>", modifiers: "press");

        var receivedCalls = 0;
        action.performed +=
            ctx =>
            {
                ++receivedCalls;
            };
        action.Enable();

        var firstState = new GamepadState {buttons = 1 << (int)GamepadState.Button.B};
        var secondState = new GamepadState {buttons = 0};

        InputSystem.QueueStateEvent(gamepad, firstState);
        InputSystem.QueueStateEvent(gamepad, secondState);

        InputSystem.Update();

        Assert.That(receivedCalls, Is.EqualTo(1));
    }

    [Test]
    [Category("Actions")]
    public void Actions_CanPerformHoldAction()
    {
        var gamepad = (Gamepad)InputSystem.AddDevice("Gamepad");

        var performedReceivedCalls = 0;
        InputAction performedAction = null;
        InputControl performedControl = null;

        var startedReceivedCalls = 0;
        InputAction startedAction = null;
        InputControl startedControl = null;

        var action = new InputAction(binding: "/gamepad/{primaryAction}", modifiers: "hold(duration=0.4)");
        action.performed +=
            ctx =>
            {
                ++performedReceivedCalls;
                performedAction = ctx.action;
                performedControl = ctx.control;

                Assert.That(action.phase, Is.EqualTo(InputActionPhase.Performed));
            };
        action.started +=
            ctx =>
            {
                ++startedReceivedCalls;
                startedAction = ctx.action;
                startedControl = ctx.control;

                Assert.That(action.phase, Is.EqualTo(InputActionPhase.Started));
            };
        action.Enable();

        InputSystem.QueueStateEvent(gamepad, new GamepadState {buttons = 1 << (int)GamepadState.Button.South}, 0.0);
        InputSystem.Update();

        Assert.That(startedReceivedCalls, Is.EqualTo(1));
        Assert.That(performedReceivedCalls, Is.Zero);
        Assert.That(startedAction, Is.SameAs(action));
        Assert.That(startedControl, Is.SameAs(gamepad.buttonSouth));

        startedReceivedCalls = 0;

        InputSystem.QueueStateEvent(gamepad, new GamepadState(), 0.5);
        InputSystem.Update();

        Assert.That(startedReceivedCalls, Is.EqualTo(0));
        Assert.That(performedReceivedCalls, Is.EqualTo(1));
        Assert.That(performedAction, Is.SameAs(action));
        Assert.That(performedControl, Is.SameAs(gamepad.buttonSouth));

        // Action should be waiting again.
        Assert.That(action.phase, Is.EqualTo(InputActionPhase.Waiting));
    }

    [Test]
    [Category("Actions")]
    public void Actions_CanPerformTapAction()
    {
        var gamepad = (Gamepad)InputSystem.AddDevice("Gamepad");

        var performedReceivedCalls = 0;
        InputAction performedAction = null;
        InputControl performedControl = null;

        var startedReceivedCalls = 0;
        InputAction startedAction = null;
        InputControl startedControl = null;

        var action = new InputAction(binding: "/gamepad/{primaryAction}", modifiers: "tap");
        action.performed +=
            ctx =>
            {
                ++performedReceivedCalls;
                performedAction = ctx.action;
                performedControl = ctx.control;

                Assert.That(action.phase, Is.EqualTo(InputActionPhase.Performed));
            };
        action.started +=
            ctx =>
            {
                ++startedReceivedCalls;
                startedAction = ctx.action;
                startedControl = ctx.control;

                Assert.That(action.phase, Is.EqualTo(InputActionPhase.Started));
            };
        action.Enable();

        InputSystem.QueueStateEvent(gamepad, new GamepadState {buttons = 1 << (int)GamepadState.Button.South}, 0.0);
        InputSystem.Update();

        Assert.That(startedReceivedCalls, Is.EqualTo(1));
        Assert.That(performedReceivedCalls, Is.Zero);
        Assert.That(startedAction, Is.SameAs(action));
        Assert.That(startedControl, Is.SameAs(gamepad.buttonSouth));

        startedReceivedCalls = 0;

        InputSystem.QueueStateEvent(gamepad, new GamepadState(), InputConfiguration.TapTime);
        InputSystem.Update();

        Assert.That(startedReceivedCalls, Is.EqualTo(0));
        Assert.That(performedReceivedCalls, Is.EqualTo(1));
        Assert.That(performedAction, Is.SameAs(action));
        Assert.That(performedControl, Is.SameAs(gamepad.buttonSouth));

        // Action should be waiting again.
        Assert.That(action.phase, Is.EqualTo(InputActionPhase.Waiting));
    }

    [Test]
    [Category("Actions")]
    public void Actions_CanAddActionsToMap()
    {
        var map = new InputActionMap();

        map.AddAction("action1");
        map.AddAction("action2");

        Assert.That(map.actions, Has.Count.EqualTo(2));
        Assert.That(map.actions[0], Has.Property("name").EqualTo("action1"));
        Assert.That(map.actions[1], Has.Property("name").EqualTo("action2"));
    }

    ////TODO: add test to ensure that if adding an action after controls have been resolved, does the right thing

    [Test]
    [Category("Actions")]
    public void Actions_CanAddBindingsToActionsInMap()
    {
        var map = new InputActionMap();

        var action1 = map.AddAction("action1");
        var action2 = map.AddAction("action2");

        action1.AppendBinding("/gamepad/leftStick");
        action2.AppendBinding("/gamepad/rightStick");

        Assert.That(action1.bindings, Has.Count.EqualTo(1));
        Assert.That(action2.bindings, Has.Count.EqualTo(1));
        Assert.That(action1.bindings[0].path, Is.EqualTo("/gamepad/leftStick"));
        Assert.That(action2.bindings[0].path, Is.EqualTo("/gamepad/rightStick"));
    }

    [Test]
    [Category("Actions")]
    public void Actions_CannotAddUnnamedActionToMap()
    {
        var map = new InputActionMap();
        Assert.That(() => map.AddAction(""), Throws.ArgumentException);
    }

    [Test]
    [Category("Actions")]
    public void Actions_CannotAddTwoActionsWithTheSameNameToMap()
    {
        var map = new InputActionMap();
        map.AddAction("action");

        Assert.That(() => map.AddAction("action"), Throws.InvalidOperationException);
    }

    [Test]
    [Category("Actions")]
    public void Actions_CanLookUpActionInMap()
    {
        var map = new InputActionMap();

        var action1 = map.AddAction("action1");
        var action2 = map.AddAction("action2");
<<<<<<< HEAD

        Assert.That(map.TryGetAction("action1"), Is.SameAs(action1));
        Assert.That(map.TryGetAction("action2"), Is.SameAs(action2));

=======

        Assert.That(map.TryGetAction("action1"), Is.SameAs(action1));
        Assert.That(map.TryGetAction("action2"), Is.SameAs(action2));

>>>>>>> 40574743
        // Lookup is case-insensitive.
        Assert.That(map.TryGetAction("Action1"), Is.SameAs(action1));
        Assert.That(map.TryGetAction("Action2"), Is.SameAs(action2));
    }

    [Test]
    [Category("Actions")]
    public void Actions_CanConvertActionMapToAndFromJson()
    {
        var map = new InputActionMap("test");
<<<<<<< HEAD

        map.AddAction(name: "action1", binding: "/gamepad/leftStick").AppendBinding("/gamepad/rightStick").WithGroup("group");
        map.AddAction(name: "action2", binding: "/gamepad/buttonSouth", modifiers: "tap,slowTap(duration=0.1)");

        var json = map.ToJson();
        var maps = InputActionMap.FromJson(json);

        Assert.That(maps, Has.Length.EqualTo(1));
        Assert.That(maps[0], Has.Property("name").EqualTo("test"));
        Assert.That(maps[0].actions, Has.Count.EqualTo(2));
        Assert.That(maps[0].actions[0].name, Is.EqualTo("action1"));
        Assert.That(maps[0].actions[1].name, Is.EqualTo("action2"));
        Assert.That(maps[0].actions[0].bindings, Has.Count.EqualTo(2));
        Assert.That(maps[0].actions[1].bindings, Has.Count.EqualTo(1));
        Assert.That(maps[0].actions[0].bindings[0].groups, Is.Null);
        Assert.That(maps[0].actions[0].bindings[1].groups, Is.EqualTo("group"));
        Assert.That(maps[0].actions[0].bindings[0].modifiers, Is.Null);
        Assert.That(maps[0].actions[0].bindings[1].modifiers, Is.Null);
        Assert.That(maps[0].actions[1].bindings[0].groups, Is.Null);
        Assert.That(maps[0].actions[1].bindings[0].modifiers, Is.EqualTo("tap,slowTap(duration=0.1)"));
        Assert.That(maps[0].actions[0].map, Is.SameAs(maps[0]));
        Assert.That(maps[0].actions[1].map, Is.SameAs(maps[0]));
    }

    ////TODO: test that if we apply overrides, it changes the controls we get

    // This is the JSON format that action maps had in the earliest versions of the system.
    // It's a nice and simple format and while we no longer write out action maps in that format,
    // there's no good reason not to be able to read it. It contains a flat list of actions with
    // each action listing the map it is contained in as part of its name. Also, bindings are
    // directly on the actions and thus implicitly refer to the actions they trigger.
    [Test]
    [Category("Actions")]
    public void Actions_CanCreateActionMapsInSimplifiedJsonFormat()
    {
        const string json = @"
            {
                ""actions"" : [
                    {
                        ""name"" : ""map1/action1"",
                        ""bindings"" : [
                            {
                                ""path"" : ""<Gamepad>/leftStick""
                            }
                        ]
                    },
                    {
                        ""name"" : ""map1/action2"",
                        ""bindings"" : [
                            {
                                ""path"" : ""<Gamepad>/rightStick""
                            },
                            {
                                ""path"" : ""<Gamepad>/leftShoulder""
                            }
                        ]
                    },
                    {
                        ""name"" : ""map2/action1"",
                        ""bindings"" : [
                            {
                                ""path"" : ""<Gamepad>/buttonSouth""
                            }
                        ]
                    }
                ]
            }
        ";

        var maps = InputActionMap.FromJson(json);

        Assert.That(maps.Length, Is.EqualTo(2));
        Assert.That(maps[0].name, Is.EqualTo("map1"));
        Assert.That(maps[1].name, Is.EqualTo("map2"));
        Assert.That(maps[0].actions.Count, Is.EqualTo(2));
        Assert.That(maps[1].actions.Count, Is.EqualTo(1));
        Assert.That(maps[0].actions[0].name, Is.EqualTo("action1"));
        Assert.That(maps[0].actions[1].name, Is.EqualTo("action2"));
        Assert.That(maps[1].actions[0].name, Is.EqualTo("action1"));
        Assert.That(maps[0].bindings.Count, Is.EqualTo(3));
        Assert.That(maps[1].bindings.Count, Is.EqualTo(1));
        Assert.That(maps[0].bindings[0].path, Is.EqualTo("<Gamepad>/leftStick"));
        Assert.That(maps[0].bindings[1].path, Is.EqualTo("<Gamepad>/rightStick"));
        Assert.That(maps[0].bindings[2].path, Is.EqualTo("<Gamepad>/leftShoulder"));
        Assert.That(maps[1].bindings[0].path, Is.EqualTo("<Gamepad>/buttonSouth"));
=======

        map.AddAction(name: "action1", binding: "/gamepad/leftStick").AppendBinding("/gamepad/rightStick").WithGroup("group");
        map.AddAction(name: "action2", binding: "/gamepad/buttonSouth", modifiers: "tap,slowTap(duration=0.1)");

        var json = map.ToJson();
        var maps = InputActionMap.FromJson(json);

        Assert.That(maps, Has.Length.EqualTo(1));
        Assert.That(maps[0], Has.Property("name").EqualTo("test"));
        Assert.That(maps[0].actions, Has.Count.EqualTo(2));
        Assert.That(maps[0].actions[0].name, Is.EqualTo("action1"));
        Assert.That(maps[0].actions[1].name, Is.EqualTo("action2"));
        Assert.That(maps[0].actions[0].bindings, Has.Count.EqualTo(2));
        Assert.That(maps[0].actions[1].bindings, Has.Count.EqualTo(1));
        Assert.That(maps[0].actions[0].bindings[0].groups, Is.Null);
        Assert.That(maps[0].actions[0].bindings[1].groups, Is.EqualTo("group"));
        Assert.That(maps[0].actions[0].bindings[0].modifiers, Is.Null);
        Assert.That(maps[0].actions[0].bindings[1].modifiers, Is.Null);
        Assert.That(maps[0].actions[1].bindings[0].groups, Is.Null);
        Assert.That(maps[0].actions[1].bindings[0].modifiers, Is.EqualTo("tap,slowTap(duration=0.1)"));
        Assert.That(maps[0].actions[0].map, Is.SameAs(maps[0]));
        Assert.That(maps[0].actions[1].map, Is.SameAs(maps[0]));
>>>>>>> 40574743
    }

    ////TODO: test that if we apply overrides, it changes the controls we get

    // This is the JSON format that action maps had in the earliest versions of the system.
    // It's a nice and simple format and while we no longer write out action maps in that format,
    // there's no good reason not to be able to read it. It contains a flat list of actions with
    // each action listing the map it is contained in as part of its name. Also, bindings are
    // directly on the actions and thus implicitly refer to the actions they trigger.
    [Test]
    [Category("Actions")]
<<<<<<< HEAD
    public void Actions_ActionMapJsonCanBeEmpty()
    {
        var maps = InputActionMap.FromJson("{}");
        Assert.That(maps, Is.Not.Null);
        Assert.That(maps, Has.Length.EqualTo(0));
=======
    public void Actions_CanCreateActionMapsInSimplifiedJsonFormat()
    {
        const string json = @"
            {
                ""actions"" : [
                    {
                        ""name"" : ""map1/action1"",
                        ""bindings"" : [
                            {
                                ""path"" : ""<Gamepad>/leftStick""
                            }
                        ]
                    },
                    {
                        ""name"" : ""map1/action2"",
                        ""bindings"" : [
                            {
                                ""path"" : ""<Gamepad>/rightStick""
                            },
                            {
                                ""path"" : ""<Gamepad>/leftShoulder""
                            }
                        ]
                    },
                    {
                        ""name"" : ""map2/action1"",
                        ""bindings"" : [
                            {
                                ""path"" : ""<Gamepad>/buttonSouth""
                            }
                        ]
                    }
                ]
            }
        ";

        var maps = InputActionMap.FromJson(json);

        Assert.That(maps.Length, Is.EqualTo(2));
        Assert.That(maps[0].name, Is.EqualTo("map1"));
        Assert.That(maps[1].name, Is.EqualTo("map2"));
        Assert.That(maps[0].actions.Count, Is.EqualTo(2));
        Assert.That(maps[1].actions.Count, Is.EqualTo(1));
        Assert.That(maps[0].actions[0].name, Is.EqualTo("action1"));
        Assert.That(maps[0].actions[1].name, Is.EqualTo("action2"));
        Assert.That(maps[1].actions[0].name, Is.EqualTo("action1"));
        Assert.That(maps[0].bindings.Count, Is.EqualTo(3));
        Assert.That(maps[1].bindings.Count, Is.EqualTo(1));
        Assert.That(maps[0].bindings[0].path, Is.EqualTo("<Gamepad>/leftStick"));
        Assert.That(maps[0].bindings[1].path, Is.EqualTo("<Gamepad>/rightStick"));
        Assert.That(maps[0].bindings[2].path, Is.EqualTo("<Gamepad>/leftShoulder"));
        Assert.That(maps[1].bindings[0].path, Is.EqualTo("<Gamepad>/buttonSouth"));
>>>>>>> 40574743
    }

    [Test]
    [Category("Actions")]
<<<<<<< HEAD
    public void Actions_CanConvertMultipleActionMapsToAndFromJson()
    {
        var map1 = new InputActionMap("map1");
        var map2 = new InputActionMap("map2");

=======
    public void Actions_ActionMapJsonCanBeEmpty()
    {
        var maps = InputActionMap.FromJson("{}");
        Assert.That(maps, Is.Not.Null);
        Assert.That(maps, Has.Length.EqualTo(0));
    }

    [Test]
    [Category("Actions")]
    public void Actions_CanConvertMultipleActionMapsToAndFromJson()
    {
        var map1 = new InputActionMap("map1");
        var map2 = new InputActionMap("map2");

>>>>>>> 40574743
        map1.AddAction(name: "action1", binding: "/gamepad/leftStick");
        map2.AddAction(name: "action2", binding: "/gamepad/rightStick");

        var json = InputActionMap.ToJson(new[] {map1, map2});
        var sets = InputActionMap.FromJson(json);

        Assert.That(sets, Has.Length.EqualTo(2));
        Assert.That(sets, Has.Exactly(1).With.Property("name").EqualTo("map1"));
        Assert.That(sets, Has.Exactly(1).With.Property("name").EqualTo("map2"));
    }

    [Test]
    [Category("Actions")]
    public void Actions_CanQueryAllEnabledActions()
    {
        var action = new InputAction(binding: "/gamepad/leftStick");
        action.Enable();

        var enabledActions = InputSystem.ListEnabledActions();

        Assert.That(enabledActions, Has.Count.EqualTo(1));
        Assert.That(enabledActions, Has.Exactly(1).SameAs(action));
    }

    [Test]
    [Category("Actions")]
    public void Actions_CanSerializeAction()
    {
        var action = new InputAction(name: "MyAction", binding: "/gamepad/leftStick");

        // Unity's JSON serializer goes through Unity's normal serialization machinery so if
        // this works, we should have a pretty good shot that binary and YAML serialization
        // are also working.
        var json = JsonUtility.ToJson(action);
        var deserializedAction = JsonUtility.FromJson<InputAction>(json);

        Assert.That(deserializedAction.name, Is.EqualTo(action.name));
        Assert.That(deserializedAction.bindings, Has.Count.EqualTo(1));
        Assert.That(deserializedAction.bindings[0].path, Is.EqualTo("/gamepad/leftStick"));
    }

    [Test]
    [Category("Actions")]
    public void Actions_CanSerializeActionMap()
    {
        var map = new InputActionMap("set");

        map.AddAction("action1", binding: "/gamepad/leftStick");
        map.AddAction("action2", binding: "/gamepad/rightStick");

        var json = JsonUtility.ToJson(map);
        var deserializedSet = JsonUtility.FromJson<InputActionMap>(json);

        Assert.That(deserializedSet.name, Is.EqualTo("set"));
        Assert.That(deserializedSet.actions, Has.Count.EqualTo(2));
        Assert.That(deserializedSet.actions[0].name, Is.EqualTo("action1"));
        Assert.That(deserializedSet.actions[1].name, Is.EqualTo("action2"));
        Assert.That(deserializedSet.actions[0].bindings[0].path, Is.EqualTo("/gamepad/leftStick"));
        Assert.That(deserializedSet.actions[1].bindings[0].path, Is.EqualTo("/gamepad/rightStick"));
        Assert.That(deserializedSet.actions[0].map, Is.SameAs(deserializedSet));
        Assert.That(deserializedSet.actions[1].map, Is.SameAs(deserializedSet));
    }

    [Test]
    [Category("Actions")]
    public void Actions_CanAddMultipleBindings()
    {
        var gamepad = (Gamepad)InputSystem.AddDevice("Gamepad");
        var action = new InputAction(name: "test");

        action.AppendBinding("/gamepad/leftStick");
        action.AppendBinding("/gamepad/rightStick");

        action.Enable();

        Assert.That(action.bindings, Has.Count.EqualTo(2));
        Assert.That(action.bindings[0].path, Is.EqualTo("/gamepad/leftStick"));
        Assert.That(action.bindings[1].path, Is.EqualTo("/gamepad/rightStick"));

        var performedReceivedCalls = 0;
        InputControl performedControl = null;

        action.performed +=
            ctx =>
            {
                ++performedReceivedCalls;
                performedControl = ctx.control;
            };

        var state = new GamepadState { leftStick = new Vector2(0.5f, 0.5f)};
        InputSystem.QueueStateEvent(gamepad, state);
        InputSystem.Update();

        Assert.That(performedReceivedCalls, Is.EqualTo(1));
        Assert.That(performedControl, Is.SameAs(gamepad.leftStick));

        performedReceivedCalls = 0;

        state.rightStick = new Vector2(0.5f, 0.5f);
        InputSystem.QueueStateEvent(gamepad, state);
        InputSystem.Update();

        Assert.That(performedReceivedCalls, Is.EqualTo(1));
        Assert.That(performedControl, Is.SameAs(gamepad.rightStick));
    }

    [Test]
    [Category("Actions")]
    public void Actions_ControlsUpdateWhenNewDeviceIsAdded()
    {
        var gamepad1 = (Gamepad)InputSystem.AddDevice("Gamepad");

        var action = new InputAction(binding: "/<gamepad>/buttonSouth");
        action.Enable();

        Assert.That(action.controls, Has.Count.EqualTo(1));
        Assert.That(action.controls[0], Is.SameAs(gamepad1.buttonSouth));

        var gamepad2 = (Gamepad)InputSystem.AddDevice("Gamepad");

        Assert.That(action.controls, Has.Count.EqualTo(2));
        Assert.That(action.controls, Has.Exactly(1).SameAs(gamepad1.buttonSouth));
        Assert.That(action.controls, Has.Exactly(1).SameAs(gamepad2.buttonSouth));
    }

    [Test]
    [Category("Actions")]
    public void Actions_ControlsUpdateWhenDeviceIsRemoved()
    {
        var gamepad = InputSystem.AddDevice<Gamepad>();

        var action = new InputAction(binding: "/<Gamepad>/leftTrigger");
        action.Enable();

        Assert.That(action.controls, Has.Count.EqualTo(1));
        Assert.That(action.controls, Has.Exactly(1).SameAs(gamepad.leftTrigger));

        InputSystem.RemoveDevice(gamepad);

        Assert.That(action.controls, Has.Count.Zero);
    }

    [Test]
    [Category("Actions")]
    public void Actions_ControlsUpdateWhenDeviceIsRemoved_WhileActionIsDisabled()
    {
        var gamepad = InputSystem.AddDevice<Gamepad>();

        var action = new InputAction(binding: "/<Gamepad>/leftTrigger");
        action.Enable();

        Assert.That(action.controls, Has.Count.EqualTo(1));
        Assert.That(action.controls, Has.Exactly(1).SameAs(gamepad.leftTrigger));

        action.Disable();

        InputSystem.RemoveDevice(gamepad);

        Assert.That(action.controls, Has.Count.Zero);
    }

    [Test]
    [Category("Actions")]
    public void Actions_CanFindEnabledActions()
    {
        var action1 = new InputAction(name: "a");
        var action2 = new InputAction(name: "b");

        action1.Enable();
        action2.Enable();

        var enabledActions = InputSystem.ListEnabledActions();

        Assert.That(enabledActions, Has.Count.EqualTo(2));
        Assert.That(enabledActions, Has.Exactly(1).SameAs(action1));
        Assert.That(enabledActions, Has.Exactly(1).SameAs(action2));
    }

    private class TestModifier : IInputBindingModifier
    {
        #pragma warning disable CS0649
        public float parm1; // Assigned through reflection
        #pragma warning restore CS0649

        public static bool s_GotInvoked;

        public void Process(ref InputBindingModifierContext context)
        {
            Assert.That(parm1, Is.EqualTo(5.0).Within(0.000001));
            s_GotInvoked = true;
        }

        public void Reset()
        {
        }
    }

    [Test]
    [Category("Actions")]
    public void Actions_CanRegisterNewModifier()
    {
        InputSystem.RegisterBindingModifier<TestModifier>();
        TestModifier.s_GotInvoked = false;

        var gamepad = InputSystem.AddDevice("Gamepad");
        var action = new InputAction(binding: "/gamepad/leftStick/x", modifiers: "test(parm1=5.0)");
        action.Enable();

        InputSystem.QueueStateEvent(gamepad, new GamepadState { leftStick = new Vector2(0.5f, 0.5f) });
        InputSystem.Update();

        Assert.That(TestModifier.s_GotInvoked, Is.True);
    }

    [Test]
    [Category("Actions")]
    public void Actions_CanTriggerActionFromPartialStateUpdate()
    {
        var gamepad = (Gamepad)InputSystem.AddDevice("Gamepad");
        var action = new InputAction(binding: "/gamepad/leftStick");
        action.Enable();

        var receivedCalls = 0;
        InputControl receivedControl = null;
        action.performed += ctx =>
            {
                ++receivedCalls;
                receivedControl = ctx.control;
            };

        InputSystem.QueueDeltaStateEvent(gamepad.leftStick, Vector2.one);
        InputSystem.Update();

        Assert.That(receivedCalls, Is.EqualTo(1));
        Assert.That(receivedControl, Is.SameAs(gamepad.leftStick));
    }

    [Test]
    [Category("Actions")]
    public void Actions_CanDistinguishTapAndSlowTapOnSameAction()
    {
        // Bindings can have more than one modifier. Depending on the interaction happening on the bound
        // controls one of the modifiers may initiate a phase shift and which modifier initiated the
        // shift is visible on the callback.
        //
        // This is most useful for allowing variations of the same action. For example, you can have a
        // "Fire" action, bind it to the "PrimaryAction" button, and then put both a TapModifier and a
        // SlowTapModifier on the same binding. In the 'performed' callback you can then detect whether
        // the button was slow-pressed or fast-pressed. Depending on that, you can perform a normal
        // fire action or a charged fire action.

        var gamepad = InputSystem.AddDevice("Gamepad");
        var action = new InputAction(binding: "/gamepad/buttonSouth",
                modifiers: "tap(duration=0.1),slowTap(duration=0.5)");
        action.Enable();

        var started = new List<InputAction.CallbackContext>();
        var performed = new List<InputAction.CallbackContext>();
        var cancelled = new List<InputAction.CallbackContext>();

        action.started += ctx => started.Add(ctx);
        action.performed += ctx => performed.Add(ctx);
        action.cancelled += ctx => cancelled.Add(ctx);

        // Perform tap.
        InputSystem.QueueStateEvent(gamepad, new GamepadState {buttons = 1 << (int)GamepadState.Button.A}, 0.0);
        InputSystem.QueueStateEvent(gamepad, new GamepadState {buttons = 0}, 0.05);
        InputSystem.Update();

        // Only tap was started.
        Assert.That(started, Has.Count.EqualTo(1));
        Assert.That(started[0].modifier, Is.TypeOf<TapModifier>());

        // Only tap was performed.
        Assert.That(performed, Has.Count.EqualTo(1));
        Assert.That(performed[0].modifier, Is.TypeOf<TapModifier>());

        // Nothing was cancelled.
        Assert.That(cancelled, Has.Count.Zero);

        started.Clear();
        performed.Clear();
        cancelled.Clear();

        // Perform slow tap.
        InputSystem.QueueStateEvent(gamepad, new GamepadState {buttons = 1 << (int)GamepadState.Button.A}, 2.0);
        InputSystem.QueueStateEvent(gamepad, new GamepadState {buttons = 0}, 2.0 + InputConfiguration.SlowTapTime + 0.0001);
        InputSystem.Update();

        // First tap was started, then slow tap was started.
        Assert.That(started, Has.Count.EqualTo(2));
        Assert.That(started[0].modifier, Is.TypeOf<TapModifier>());
        Assert.That(started[1].modifier, Is.TypeOf<SlowTapModifier>());

        // Tap got cancelled.
        Assert.That(cancelled, Has.Count.EqualTo(1));
        Assert.That(cancelled[0].modifier, Is.TypeOf<TapModifier>());

        // Slow tap got performed.
        Assert.That(performed, Has.Count.EqualTo(1));
        Assert.That(performed[0].modifier, Is.TypeOf<SlowTapModifier>());
    }

    [Test]
    [Category("Actions")]
    public void Actions_CanSetUpBindingsOnActionMap()
    {
        var keyboard = InputSystem.AddDevice<Keyboard>();
        var mouse = InputSystem.AddDevice<Mouse>();

        var map = new InputActionMap();
        var fire = map.AddAction("fire");
        var reload = map.AddAction("reload");

        map.AppendBinding("<Keyboard>/space")
        .WithChild("<Mouse>/leftButton").Triggering(fire)
        .And.WithChild("<Mouse>/rightButton").Triggering(reload);

        map.Enable();

        var firePerformed = false;
        var reloadPerformed = false;

        fire.performed += ctx =>
            {
                Assert.That(firePerformed, Is.False);
                firePerformed = true;
            };
        reload.performed += ctx =>
            {
                Assert.That(reloadPerformed, Is.False);
                reloadPerformed = true;
            };

        InputSystem.QueueStateEvent(keyboard, new KeyboardState(Key.Space));
        InputSystem.Update();

        Assert.That(firePerformed, Is.False);
        Assert.That(reloadPerformed, Is.False);

        InputSystem.QueueStateEvent(mouse, new MouseState().WithButton(MouseState.Button.Left));
        InputSystem.Update();

        Assert.That(firePerformed, Is.True);
        Assert.That(reloadPerformed, Is.False);

        firePerformed = false;
        reloadPerformed = false;

        InputSystem.QueueStateEvent(mouse, new MouseState().WithButton(MouseState.Button.Right));
        InputSystem.Update();

        Assert.That(firePerformed, Is.False);
        Assert.That(reloadPerformed, Is.True);
    }

    [Test]
    [Category("Actions")]
    public void Actions_CanQueryBindingsTriggeringAction()
    {
        var map = new InputActionMap();
        var fire = map.AddAction("fire");
        var reload = map.AddAction("reload");

        map.AppendBinding("<Keyboard>/space")
        .WithChild("<Mouse>/leftButton").Triggering(fire)
        .And.WithChild("<Mouse>/rightButton").Triggering(reload);
        map.AppendBinding("<Keyboard>/leftCtrl").Triggering(fire);

        Assert.That(map.bindings.Count, Is.EqualTo(3));
        Assert.That(fire.bindings.Count, Is.EqualTo(2));
        Assert.That(reload.bindings.Count, Is.EqualTo(1));
        Assert.That(fire.bindings[0].path, Is.EqualTo("<Mouse>/leftButton"));
        Assert.That(fire.bindings[1].path, Is.EqualTo("<Keyboard>/leftCtrl"));
        Assert.That(reload.bindings[0].path, Is.EqualTo("<Mouse>/rightButton"));
    }

    [Test]
    [Category("Actions")]
<<<<<<< HEAD
=======
    public void Actions_ChildBindingsReferToTheirParent()
    {
        var set = new InputActionMap();

        set.AppendBinding("<Keyboard/a"); // To take index #0.
        set.AppendBinding("<Keyboard>/space")
        .WithChild("<Mouse>/leftButton")
        .And.WithChild("<Mouse>/rightButton");

        Assert.That(set.bindings[0].parent, Is.EqualTo(-1));
        Assert.That(set.bindings[1].parent, Is.EqualTo(1));
        Assert.That(set.bindings[2].parent, Is.EqualTo(1));
    }

    [Test]
    [Category("Actions")]
>>>>>>> 40574743
    public void TODO_Actions_CanChainBindings()
    {
        // Set up an action that requires the left trigger to be held when pressing the A button.

        var gamepad = (Gamepad)InputSystem.AddDevice("Gamepad");

        var action = new InputAction(name: "Test");
        action.AppendBinding("/gamepad/leftTrigger").ChainedWith("/gamepad/buttonSouth");
        action.Enable();

        var performed = new List<InputAction.CallbackContext>();
        action.performed += ctx => performed.Add(ctx);

        InputSystem.QueueStateEvent(gamepad, new GamepadState {leftTrigger = 1.0f});
        InputSystem.Update();

        Assert.That(performed, Is.Empty);

        InputSystem.QueueStateEvent(gamepad,
            new GamepadState {leftTrigger = 1.0f, buttons = 1 << (int)GamepadState.Button.A});
        InputSystem.Update();

        Assert.That(performed, Has.Count.EqualTo(1));
        // Last control in combination is considered the trigger control.
        Assert.That(performed[0].control, Is.SameAs(gamepad.buttonSouth));
    }

    [Test]
    [Category("Actions")]
    public void TODO_Actions_ChainedBindingsTriggerIfControlsActivateAtSameTime()
    {
        var gamepad = InputSystem.AddDevice("Gamepad");

        var action = new InputAction(name: "Test");
        action.AppendBinding("/gamepad/leftTrigger").ChainedWith("/gamepad/buttonSouth");
        action.Enable();

        var performed = new List<InputAction.CallbackContext>();
        action.performed += ctx => performed.Add(ctx);

        InputSystem.QueueStateEvent(gamepad,
            new GamepadState {leftTrigger = 1.0f, buttons = 1 << (int)GamepadState.Button.A});
        InputSystem.Update();

        Assert.That(performed, Has.Count.EqualTo(1));
    }

    [Test]
    [Category("Actions")]
    public void TODO_Actions_ChainedBindingsDoNotTriggerIfControlsActivateInWrongOrder()
    {
        var gamepad = InputSystem.AddDevice("Gamepad");

        var action = new InputAction(name: "Test");
        action.AppendBinding("/gamepad/leftTrigger").ChainedWith("/gamepad/buttonSouth");
        action.Enable();

        var performed = new List<InputAction.CallbackContext>();
        action.performed += ctx => performed.Add(ctx);

        InputSystem.QueueStateEvent(gamepad,
            new GamepadState {buttons = 1 << (int)GamepadState.Button.A});
        InputSystem.QueueStateEvent(gamepad,
            new GamepadState {leftTrigger = 1.0f, buttons = 1 << (int)GamepadState.Button.A});
        InputSystem.Update();

        Assert.That(performed, Is.Empty);
    }

    // The ability to combine bindings and have modifiers on them is crucial to be able to perform
    // most gestures as they usually require a button-like control that indicates whether a possible
    // gesture has started and then a positional control of some kind that gives the motion data for
    // the gesture.
    [Test]
    [Category("Actions")]
    public void TODO_Actions_CanChainBindingsWithModifiers()
    {
        var gamepad = InputSystem.AddDevice("Gamepad");

        // Tap or slow tap on A button when left trigger is held.
        var action = new InputAction(name: "Test");
        action.AppendBinding("/gamepad/leftTrigger").ChainedWith("/gamepad/buttonSouth", modifiers: "tap,slowTap");
        action.Enable();

        var performed = new List<InputAction.CallbackContext>();
        action.performed += ctx => performed.Add(ctx);

        InputSystem.QueueStateEvent(gamepad,
            new GamepadState {leftTrigger = 1.0f, buttons = 1 << (int)GamepadState.Button.A}, 0.0);
        InputSystem.QueueStateEvent(gamepad,
            new GamepadState {leftTrigger = 1.0f, buttons = 0}, InputConfiguration.SlowTapTime + 0.1);
        InputSystem.Update();

        Assert.That(performed, Has.Count.EqualTo(1));
        Assert.That(performed[0].modifier, Is.TypeOf<SlowTapModifier>());
    }

    ////REVIEW: don't think this one makes sense to have
    [Test]
    [Category("Actions")]
    public void TODO_Actions_CanPerformContinuousAction()
    {
        var gamepad = InputSystem.AddDevice("Gamepad");
        var action = new InputAction(binding: "/gamepad/leftStick", modifiers: "continuous");
        action.Enable();

        var started = new List<InputAction.CallbackContext>();
        var performed = new List<InputAction.CallbackContext>();
        var cancelled = new List<InputAction.CallbackContext>();

        action.started += ctx => performed.Add(ctx);
        action.cancelled += ctx => performed.Add(ctx);
        action.performed +=
            ctx =>
            {
                performed.Add(ctx);
                Assert.That(ctx.GetValue<Vector2>(), Is.EqualTo(new Vector2(0.123f, 0.456f)));
            };

        InputSystem.QueueStateEvent(gamepad, new GamepadState {leftStick = new Vector2(0.123f, 0.456f)});
        InputSystem.Update();
        InputSystem.Update();

        Assert.That(started, Has.Count.EqualTo(1));
        Assert.That(performed, Has.Count.EqualTo(2));
        Assert.That(cancelled, Has.Count.Zero);

        started.Clear();
        performed.Clear();

        InputSystem.QueueStateEvent(gamepad, new GamepadState());
        InputSystem.Update();

        Assert.That(started, Has.Count.Zero);
        Assert.That(performed, Has.Count.Zero);
        Assert.That(cancelled, Has.Count.EqualTo(1));
    }

    [Test]
    [Category("Actions")]
    public void Actions_AddingDeviceWillUpdateControlsOnAction()
    {
        var action = new InputAction(binding: "/<gamepad>/leftTrigger");
        action.Enable();

        Assert.That(action.controls, Has.Count.Zero);

        var gamepad1 = (Gamepad)InputSystem.AddDevice("Gamepad");

        Assert.That(action.controls, Has.Count.EqualTo(1));
        Assert.That(action.controls[0], Is.SameAs(gamepad1.leftTrigger));

        // Make sure it actually triggers correctly.
        InputSystem.QueueStateEvent(gamepad1, new GamepadState { leftTrigger = 0.5f });
        InputSystem.Update();

        Assert.That(action.lastTriggerControl, Is.SameAs(gamepad1.leftTrigger));

        // Also make sure that this device creation path gets it right.
        testRuntime.ReportNewInputDevice(
            new InputDeviceDescription {product = "Test", deviceClass = "Gamepad"}.ToJson());
        InputSystem.Update();
        var gamepad2 = (Gamepad)InputSystem.devices.First(x => x.description.product == "Test");

        Assert.That(action.controls, Has.Count.EqualTo(2));
        Assert.That(action.controls, Has.Exactly(1).SameAs(gamepad1.leftTrigger));
        Assert.That(action.controls, Has.Exactly(1).SameAs(gamepad2.leftTrigger));
    }

    [Test]
    [Category("Actions")]
    public void Actions_RemovingDeviceWillUpdateControlsOnAction()
    {
        var gamepad = (Gamepad)InputSystem.AddDevice("Gamepad");
        var action = new InputAction(binding: "/gamepad/leftStick");
        action.Enable();

        Assert.That(action.controls, Contains.Item(gamepad.leftStick));

        InputSystem.RemoveDevice(gamepad);

        Assert.That(action.controls, Is.Empty);
    }

    [Test]
    [Category("Actions")]
    public void Actions_CanDisableAction()
    {
        InputSystem.AddDevice("Gamepad");
        var action = new InputAction(binding: "/gamepad/leftStick");

        action.Enable();

        Assert.That(action.enabled, Is.True);
        Assert.That(action.controls.Count, Is.EqualTo(1));

        action.Disable();

        Assert.That(InputSystem.ListEnabledActions(), Has.Exactly(0).SameAs(action));
        Assert.That(action.controls.Count, Is.EqualTo(1));
        Assert.That(action.phase, Is.EqualTo(InputActionPhase.Disabled));
        Assert.That(action.enabled, Is.False);
    }

    [Test]
    [Category("Actions")]
    public void Actions_CanTargetSingleDeviceWithMultipleActions()
    {
        var gamepad = InputSystem.AddDevice("Gamepad");

        var action1 = new InputAction(binding: "/gamepad/leftStick");
        var action2 = new InputAction(binding: "/gamepad/leftStick");
        var action3 = new InputAction(binding: "/gamepad/rightStick");

        var action1Performed = 0;
        var action2Performed = 0;
        var action3Performed = 0;

        action1.performed += _ => ++ action1Performed;
        action2.performed += _ => ++ action2Performed;
        action3.performed += _ => ++ action3Performed;

        action1.Enable();
        action2.Enable();
        action3.Enable();

        InputSystem.QueueStateEvent(gamepad, new GamepadState {leftStick = Vector2.one, rightStick = Vector2.one});
        InputSystem.Update();

        Assert.That(action1Performed, Is.EqualTo(1));
        Assert.That(action2Performed, Is.EqualTo(1));
        Assert.That(action3Performed, Is.EqualTo(1));
    }

    [Test]
    [Category("Actions")]
    public void TODO_Actions_ButtonTriggersActionOnlyAfterCrossingPressThreshold()
    {
        // Axis controls trigger for every value change whereas buttons only trigger
        // when crossing the press threshold.

        //should this depend on the modifiers being used?
        Assert.Fail();
    }

    [Test]
    [Category("Actions")]
    public void Actions_CanQueryStartAndPerformTime()
    {
        var gamepad = InputSystem.AddDevice("Gamepad");

        var action = new InputAction(binding: "/gamepad/leftTrigger", modifiers: "slowTap");
        action.Enable();

        var receivedStartTime = 0.0;
        var receivedTime = 0.0;

        action.performed +=
            ctx =>
            {
                receivedStartTime = ctx.startTime;
                receivedTime = ctx.time;
            };

        var startTime = 0.123;
        var endTime = 0.123 + InputConfiguration.SlowTapTime + 1.0;

        InputSystem.QueueStateEvent(gamepad, new GamepadState {leftTrigger = 1.0f}, startTime);
        InputSystem.QueueStateEvent(gamepad, new GamepadState {leftTrigger = 0.0f}, endTime);
        InputSystem.Update();

        Assert.That(receivedStartTime, Is.EqualTo(startTime).Within(0.000001));
        Assert.That(receivedTime, Is.EqualTo(endTime).Within(0.000001));
    }

    // Make sure that if we target "*/{ActionAction}", for example, and the gamepad's A button
    // goes down and starts the action, then whatever happens with the mouse's left button
    // shouldn't matter until the gamepad's A button comes back up.
    [Test]
    [Category("Actions")]
    public void TODO_Actions_StartingOfActionCapturesControl()
    {
        Assert.Fail();
    }

    [Test]
    [Category("Actions")]
    public void Actions_CanAddMapsToAsset()
    {
        var asset = ScriptableObject.CreateInstance<InputActionAsset>();

        var map1 = new InputActionMap("set1");
        var map2 = new InputActionMap("set2");

        asset.AddActionMap(map1);
        asset.AddActionMap(map2);

        Assert.That(asset.actionMaps, Has.Count.EqualTo(2));
        Assert.That(asset.actionMaps, Has.Exactly(1).SameAs(map1));
        Assert.That(asset.actionMaps, Has.Exactly(1).SameAs(map2));
    }

    [Test]
    [Category("Actions")]
    public void Actions_MapsInAssetMustHaveName()
    {
        var asset = ScriptableObject.CreateInstance<InputActionAsset>();
        var map = new InputActionMap();

        Assert.That(() => asset.AddActionMap(map), Throws.InvalidOperationException);
    }

    [Test]
    [Category("Actions")]
    public void Actions_MapsInAssetsMustHaveUniqueNames()
    {
        var asset = ScriptableObject.CreateInstance<InputActionAsset>();

        var map1 = new InputActionMap("same");
        var map2 = new InputActionMap("same");

        asset.AddActionMap(map1);
        Assert.That(() => asset.AddActionMap(map2), Throws.InvalidOperationException);
    }

    [Test]
    [Category("Actions")]
    public void Actions_CanLookUpMapInAssetByName()
    {
        var asset = ScriptableObject.CreateInstance<InputActionAsset>();
        var map = new InputActionMap("test");
        asset.AddActionMap(map);

        Assert.That(asset.TryGetActionMap("test"), Is.SameAs(map));
    }

    [Test]
    [Category("Actions")]
    public void Actions_CanRemoveActionMapFromAsset()
    {
        var asset = ScriptableObject.CreateInstance<InputActionAsset>();
        asset.AddActionMap(new InputActionMap("test"));
        asset.RemoveActionMap("test");

        Assert.That(asset.actionMaps, Is.Empty);
    }

    [Test]
    [Category("Actions")]
    public void Actions_CanQueryLastTrigger()
    {
        var gamepad = (Gamepad)InputSystem.AddDevice("Gamepad");
        var action = new InputAction(binding: "/gamepad/rightTrigger", modifiers: "slowTap(duration=1)");
        action.Enable();

        InputSystem.QueueStateEvent(gamepad, new GamepadState {rightTrigger = 1}, 2);
        InputSystem.Update();

        Assert.That(action.lastTriggerControl, Is.SameAs(gamepad.rightTrigger));
        Assert.That(action.lastTriggerTime, Is.EqualTo(2).Within(0.0000001));
        Assert.That(action.lastTriggerStartTime, Is.EqualTo(2).Within(0.0000001));
        Assert.That(action.lastTriggerModifier, Is.TypeOf<SlowTapModifier>());
        Assert.That(action.lastTriggerBinding.path, Is.EqualTo("/gamepad/rightTrigger"));

        InputSystem.QueueStateEvent(gamepad, new GamepadState {rightTrigger = 0}, 4);
        InputSystem.Update();

        Assert.That(action.lastTriggerControl, Is.SameAs(gamepad.rightTrigger));
        Assert.That(action.lastTriggerTime, Is.EqualTo(4).Within(0.0000001));
        Assert.That(action.lastTriggerStartTime, Is.EqualTo(2).Within(0.0000001));
        Assert.That(action.lastTriggerModifier, Is.TypeOf<SlowTapModifier>());
        Assert.That(action.lastTriggerBinding.path, Is.EqualTo("/gamepad/rightTrigger"));
    }

    ////TODO: add tests for new matching of InputBindings against one another (e.g. separated lists of paths and actions)

    [Test]
    [Category("Actions")]
    public void Actions_CanOverrideBindings()
    {
        var gamepad = InputSystem.AddDevice<Gamepad>();
        var action = new InputAction(binding: "/gamepad/leftTrigger");
        action.ApplyBindingOverride("/gamepad/rightTrigger");
        action.Enable();

        var wasPerformed = false;
        action.performed += ctx => wasPerformed = true;

        InputSystem.QueueStateEvent(gamepad, new GamepadState {rightTrigger = 1});
        InputSystem.Update();

        Assert.That(wasPerformed);
    }

    [Test]
    [Category("Actions")]
    public void Actions_CanDeactivateBindingsUsingOverrides()
    {
        var gamepad = InputSystem.AddDevice<Gamepad>();
        var action = new InputAction(binding: "/gamepad/leftTrigger");
        action.ApplyBindingOverride("");
        action.Enable();

        var wasPerformed = false;
        action.performed += ctx => wasPerformed = true;

        InputSystem.QueueStateEvent(gamepad, new GamepadState {leftTrigger = 1});
        InputSystem.Update();

        Assert.That(wasPerformed, Is.False);
    }

    [Test]
    [Category("Actions")]
    public void Actions_CanCreateButtonAxisComposite()
    {
        var gamepad = InputSystem.AddDevice<Gamepad>();

        var action = new InputAction();
        action.AppendCompositeBinding("ButtonAxis")
        .With("Negative", "/<Gamepad>/leftShoulder")
        .With("Positive", "/<Gamepad>/rightShoulder");
        action.Enable();

        float? value = null;
        action.performed += ctx => { value = ctx.GetValue<float>(); };

        InputSystem.QueueStateEvent(gamepad, new GamepadState().WithButton(GamepadState.Button.LeftShoulder));
        InputSystem.Update();

        Assert.That(value, Is.Not.Null);
        Assert.That(value.Value, Is.EqualTo(-1).Within(0.00001));

        value = null;
        InputSystem.QueueStateEvent(gamepad, new GamepadState().WithButton(GamepadState.Button.RightShoulder));
        InputSystem.Update();

        Assert.That(value, Is.Not.Null);
        Assert.That(value.Value, Is.EqualTo(1).Within(0.00001));
    }

    [Test]
    [Category("Actions")]
    public void Actions_CanCreateButtonVectorComposite()
    {
        var keyboard = InputSystem.AddDevice<Keyboard>();

        // Set up classic WASD control.
        var action = new InputAction();
        action.AppendCompositeBinding("ButtonVector")
        .With("Up", "/<Keyboard>/w")
        .With("Down", "/<Keyboard>/s")
        .With("Left", "/<Keyboard>/a")
        .With("Right", "/<Keyboard>/d");
        action.Enable();

        Vector2? value = null;
        action.performed += ctx => { value = ctx.GetValue<Vector2>(); };

        // Up.
        value = null;
        InputSystem.QueueStateEvent(keyboard, new KeyboardState(Key.W));
        InputSystem.Update();

        Assert.That(value, Is.Not.Null);
        Assert.That(value.Value, Is.EqualTo(Vector2.up));

        // Up left.
        value = null;
        InputSystem.QueueStateEvent(keyboard, new KeyboardState(Key.W, Key.A));
        InputSystem.Update();

        Assert.That(value, Is.Not.Null);
        Assert.That(value.Value.x, Is.EqualTo((Vector2.up + Vector2.left).normalized.x).Within(0.00001));
        Assert.That(value.Value.y, Is.EqualTo((Vector2.up + Vector2.left).normalized.y).Within(0.00001));

        // Left.
        value = null;
        InputSystem.QueueStateEvent(keyboard, new KeyboardState(Key.A));
        InputSystem.Update();

        Assert.That(value, Is.Not.Null);
        Assert.That(value.Value, Is.EqualTo(Vector2.left));

        // Down left.
        value = null;
        InputSystem.QueueStateEvent(keyboard, new KeyboardState(Key.A, Key.S));
        InputSystem.Update();

        Assert.That(value, Is.Not.Null);
        Assert.That(value.Value.x, Is.EqualTo((Vector2.left + Vector2.down).normalized.x).Within(0.00001));
        Assert.That(value.Value.y, Is.EqualTo((Vector2.left + Vector2.down).normalized.y).Within(0.00001));

        // Down.
        value = null;
        InputSystem.QueueStateEvent(keyboard, new KeyboardState(Key.S));
        InputSystem.Update();

        Assert.That(value, Is.Not.Null);
        Assert.That(value.Value, Is.EqualTo(Vector2.down));

        // Down right.
        value = null;
        InputSystem.QueueStateEvent(keyboard, new KeyboardState(Key.S, Key.D));
        InputSystem.Update();

        Assert.That(value, Is.Not.Null);
        Assert.That(value.Value.x, Is.EqualTo((Vector2.down + Vector2.right).normalized.x).Within(0.00001));
        Assert.That(value.Value.y, Is.EqualTo((Vector2.down + Vector2.right).normalized.y).Within(0.00001));

        // Right.
        value = null;
        InputSystem.QueueStateEvent(keyboard, new KeyboardState(Key.D));
        InputSystem.Update();

        Assert.That(value, Is.Not.Null);
        Assert.That(value.Value, Is.EqualTo(Vector2.right));

        // Up right.
        value = null;
        InputSystem.QueueStateEvent(keyboard, new KeyboardState(Key.D, Key.W));
        InputSystem.Update();

        Assert.That(value, Is.Not.Null);
        Assert.That(value.Value.x, Is.EqualTo((Vector2.right + Vector2.up).normalized.x).Within(0.00001));
        Assert.That(value.Value.y, Is.EqualTo((Vector2.right + Vector2.up).normalized.y).Within(0.00001));
    }

    [Test]
    [Category("Actions")]
    public void TODO_Actions_WhenPartOfCompositeResolvesToMultipleControls_WhatHappensXXX()
    {
        Assert.Fail();
    }

    [Test]
    [Category("Actions")]
    public void Actions_CanSerializeAndDeserializeActionMapsWithCompositeBindings()
    {
        var map = new InputActionMap(name: "test");
        map.AddAction("test")
        .AppendCompositeBinding("ButtonVector")
        .With("Up", "/<Keyboard>/w")
        .With("Down", "/<Keyboard>/s")
        .With("Left", "/<Keyboard>/a")
        .With("Right", "/<Keyboard>/d");

        var json = map.ToJson();
        var deserialized = InputActionMap.FromJson(json);

        ////REVIEW: The code currently puts the composite binding itself plus all its component bindings
        ////        on the action (i.e. sets the target of each binding to the action). Should only the composite
        ////        itself reference the action?

        Assert.That(deserialized.Length, Is.EqualTo(1));
        Assert.That(deserialized[0].actions.Count, Is.EqualTo(1));
        Assert.That(deserialized[0].actions[0].bindings.Count, Is.EqualTo(5));
        Assert.That(deserialized[0].actions[0].bindings[0].path, Is.EqualTo("ButtonVector"));
        Assert.That(deserialized[0].actions[0].bindings[0].isComposite, Is.True);
        Assert.That(deserialized[0].actions[0].bindings[0].isPartOfComposite, Is.False);
        Assert.That(deserialized[0].actions[0].bindings[1].name, Is.EqualTo("Up"));
        Assert.That(deserialized[0].actions[0].bindings[1].path, Is.EqualTo("/<Keyboard>/w"));
        Assert.That(deserialized[0].actions[0].bindings[1].isComposite, Is.False);
        Assert.That(deserialized[0].actions[0].bindings[1].isPartOfComposite, Is.True);
        Assert.That(deserialized[0].actions[0].bindings[2].name, Is.EqualTo("Down"));
        Assert.That(deserialized[0].actions[0].bindings[2].path, Is.EqualTo("/<Keyboard>/s"));
        Assert.That(deserialized[0].actions[0].bindings[2].isComposite, Is.False);
        Assert.That(deserialized[0].actions[0].bindings[2].isPartOfComposite, Is.True);
        Assert.That(deserialized[0].actions[0].bindings[3].name, Is.EqualTo("Left"));
        Assert.That(deserialized[0].actions[0].bindings[3].path, Is.EqualTo("/<Keyboard>/a"));
        Assert.That(deserialized[0].actions[0].bindings[3].isComposite, Is.False);
        Assert.That(deserialized[0].actions[0].bindings[3].isPartOfComposite, Is.True);
        Assert.That(deserialized[0].actions[0].bindings[4].name, Is.EqualTo("Right"));
        Assert.That(deserialized[0].actions[0].bindings[4].path, Is.EqualTo("/<Keyboard>/d"));
        Assert.That(deserialized[0].actions[0].bindings[4].isComposite, Is.False);
        Assert.That(deserialized[0].actions[0].bindings[4].isPartOfComposite, Is.True);
    }

    [Test]
    [Category("Actions")]
    public void Actions_CannotApplyOverride_WhileActionIsEnabled()
    {
        var action = new InputAction(binding: "/gamepad/leftTrigger");
        action.Enable();

        Assert.That(() => action.ApplyBindingOverride("/gamepad/rightTrigger"),
            Throws.InvalidOperationException);
    }

    // If there's multiple bindings on an action, we don't readily know which binding to apply
    // an override to. We both groups and paths to disambiguate the case.
    [Test]
    [Category("Actions")]
    public void Actions_OnActionWithMultipleBindings_OverridingWithoutGroupOrPath_DoesNothing()
    {
        var action = new InputAction(name: "test");

        action.AppendBinding("/gamepad/leftTrigger").WithGroup("a");
        action.AppendBinding("/gamepad/rightTrigger").WithGroup("b");
<<<<<<< HEAD

        action.ApplyBindingOverride("/gamepad/buttonSouth");

=======

        action.ApplyBindingOverride("/gamepad/buttonSouth");

>>>>>>> 40574743
        Assert.That(action.bindings[1].overridePath, Is.Null);
        Assert.That(action.bindings[0].overridePath, Is.Null);
    }

    [Test]
    [Category("Actions")]
    public void Actions_OnActionWithMultipleBindings_CanTargetBindingByGroup()
    {
        var action = new InputAction();

        action.AppendBinding("/gamepad/leftTrigger").WithGroup("a");
        action.AppendBinding("/gamepad/rightTrigger").WithGroup("b");

        action.ApplyBindingOverride("/gamepad/buttonSouth", group: "a");

        Assert.That(action.bindings[0].overridePath, Is.EqualTo("/gamepad/buttonSouth"));
        Assert.That(action.bindings[1].overridePath, Is.Null);
    }

    [Test]
    [Category("Actions")]
    public void Actions_OnActionWithMultipleBindings_CanTargetBindingByPath()
    {
        var action = new InputAction();

        action.AppendBinding("/gamepad/buttonNorth");
        action.AppendBinding("/gamepad/leftTrigger").WithGroup("a");
        action.AppendBinding("/gamepad/rightTrigger").WithGroup("a");

        action.ApplyBindingOverride("/gamepad/buttonSouth", path: "/gamepad/rightTrigger");

        Assert.That(action.bindings[0].overridePath, Is.Null);
        Assert.That(action.bindings[1].overridePath, Is.Null);
        Assert.That(action.bindings[2].overridePath, Is.EqualTo("/gamepad/buttonSouth"));
    }

    [Test]
    [Category("Actions")]
    public void Actions_OnActionWithMultipleBindings_CanTargetBindingByPathAndGroup()
    {
        var action = new InputAction();

        action.AppendBinding("/gamepad/leftTrigger").WithGroup("a");
        action.AppendBinding("/gamepad/rightTrigger").WithGroup("a");
        action.AppendBinding("/gamepad/rightTrigger");

        action.ApplyBindingOverride("/gamepad/buttonSouth", group: "a", path: "/gamepad/rightTrigger");

        Assert.That(action.bindings[0].overridePath, Is.Null);
        Assert.That(action.bindings[1].overridePath, Is.EqualTo("/gamepad/buttonSouth"));
        Assert.That(action.bindings[2].overridePath, Is.Null);
    }

    // We don't do anything smart when groups are ambiguous. If an override matches, it'll override.
    [Test]
    [Category("Actions")]
    public void Actions_OnActionWithMultipleBindings_IfGroupIsAmbiguous_OverridesAllBindingsInTheGroup()
    {
        var action = new InputAction(name: "test");

        action.AppendBinding("/gamepad/leftTrigger").WithGroup("a");
        action.AppendBinding("/gamepad/rightTrigger").WithGroup("a");

        action.ApplyBindingOverride("/gamepad/buttonSouth", group: "a");

        Assert.That(action.bindings[0].overridePath, Is.EqualTo("/gamepad/buttonSouth"));
        Assert.That(action.bindings[1].overridePath, Is.EqualTo("/gamepad/buttonSouth"));
    }

    [Test]
    [Category("Actions")]
    public void Actions_CanRestoreDefaultsAfterOverridingBinding()
    {
        var action = new InputAction(binding: "/gamepad/leftTrigger");
        action.ApplyBindingOverride("/gamepad/rightTrigger");
        action.RemoveAllBindingOverrides();

        Assert.That(action.bindings[0].overridePath, Is.Null);
    }

    [Test]
    [Category("Actions")]
    public void Actions_ApplyingNullOverride_IsSameAsRemovingOverride()
    {
        var action = new InputAction(binding: "/gamepad/leftTrigger");

        action.ApplyBindingOverride(new InputBinding {path = "/gamepad/rightTrigger", modifiers = "tap"});
        action.ApplyBindingOverride(new InputBinding());
        Assert.That(action.bindings[0].overridePath, Is.Null);
        Assert.That(action.bindings[0].overrideModifiers, Is.Null);
    }

    [Test]
    [Category("Actions")]
    public void Actions_WhenActionIsEnabled_CannotRemoveOverrides()
    {
        var action = new InputAction(name: "foo");
        action.Enable();
        Assert.That(() => action.RemoveAllBindingOverrides(), Throws.InvalidOperationException);
    }

    [Test]
    [Category("Actions")]
    public void Actions_CanRestoreDefaultForSpecificOverride()
    {
        var action = new InputAction(binding: "/gamepad/leftTrigger");
        var bindingOverride = new InputBinding {path = "/gamepad/rightTrigger"};

        action.ApplyBindingOverride(bindingOverride);
        action.RemoveBindingOverride(bindingOverride);

        Assert.That(action.bindings[0].overridePath, Is.Null);
    }

    [Test]
    [Category("Actions")]
    public void Actions_WhenActionIsEnabled_CannotRemoveSpecificOverride()
    {
        var action = new InputAction(binding: "/gamepad/leftTrigger");
        var bindingOverride = new InputBinding {path = "/gamepad/rightTrigger"};
        action.ApplyBindingOverride(bindingOverride);
        action.Enable();
        Assert.That(() => action.RemoveBindingOverride(bindingOverride), Throws.InvalidOperationException);
    }

    // The following functionality is meant in a way where you have a base action set that
    // you then clone multiple times and put overrides on each of the clones to associate them
    // with specific devices.
    [Test]
    [Category("Actions")]
    public void Actions_CanOverrideBindingsWithControlsFromSpecificDevices()
    {
        // Action that matches leftStick on *any* gamepad in the system.
        var action = new InputAction(binding: "/<gamepad>/leftStick");
        action.AppendBinding("/keyboard/enter"); // Add unrelated binding which should not be touched.

        InputSystem.AddDevice("Gamepad");
        var gamepad2 = (Gamepad)InputSystem.AddDevice("Gamepad");

        // Add overrides to make bindings specific to #2 gamepad.
        var numOverrides = action.ApplyBindingOverridesOnMatchingControls(gamepad2);
        action.Enable();

        Assert.That(numOverrides, Is.EqualTo(1));
        Assert.That(action.controls, Has.Count.EqualTo(1));
        Assert.That(action.controls[0], Is.SameAs(gamepad2.leftStick));
        Assert.That(action.bindings[0].overridePath, Is.EqualTo(gamepad2.leftStick.path));
    }

    [Test]
    [Category("Actions")]
    public void Actions_CanOverrideBindingsWithControlsFromSpecificDevices_OnActionsInMap()
    {
        var map = new InputActionMap();
        var action1 = map.AddAction("action1", "/<keyboard>/enter");
        var action2 = map.AddAction("action2", "/<gamepad>/buttonSouth");
        var gamepad = (Gamepad)InputSystem.AddDevice("Gamepad");

        var numOverrides = map.ApplyBindingOverridesOnMatchingControls(gamepad);

        Assert.That(numOverrides, Is.EqualTo(1));
        Assert.That(action1.bindings[0].overridePath, Is.Null);
        Assert.That(action2.bindings[0].overridePath, Is.EqualTo(gamepad.buttonSouth.path));
    }

    [Test]
    [Category("Actions")]
    public void Actions_CanEnableAndDisableEntireMap()
    {
        var map = new InputActionMap();
        var action1 = map.AddAction("action1");
        var action2 = map.AddAction("action2");

        map.Enable();

        Assert.That(map.enabled);
        Assert.That(action1.enabled);
        Assert.That(action2.enabled);

        map.Disable();

        Assert.That(map.enabled, Is.False);
        Assert.That(action1.enabled, Is.False);
        Assert.That(action2.enabled, Is.False);
    }

    [Test]
    [Category("Actions")]
    public void Actions_CanCloneAction()
    {
        var action = new InputAction(name: "action");
        action.AppendBinding("/gamepad/leftStick").WithModifier("tap").WithGroup("group");
        action.AppendBinding("/gamepad/rightStick");

        var clone = action.Clone();

        Assert.That(clone, Is.Not.SameAs(action));
        Assert.That(clone.name, Is.EqualTo(action.name));
        Assert.That(clone.bindings, Has.Count.EqualTo(action.bindings.Count));
        Assert.That(clone.bindings[0].path, Is.EqualTo(action.bindings[0].path));
        Assert.That(clone.bindings[0].modifiers, Is.EqualTo(action.bindings[0].modifiers));
        Assert.That(clone.bindings[0].groups, Is.EqualTo(action.bindings[0].groups));
        Assert.That(clone.bindings[1].path, Is.EqualTo(action.bindings[1].path));
    }

    [Test]
    [Category("Actions")]
    public void Actions_CloningActionContainedInMap_ProducesSingletonAction()
    {
        var set = new InputActionMap("set");
        var action = set.AddAction("action1");

        var clone = action.Clone();

        Assert.That(clone.map, Is.Null);
    }

    [Test]
    [Category("Actions")]
    public void Actions_CloningEnabledAction_ProducesDisabledAction()
    {
        var action = new InputAction(binding: "/gamepad/leftStick");
        action.Enable();

        var clone = action.Clone();

        Assert.That(clone.enabled, Is.False);
    }

    [Test]
    [Category("Actions")]
    public void Actions_CanCloneActionMaps()
    {
        var map = new InputActionMap("map");
        var action1 = map.AddAction("action1", binding: "/gamepad/leftStick", modifiers: "tap");
        var action2 = map.AddAction("action2", binding: "/gamepad/rightStick", modifiers: "tap");

        var clone = map.Clone();

        Assert.That(clone, Is.Not.SameAs(map));
        Assert.That(clone.name, Is.EqualTo(map.name));
        Assert.That(clone.actions, Has.Count.EqualTo(map.actions.Count));
        Assert.That(clone.actions, Has.None.SameAs(action1));
        Assert.That(clone.actions, Has.None.SameAs(action2));
        Assert.That(clone.actions[0].name, Is.EqualTo(map.actions[0].name));
        Assert.That(clone.actions[1].name, Is.EqualTo(map.actions[1].name));
        Assert.That(clone.actions[0].map, Is.SameAs(clone));
        Assert.That(clone.actions[1].map, Is.SameAs(clone));
        Assert.That(clone.actions[0].bindings.Count, Is.EqualTo(1));
        Assert.That(clone.actions[1].bindings.Count, Is.EqualTo(1));
        Assert.That(clone.actions[0].bindings[0].path, Is.EqualTo("/gamepad/leftStick"));
        Assert.That(clone.actions[1].bindings[0].path, Is.EqualTo("/gamepad/rightStick"));
    }

    [Test]
    [Category("Actions")]
    public void Actions_CanCloneActionAssets()
    {
        var asset = ScriptableObject.CreateInstance<InputActionAsset>();
        asset.name = "Asset";
        var set1 = new InputActionMap("set1");
        var set2 = new InputActionMap("set2");
        asset.AddActionMap(set1);
        asset.AddActionMap(set2);

        var clone = asset.Clone();

        Assert.That(clone, Is.Not.SameAs(asset));
        Assert.That(clone.GetInstanceID(), Is.Not.EqualTo(asset.GetInstanceID()));
        Assert.That(clone.actionMaps, Has.Count.EqualTo(2));
        Assert.That(clone.actionMaps, Has.None.SameAs(set1));
        Assert.That(clone.actionMaps, Has.None.SameAs(set2));
        Assert.That(clone.actionMaps[0].name, Is.EqualTo("set1"));
        Assert.That(clone.actionMaps[1].name, Is.EqualTo("set2"));
    }

    [Test]
    [Category("Actions")]
    public void TODO_Actions_CanRebindFromUserInput()
    {
        var action = new InputAction(binding: "/gamepad/leftStick");
        //var gamepad = InputSystem.AddDevice("Gamepad");

        using (var rebind = InputActionRebindingExtensions.PerformUserRebind(action))
        {
        }

        Assert.Fail();
    }

    [Test]
    [Category("Actions")]
    public void Actions_CanResolveActionReference()
    {
        var set = new InputActionMap("set");
        set.AddAction("action1");
        var action2 = set.AddAction("action2");
        var asset = ScriptableObject.CreateInstance<InputActionAsset>();
        asset.AddActionMap(set);

        var reference = ScriptableObject.CreateInstance<InputActionReference>();
        reference.Set(asset, "set", "action2");

        var referencedAction = reference.action;

        Assert.That(referencedAction, Is.SameAs(action2));
    }

    [Test]
    [Category("Actions")]
    public void Actions_CanDisableAllEnabledActionsInOneGo()
    {
        var action1 = new InputAction(binding: "/gamepad/leftStick");
        var action2 = new InputAction(binding: "/gamepad/rightStick");
        var set = new InputActionMap();
        var action3 = set.AddAction("action", "/gamepad/buttonSouth");

        action1.Enable();
        action2.Enable();
        set.Enable();

        InputSystem.DisableAllEnabledActions();

        Assert.That(action1.enabled, Is.False);
        Assert.That(action2.enabled, Is.False);
        Assert.That(action3.enabled, Is.False);
        Assert.That(set.enabled, Is.False);
    }

    // This test requires that pointer deltas correctly snap back to 0 when the pointer isn't moved.
    [Test]
    [Category("Actions")]
    public void Actions_CanDriveFreeLookFromGamepadStickAndPointerDelta()
    {
        var mouse = InputSystem.AddDevice<Mouse>();
        var gamepad = InputSystem.AddDevice<Gamepad>();

        // Deadzoning alters values on the stick. For this test, get rid of it.
        InputConfiguration.DeadzoneMin = 0f;
        InputConfiguration.DeadzoneMax = 1f;

        // Same for pointer sensitivity.
        InputConfiguration.PointerDeltaSensitivity = 1f;

        var action = new InputAction();

        action.AppendBinding("/<Gamepad>/leftStick");
        action.AppendBinding("/<Pointer>/delta");

        Vector2? movement = null;
        action.performed +=
            ctx => { movement = ctx.GetValue<Vector2>(); };

        action.Enable();

        InputSystem.QueueStateEvent(gamepad, new GamepadState {leftStick = new Vector2(0.5f, 0.5f)});
        InputSystem.Update();

        Assert.That(movement.HasValue, Is.True);
        Assert.That(movement.Value.x, Is.EqualTo(0.5).Within(0.000001));
        Assert.That(movement.Value.y, Is.EqualTo(0.5).Within(0.000001));

        movement = null;
        InputSystem.QueueStateEvent(mouse, new MouseState {delta = new Vector2(0.25f, 0.25f)});
        InputSystem.Update();

        Assert.That(movement.HasValue, Is.True);
        Assert.That(movement.Value.x, Is.EqualTo(0.25).Within(0.000001));
        Assert.That(movement.Value.y, Is.EqualTo(0.25).Within(0.000001));

        movement = null;
        InputSystem.Update();

        Assert.That(movement.HasValue, Is.True);
        Assert.That(movement.Value.x, Is.EqualTo(0).Within(0.000001));
        Assert.That(movement.Value.y, Is.EqualTo(0).Within(0.000001));
    }

    [Test]
    [Category("Actions")]
    public void Actions_CanApplyBindingOverridesToMaps()
    {
        var map = new InputActionMap();
        var action1 = map.AddAction("action1", "/<keyboard>/enter");
        var action2 = map.AddAction("action2", "/<gamepad>/buttonSouth");

        var overrides = new List<InputBinding>(3)
        {
            new InputBinding {action = "action3", overridePath = "/gamepad/buttonSouth"}, // Noise.
            new InputBinding {action = "action2", overridePath = "/gamepad/rightTrigger"},
            new InputBinding {action = "action1", overridePath = "/gamepad/leftTrigger"}
        };

        map.ApplyBindingOverrides(overrides);

        action1.Enable();
        action2.Enable();

        Assert.That(action1.bindings[0].path, Is.EqualTo("/<keyboard>/enter"));
        Assert.That(action2.bindings[0].path, Is.EqualTo("/<gamepad>/buttonSouth"));
        Assert.That(action1.bindings[0].overridePath, Is.EqualTo("/gamepad/leftTrigger"));
        Assert.That(action2.bindings[0].overridePath, Is.EqualTo("/gamepad/rightTrigger"));
    }

    [Test]
    [Category("Actions")]
    public void Actions_CannotApplyBindingOverridesToMap_WhenEnabled()
    {
        var map = new InputActionMap();
        map.AddAction("action1", "/<keyboard>/enter").Enable();

        var overrides = new List<InputBinding>
        {
            new InputBinding {action = "action1", overridePath = "/gamepad/leftTrigger"}
        };

        Assert.That(() => map.ApplyBindingOverrides(overrides), Throws.InvalidOperationException);
    }

    [Test]
    [Category("Actions")]
    public void Actions_CanRemoveBindingOverridesFromMaps()
    {
        var map = new InputActionMap();
        var action1 = map.AddAction("action1", "/<keyboard>/enter");
        var action2 = map.AddAction("action2", "/<gamepad>/buttonSouth");

        var overrides = new List<InputBinding>
        {
            new InputBinding {action = "action2", overridePath = "/gamepad/rightTrigger"},
            new InputBinding {action = "action1", overridePath = "/gamepad/leftTrigger"}
        };

        map.ApplyBindingOverrides(overrides);
        overrides.RemoveAt(1); // Leave only override for action2.
        map.RemoveBindingOverrides(overrides);

        Assert.That(action1.bindings[0].overridePath, Is.EqualTo("/gamepad/leftTrigger"));
        Assert.That(action2.bindings[0].overridePath, Is.Null); // Should have been removed.
    }

    [Test]
    [Category("Actions")]
    public void Actions_CannotRemoveBindingOverridesFromMap_WhenEnabled()
    {
        var map = new InputActionMap();
        var action1 = map.AddAction("action1", "/<keyboard>/enter");

        var overrides = new List<InputBinding>
        {
            new InputBinding {action = "action1", overridePath = "/gamepad/leftTrigger"}
        };

        map.ApplyBindingOverrides(overrides);

        action1.Enable();

        Assert.That(() => map.RemoveBindingOverrides(overrides), Throws.InvalidOperationException);
    }

    [Test]
    [Category("Actions")]
    public void Actions_CanRemoveAllBindingOverridesFromMaps()
    {
        var map = new InputActionMap();
        var action1 = map.AddAction("action1", "/<keyboard>/enter");
        var action2 = map.AddAction("action2", "/<gamepad>/buttonSouth");

        var overrides = new List<InputBinding>
        {
            new InputBinding {action = "action2", overridePath = "/gamepad/rightTrigger"},
            new InputBinding {action = "action1", overridePath = "/gamepad/leftTrigger"}
        };

        map.ApplyBindingOverrides(overrides);
        map.RemoveAllBindingOverrides();

        Assert.That(action1.bindings[0].overridePath, Is.Null);
        Assert.That(action2.bindings[0].overridePath, Is.Null);
        Assert.That(action1.bindings[0].path, Is.Not.EqualTo("/gamepad/leftTrigger"));
        Assert.That(action2.bindings[0].path, Is.Not.EqualTo("/gamepad/rightTrigger"));
    }

    [Test]
    [Category("Actions")]
    public void Actions_CannotRemoveAllBindingOverridesFromMap_WhenEnabled()
    {
        var map = new InputActionMap();
        var action1 = map.AddAction("action1", "/<keyboard>/enter");

        var overrides = new List<InputBinding>
        {
            new InputBinding {action = "action1", overridePath = "/gamepad/leftTrigger"}
        };

        map.ApplyBindingOverrides(overrides);

        action1.Enable();

        Assert.That(() => map.RemoveAllBindingOverrides(), Throws.InvalidOperationException);
    }

    [Test]
    [Category("Remote")]
    public void Remote_CanConnectTwoInputSystemsOverNetwork()
    {
        // Add some data to the local input system.
        InputSystem.AddDevice("Gamepad");
        InputSystem.RegisterControlLayout(@"{ ""name"" : ""MyGamepad"", ""extend"" : ""Gamepad"" }");
        var localGamepad = (Gamepad)InputSystem.AddDevice("MyGamepad");

        // Now create another input system instance and connect it
        // to our "local" instance.
        // NOTE: This relies on internal APIs. We want remoting as such to be available
        //       entirely from user land but having multiple input systems in the same
        //       application isn't something that we necessarily want to expose (we do
        //       have global state so it can easily lead to surprising results).
        var secondInputRuntime = new InputTestRuntime();
        var secondInputManager = new InputManager();
        secondInputManager.InstallRuntime(secondInputRuntime);
        secondInputManager.InitializeData();

        var local = new InputRemoting(InputSystem.s_Manager);
        var remote = new InputRemoting(secondInputManager);

        // We wire the two directly into each other effectively making function calls
        // our "network transport layer". In a real networking situation, we'd effectively
        // have an RPC-like mechanism sitting in-between.
        local.Subscribe(remote);
        remote.Subscribe(local);

        local.StartSending();

        var remoteGamepadLayout =
            string.Format("{0}0::{1}", InputRemoting.kRemoteLayoutNamespacePrefix, localGamepad.layout);

        // Make sure that our "remote" system now has the data we initially
        // set up on the local system.
        Assert.That(secondInputManager.devices,
            Has.Exactly(1).With.Property("layout").EqualTo(remoteGamepadLayout));
        Assert.That(secondInputManager.devices, Has.Exactly(2).TypeOf<Gamepad>());
        Assert.That(secondInputManager.devices, Has.All.With.Property("remote").True);

        // Send state event to local gamepad.
        InputSystem.QueueStateEvent(localGamepad, new GamepadState { leftTrigger = 0.5f });
        InputSystem.Update();

        // Make second input manager process the events it got.
        // NOTE: This will also switch the system to the state buffers from the second input manager.
        secondInputManager.Update();

        var remoteGamepad = (Gamepad)secondInputManager.devices.First(x => x.layout == remoteGamepadLayout);

        Assert.That(remoteGamepad.leftTrigger.ReadValue(), Is.EqualTo(0.5).Within(0.0000001));

        secondInputRuntime.Dispose();
    }

    [Test]
    [Category("Remote")]
    public void Remote_ChangingDevicesWhileRemoting_WillSendChangesToRemote()
    {
        var secondInputRuntime = new InputTestRuntime();
        var secondInputManager = new InputManager();
        secondInputManager.InstallRuntime(secondInputRuntime);
        secondInputManager.InitializeData();

        var local = new InputRemoting(InputSystem.s_Manager);
        var remote = new InputRemoting(secondInputManager);

        local.Subscribe(remote);
        remote.Subscribe(local);

        local.StartSending();

        // Add device.
        var localGamepad = InputSystem.AddDevice("Gamepad");
        secondInputManager.Update();

        Assert.That(secondInputManager.devices, Has.Count.EqualTo(1));
        var remoteGamepad = secondInputManager.devices[0];
        Assert.That(remoteGamepad, Is.TypeOf<Gamepad>());
        Assert.That(remoteGamepad.remote, Is.True);
        Assert.That(remoteGamepad.layout, Contains.Substring("Gamepad"));

        // Change usage.
        InputSystem.SetUsage(localGamepad, CommonUsages.LeftHand);
        secondInputManager.Update();
        Assert.That(remoteGamepad.usages, Has.Exactly(1).EqualTo(CommonUsages.LeftHand));

        // Bind and disconnect are events so no need to test those.

        // Remove device.
        InputSystem.RemoveDevice(localGamepad);
        secondInputManager.Update();
        Assert.That(secondInputManager.devices, Has.Count.Zero);

        secondInputRuntime.Dispose();
    }

    [Test]
    [Category("Remote")]
    public void Remote_ChangingLayoutsWhileRemoting_WillSendChangesToRemote()
    {
        var secondInputSystem = new InputManager();
        secondInputSystem.InitializeData();

        var local = new InputRemoting(InputSystem.s_Manager);
        var remote = new InputRemoting(secondInputSystem);

        local.Subscribe(remote);
        remote.Subscribe(local);

        local.StartSending();

        const string jsonV1 = @"
            {
                ""name"" : ""MyLayout"",
                ""extend"" : ""Gamepad""
            }
        ";

        // Add layout.
        InputSystem.RegisterControlLayout(jsonV1);

        var layout = secondInputSystem.TryLoadControlLayout(new InternedString("remote0::MyLayout"));
        Assert.That(layout, Is.Not.Null);
        Assert.That(layout.extendsLayout, Is.EqualTo("remote0::Gamepad"));

        const string jsonV2 = @"
            {
                ""name"" : ""MyLayout"",
                ""extend"" : ""Keyboard""
            }
        ";

        // Change layout.
        InputSystem.RegisterControlLayout(jsonV2);

        layout = secondInputSystem.TryLoadControlLayout(new InternedString("remote0::MyLayout"));
        Assert.That(layout.extendsLayout, Is.EqualTo("remote0::Keyboard"));

        // Remove layout.
        InputSystem.RemoveControlLayout("MyLayout");

        Assert.That(secondInputSystem.TryLoadControlLayout(new InternedString("remote0::MyLayout")), Is.Null);
    }

    // If we have more than two players connected, for example, and we add a layout from player A
    // to the system, we don't want to send the layout to player B in turn. I.e. all data mirrored
    // from remotes should stay local.
    [Test]
    [Category("Remote")]
    public void TODO_Remote_WithMultipleRemotesConnected_DoesNotDuplicateDataFromOneRemoteToOtherRemotes()
    {
        Assert.Fail();
    }

    // PlayerConnection isn't connected in the editor and EditorConnection isn't connected
    // in players so we can't really test actual transport in just the application itself.
    // This will act as an IEditorPlayerConnection that immediately makes the FakePlayerConnection
    // on the other end receive messages.
    class FakePlayerConnection : IEditorPlayerConnection
    {
        public int playerId;
        // The fake connection acting as the socket on the opposite end of us.
        public FakePlayerConnection otherEnd;

        public void Register(Guid messageId, UnityAction<MessageEventArgs> callback)
        {
            MessageEvent msgEvent;
            if (!m_MessageListeners.TryGetValue(messageId, out msgEvent))
            {
                msgEvent = new MessageEvent();
                m_MessageListeners[messageId] = msgEvent;
            }

            msgEvent.AddListener(callback);
        }

        public void Unregister(Guid messageId, UnityAction<MessageEventArgs> callback)
        {
            m_MessageListeners[messageId].RemoveListener(callback);
        }

        public void DisconnectAll()
        {
            m_MessageListeners.Clear();
            m_ConnectionListeners.RemoveAllListeners();
            m_DisconnectionListeners.RemoveAllListeners();
        }

        public void RegisterConnection(UnityAction<int> callback)
        {
            m_ConnectionListeners.AddListener(callback);
        }

        public void RegisterDisconnection(UnityAction<int> callback)
        {
            m_DisconnectionListeners.AddListener(callback);
        }

        public void Receive(Guid messageId, byte[] data)
        {
            MessageEvent msgEvent;
            if (m_MessageListeners.TryGetValue(messageId, out msgEvent))
                msgEvent.Invoke(new MessageEventArgs {playerId = playerId, data = data});
        }

        public void Send(Guid messageId, byte[] data)
        {
            otherEnd.Receive(messageId, data);
        }

        private Dictionary<Guid, MessageEvent> m_MessageListeners = new Dictionary<Guid, MessageEvent>();
        private ConnectEvent m_ConnectionListeners = new ConnectEvent();
        private ConnectEvent m_DisconnectionListeners = new ConnectEvent();
        private class MessageEvent : UnityEvent<MessageEventArgs>
        {
        }
        private class ConnectEvent : UnityEvent<int>
        {
        }
    }

    public class RemoteTestObserver : IObserver<InputRemoting.Message>
    {
        public List<InputRemoting.Message> messages = new List<InputRemoting.Message>();

        public void OnNext(InputRemoting.Message msg)
        {
            messages.Add(msg);
        }

        public void OnError(Exception error)
        {
        }

        public void OnCompleted()
        {
        }
    }

    [Test]
    [Category("Remote")]
    public void Remote_CanConnectInputSystemsOverEditorPlayerConnection()
    {
        var connectionToEditor = ScriptableObject.CreateInstance<RemoteInputPlayerConnection>();
        var connectionToPlayer = ScriptableObject.CreateInstance<RemoteInputPlayerConnection>();

        connectionToEditor.name = "ConnectionToEditor";
        connectionToPlayer.name = "ConnectionToPlayer";

        var fakeEditorConnection = new FakePlayerConnection {playerId = 0};
        var fakePlayerConnection = new FakePlayerConnection {playerId = 1};

        fakeEditorConnection.otherEnd = fakePlayerConnection;
        fakePlayerConnection.otherEnd = fakeEditorConnection;

        var observer = new RemoteTestObserver();

        // In the Unity API, "PlayerConnection" is the connection to the editor
        // and "EditorConnection" is the connection to the player. Seems counter-intuitive.
        connectionToEditor.Bind(fakePlayerConnection, true);
        connectionToPlayer.Bind(fakeEditorConnection, true);

        // Bind a local remote on the player side.
        var local = new InputRemoting(InputSystem.s_Manager);
        local.Subscribe(connectionToEditor);
        local.StartSending();

        connectionToPlayer.Subscribe(observer);

        var device = InputSystem.AddDevice("Gamepad");
        InputSystem.QueueStateEvent(device, new GamepadState());
        InputSystem.Update();
        InputSystem.RemoveDevice(device);

        ////TODO: make sure that we also get the connection sequence right and send our initial layouts and devices
        Assert.That(observer.messages, Has.Count.EqualTo(4));
        Assert.That(observer.messages[0].type, Is.EqualTo(InputRemoting.MessageType.Connect));
        Assert.That(observer.messages[1].type, Is.EqualTo(InputRemoting.MessageType.NewDevice));
        Assert.That(observer.messages[2].type, Is.EqualTo(InputRemoting.MessageType.NewEvents));
        Assert.That(observer.messages[3].type, Is.EqualTo(InputRemoting.MessageType.RemoveDevice));

        ////TODO: test disconnection

        ScriptableObject.Destroy(connectionToEditor);
        ScriptableObject.Destroy(connectionToPlayer);
    }

#if UNITY_EDITOR
    [Test]
    [Category("Editor")]
    public void Editor_CanSaveAndRestoreState()
    {
        const string json = @"
            {
                ""name"" : ""MyDevice"",
                ""extend"" : ""Gamepad""
            }
        ";

        InputSystem.RegisterControlLayout(json);
        InputSystem.AddDevice("MyDevice");
        testRuntime.ReportNewInputDevice(new InputDeviceDescription
        {
            product = "Product",
            manufacturer = "Manufacturer",
            interfaceName = "Test"
        }.ToJson());
        InputSystem.Update();

        InputSystem.Save();
        InputSystem.Reset();

        Assert.That(InputSystem.devices, Has.Count.EqualTo(0));

        InputSystem.Restore();

        Assert.That(InputSystem.devices,
            Has.Exactly(1).With.Property("layout").EqualTo("MyDevice").And.TypeOf<Gamepad>());

        var unsupportedDevices = new List<InputDeviceDescription>();
        InputSystem.GetUnsupportedDevices(unsupportedDevices);

        Assert.That(unsupportedDevices.Count, Is.EqualTo(1));
        Assert.That(unsupportedDevices[0].product, Is.EqualTo("Product"));
        Assert.That(unsupportedDevices[0].manufacturer, Is.EqualTo("Manufacturer"));
        Assert.That(unsupportedDevices[0].interfaceName, Is.EqualTo("Test"));
    }

    [Test]
    [Category("Editor")]
    public void Editor_RestoringDeviceFromSave_RestoresRelevantDynamicConfiguration()
    {
        var device = InputSystem.AddDevice("Gamepad");
        InputSystem.SetUsage(device, CommonUsages.LeftHand);
        ////TODO: set variant

        InputSystem.Save();
        InputSystem.Reset();
        InputSystem.Restore();

        var newDevice = InputSystem.devices.First(x => x is Gamepad);

        Assert.That(newDevice.layout, Is.EqualTo("Gamepad"));
        Assert.That(newDevice.usages, Has.Count.EqualTo(1));
        Assert.That(newDevice.usages, Has.Exactly(1).EqualTo(CommonUsages.LeftHand));
        Assert.That(Gamepad.current, Is.SameAs(newDevice));
    }

    [Test]
    [Category("Editor")]
    public void Editor_RestoringStateWillCleanUpEventHooks()
    {
        InputSystem.Save();

        var receivedOnEvent = 0;
        var receivedOnDeviceChange = 0;

        InputSystem.onEvent += _ => ++ receivedOnEvent;
        InputSystem.onDeviceChange += (c, d) => ++ receivedOnDeviceChange;

        InputSystem.Restore();

        var device = InputSystem.AddDevice("Gamepad");
        InputSystem.QueueStateEvent(device, new GamepadState());
        InputSystem.Update();

        Assert.That(receivedOnEvent, Is.Zero);
        Assert.That(receivedOnDeviceChange, Is.Zero);
    }

    [Test]
    [Category("Editor")]
    public void Editor_RestoringStateWillRestoreObjectsOfLayoutBuilder()
    {
        var builder = new TestLayoutBuilder {layoutToLoad = "Gamepad"};
        InputSystem.RegisterControlLayoutBuilder(() => builder.DoIt(), "TestLayout");

        InputSystem.Save();
        InputSystem.Reset();
        InputSystem.Restore();

        var device = InputSystem.AddDevice("TestLayout");

        Assert.That(device, Is.TypeOf<Gamepad>());
    }

    // Editor updates are confusing in that they denote just another point in the
    // application loop where we push out events. They do not mean that the events
    // we send necessarily go to the editor state buffers.
    [Test]
    [Category("Editor")]
    public void Editor_WhenPlaying_EditorUpdatesWriteEventIntoPlayerState()
    {
        InputConfiguration.LockInputToGame = true;

        var gamepad = (Gamepad)InputSystem.AddDevice("Gamepad");

        InputSystem.QueueStateEvent(gamepad, new GamepadState { leftTrigger = 0.25f });
        InputSystem.Update(InputUpdateType.Dynamic);

        InputSystem.QueueStateEvent(gamepad, new GamepadState { leftTrigger = 0.75f });
        InputSystem.Update(InputUpdateType.Editor);

        InputSystem.Update(InputUpdateType.Dynamic);

        Assert.That(gamepad.leftTrigger.ReadValue(), Is.EqualTo(0.75).Within(0.000001));
        Assert.That(gamepad.leftTrigger.ReadPreviousValue(), Is.EqualTo(0.25).Within(0.000001));
    }

    [Test]
    [Category("Editor")]
    public void Editor_InputAsset_CanAddAndRemoveActionMapThroughSerialization()
    {
        var asset = ScriptableObject.CreateInstance<InputActionAsset>();
        var obj = new SerializedObject(asset);

        InputActionSerializationHelpers.AddActionMap(obj);
        InputActionSerializationHelpers.AddActionMap(obj);
        obj.ApplyModifiedPropertiesWithoutUndo();

        Assert.That(asset.actionMaps, Has.Count.EqualTo(2));
        Assert.That(asset.actionMaps[0].name, Is.Not.Null.Or.Empty);
        Assert.That(asset.actionMaps[1].name, Is.Not.Null.Or.Empty);
        Assert.That(asset.actionMaps[0].name, Is.Not.EqualTo(asset.actionMaps[1].name));

<<<<<<< HEAD
        var actionMap2Name = asset.actionMaps[1].name;
=======
        var actionSet2Name = asset.actionMaps[1].name;
>>>>>>> 40574743

        InputActionSerializationHelpers.DeleteActionMap(obj, 0);
        obj.ApplyModifiedPropertiesWithoutUndo();

        Assert.That(asset.actionMaps, Has.Count.EqualTo(1));
<<<<<<< HEAD
        Assert.That(asset.actionMaps[0].name, Is.EqualTo(actionMap2Name));
=======
        Assert.That(asset.actionMaps[0].name, Is.EqualTo(actionSet2Name));
>>>>>>> 40574743
    }

    [Test]
    [Category("Editor")]
    public void Editor_InputAsset_CanAddAndRemoveActionThroughSerialization()
    {
<<<<<<< HEAD
        var map = new InputActionMap("set");
        map.AddAction(name: "action", binding: "/gamepad/leftStick");
        map.AddAction(name: "action1", binding: "/gamepad/rightStick");
        var asset = ScriptableObject.CreateInstance<InputActionAsset>();
        asset.AddActionMap(map);
=======
        var set = new InputActionMap("set");
        set.AddAction(name: "action", binding: "/gamepad/leftStick");
        set.AddAction(name: "action1", binding: "/gamepad/rightStick");
        var asset = ScriptableObject.CreateInstance<InputActionAsset>();
        asset.AddActionMap(set);
>>>>>>> 40574743

        var obj = new SerializedObject(asset);
        var mapProperty = obj.FindProperty("m_ActionMaps").GetArrayElementAtIndex(0);

        InputActionSerializationHelpers.AddAction(mapProperty);
        obj.ApplyModifiedPropertiesWithoutUndo();

        Assert.That(asset.actionMaps[0].actions, Has.Count.EqualTo(3));
        Assert.That(asset.actionMaps[0].actions[2].name, Is.EqualTo("action2"));
        Assert.That(asset.actionMaps[0].actions[2].bindings, Has.Count.Zero);

        InputActionSerializationHelpers.DeleteAction(mapProperty, 2);
        obj.ApplyModifiedPropertiesWithoutUndo();

        Assert.That(asset.actionMaps[0].actions, Has.Count.EqualTo(2));
        Assert.That(asset.actionMaps[0].actions[0].name, Is.EqualTo("action"));
        Assert.That(asset.actionMaps[0].actions[1].name, Is.EqualTo("action1"));
    }

    [Test]
    [Category("Editor")]
    public void Editor_InputAsset_CanAddAndRemoveBindingThroughSerialization()
    {
<<<<<<< HEAD
        var map = new InputActionMap("set");
        map.AddAction(name: "action1", binding: "/gamepad/leftStick");
        map.AddAction(name: "action2", binding: "/gamepad/rightStick");
        var asset = ScriptableObject.CreateInstance<InputActionAsset>();
        asset.AddActionMap(map);
=======
        var set = new InputActionMap("set");
        set.AddAction(name: "action1", binding: "/gamepad/leftStick");
        set.AddAction(name: "action2", binding: "/gamepad/rightStick");
        var asset = ScriptableObject.CreateInstance<InputActionAsset>();
        asset.AddActionMap(set);
>>>>>>> 40574743

        var obj = new SerializedObject(asset);
        var mapProperty = obj.FindProperty("m_ActionMaps").GetArrayElementAtIndex(0);
        var action1Property = mapProperty.FindPropertyRelative("m_Actions").GetArrayElementAtIndex(0);

        InputActionSerializationHelpers.AppendBinding(action1Property, mapProperty);
        obj.ApplyModifiedPropertiesWithoutUndo();

        // Maps and actions aren't UnityEngine.Objects so the modifications will not
        // be in-place. Look up the actions after each apply.
        var action1 = asset.actionMaps[0].TryGetAction("action1");
        var action2 = asset.actionMaps[0].TryGetAction("action2");

        Assert.That(action1.bindings, Has.Count.EqualTo(2));
        Assert.That(action1.bindings[0].path, Is.EqualTo("/gamepad/leftStick"));
        Assert.That(action1.bindings[1].path, Is.EqualTo(""));
        Assert.That(action1.bindings[1].modifiers, Is.EqualTo(""));
        Assert.That(action1.bindings[1].groups, Is.EqualTo(""));
        Assert.That(action2.bindings[0].path, Is.EqualTo("/gamepad/rightStick"));

        InputActionSerializationHelpers.RemoveBinding(action1Property, 1, mapProperty);
        obj.ApplyModifiedPropertiesWithoutUndo();

        action1 = asset.actionMaps[0].TryGetAction("action1");
        action2 = asset.actionMaps[0].TryGetAction("action2");

        Assert.That(action1.bindings, Has.Count.EqualTo(1));
        Assert.That(action1.bindings[0].path, Is.EqualTo("/gamepad/leftStick"));
        Assert.That(action2.bindings[0].path, Is.EqualTo("/gamepad/rightStick"));
    }

    [Test]
    [Category("Editor")]
    public void Editor_CanGenerateCodeWrapperForInputAsset()
    {
        var set1 = new InputActionMap("set1");
        set1.AddAction(name: "action1", binding: "/gamepad/leftStick");
        set1.AddAction(name: "action2", binding: "/gamepad/rightStick");
        var set2 = new InputActionMap("set2");
        set2.AddAction(name: "action1", binding: "/gamepad/buttonSouth");
        var asset = ScriptableObject.CreateInstance<InputActionAsset>();
        asset.AddActionMap(set1);
        asset.AddActionMap(set2);
        asset.name = "MyControls";

        var code = InputActionCodeGenerator.GenerateWrapperCode(asset,
                new InputActionCodeGenerator.Options {namespaceName = "MyNamespace", sourceAssetPath = "test"});

        // Our version of Mono doesn't implement the CodeDom stuff so all we can do here
        // is just perform some textual verification. Once we have the newest Mono, this should
        // use CSharpCodeProvider and at least parse if not compile and run the generated wrapper.

        Assert.That(code, Contains.Substring("namespace MyNamespace"));
        Assert.That(code, Contains.Substring("public class MyControls"));
        Assert.That(code, Contains.Substring("public UnityEngine.Experimental.Input.InputActionMap Clone()"));
    }

    [Test]
    [Category("Editor")]
    public void Editor_CanGenerateCodeWrapperForInputAsset_WhenAssetNameContainsSpacesAndSymbols()
    {
        var set1 = new InputActionMap("set1");
        set1.AddAction(name: "action ^&", binding: "/gamepad/leftStick");
        set1.AddAction(name: "1thing", binding: "/gamepad/leftStick");
        var asset = ScriptableObject.CreateInstance<InputActionAsset>();
        asset.AddActionMap(set1);
        asset.name = "New Controls (4)";

        var code = InputActionCodeGenerator.GenerateWrapperCode(asset,
                new InputActionCodeGenerator.Options {sourceAssetPath = "test"});

        Assert.That(code, Contains.Substring("class NewControls_4_"));
        Assert.That(code, Contains.Substring("public UnityEngine.Experimental.Input.InputAction @action__"));
        Assert.That(code, Contains.Substring("public UnityEngine.Experimental.Input.InputAction @_1thing"));
    }

    class TestEditorWindow : EditorWindow
    {
        public Vector2 mousePosition;
        public void OnGUI()
        {
            mousePosition = Mouse.current.position.ReadValue();
        }
    }

    [Test]
    [Category("Editor")]
    public void TODO_Editor_PointerCoordinatesInEditorWindowOnGUI_AreInEditorWindowSpace()
    {
        Assert.Fail();
    }

    ////TODO: the following tests have to be edit mode tests but it looks like putting them into
    ////      Assembly-CSharp-Editor is the only way to mark them as such

    ////REVIEW: support actions in the editor at all?
    [UnityTest]
    [Category("Editor")]
    public IEnumerator TODO_Editor_ActionSetUpInEditor_DoesNotTriggerInPlayMode()
    {
        throw new NotImplementedException();
    }

    [UnityTest]
    [Category("Editor")]
    public IEnumerator TODO_Editor_PlayerActionDoesNotTriggerWhenGameViewIsNotFocused()
    {
        throw new NotImplementedException();
    }

    ////TODO: tests for InputAssetImporter; for this we need C# mocks to be able to cut us off from the actual asset DB

#endif

    ////TODO:-----------------------------------------------------------------

    [Test]
    [Category("State")]
    public void TODO_State_SupportsBitAddressingControlsWithAutomaticOffsets()
    {
        ////TODO
        Assert.Fail();
    }

    [Test]
    [Category("State")]
    public void TODO_State_WithSingleStateAndSingleUpdate_XXXXX()
    {
        //test memory consumption
        ////TODO
        Assert.Fail();
    }

    ////TODO: This test doesn't yet make sense. The thought of how the feature should work is
    ////      correct, but the setup makes no sense and doesn't work. Gamepad adds deadzones
    ////      on the *sticks* so modifying that requires a Vector2 type processor which invert
    ////      isn't.
    [Test]
    [Category("Layouts")]
    public void TODO_Layouts_CanMoveProcessorFromBaseLayoutInProcessorStack()
    {
        // The base gamepad layout is adding deadzone processors to sticks. However, a
        // layout based on that one may want to add processors *before* deadzoning is
        // applied. It can do so very simply by listing where the deadzone processor should
        // occur.
        const string json = @"
            {
                ""name"" : ""MyDevice"",
                ""extend"" : ""Gamepad"",
                ""controls"" : [
                    {
                        ""name"" : ""leftStick/x"",
                        ""processors"" : ""invert,deadzone""
                    }
                ]
            }
        ";

        InputSystem.RegisterControlLayout(json);

        var setup = new InputDeviceBuilder("MyDevice");
        var leftStickX = setup.GetControl<AxisControl>("leftStick/x");

        Assert.That(leftStickX.processors, Has.Length.EqualTo(2));
        Assert.That(leftStickX.processors[0], Is.TypeOf<InvertProcessor>());
        Assert.That(leftStickX.processors[1], Is.TypeOf<DeadzoneProcessor>());
    }

    [Test]
    [Category("Layouts")]
    public void TODO_Layout_CustomizedStateLayoutWillNotUseFormatCodeFromBaseLayout()
    {
        //make sure that if you customize a gamepad layout, you don't end up with the "GPAD" format on the device
        //in fact, the system should require a format code to be specified in that case
        Assert.Fail();
    }

    ////REVIEW: This one seems like it adds quite a bit of complexity for somewhat minor gain.
    ////        May even be safer to *not* support this as it may inject controls at offsets where you don't expect them.
    struct BaseInputState : IInputStateTypeInfo
    {
        [InputControl(layout = "Axis")] public float axis;
        public int padding;
        public FourCC GetFormat()
        {
            return new FourCC("BASE");
        }
    }
    [InputControlLayout(stateType = typeof(BaseInputState))]
    class BaseInputDevice : InputDevice
    {
    }
    //[InputControl(name = "axis", offset = InputStateBlock.kInvalidOffset)]
    struct DerivedInputState : IInputStateTypeInfo
    {
        public FourCC GetFormat()
        {
            return new FourCC("DERI");
        }
    }
    [InputControlLayout(stateType = typeof(DerivedInputState))]
    class DerivedInputDevice : InputDevice
    {
    }

    [Test]
    [Category("Layouts")]
    public void TODO_Layouts_InputStateInDerivedClassMergesWithControlsOfInputStateFromBaseClass()
    {
        //axis should appear in DerivedInputDevice and should have been moved to offset 8 (from automatic assignment)
        Assert.Fail();
    }
<<<<<<< HEAD

    class Vector3Comparer : IComparer<Vector3>
    {
        private float m_Epsilon;
        public Vector3Comparer(float epsilon)
        {
            m_Epsilon = epsilon;
        }

        public int Compare(Vector3 a, Vector3 b)
        {
            return Math.Abs(a.x - b.x) < m_Epsilon && Math.Abs(a.y - b.y) < m_Epsilon && Math.Abs(a.z - b.z) < m_Epsilon ? 0 : 1;
        }
    }
=======
>>>>>>> 40574743
}<|MERGE_RESOLUTION|>--- conflicted
+++ resolved
@@ -5938,17 +5938,10 @@
 
         var action1 = map.AddAction("action1");
         var action2 = map.AddAction("action2");
-<<<<<<< HEAD
 
         Assert.That(map.TryGetAction("action1"), Is.SameAs(action1));
         Assert.That(map.TryGetAction("action2"), Is.SameAs(action2));
 
-=======
-
-        Assert.That(map.TryGetAction("action1"), Is.SameAs(action1));
-        Assert.That(map.TryGetAction("action2"), Is.SameAs(action2));
-
->>>>>>> 40574743
         // Lookup is case-insensitive.
         Assert.That(map.TryGetAction("Action1"), Is.SameAs(action1));
         Assert.That(map.TryGetAction("Action2"), Is.SameAs(action2));
@@ -5959,7 +5952,6 @@
     public void Actions_CanConvertActionMapToAndFromJson()
     {
         var map = new InputActionMap("test");
-<<<<<<< HEAD
 
         map.AddAction(name: "action1", binding: "/gamepad/leftStick").AppendBinding("/gamepad/rightStick").WithGroup("group");
         map.AddAction(name: "action2", binding: "/gamepad/buttonSouth", modifiers: "tap,slowTap(duration=0.1)");
@@ -6045,30 +6037,6 @@
         Assert.That(maps[0].bindings[1].path, Is.EqualTo("<Gamepad>/rightStick"));
         Assert.That(maps[0].bindings[2].path, Is.EqualTo("<Gamepad>/leftShoulder"));
         Assert.That(maps[1].bindings[0].path, Is.EqualTo("<Gamepad>/buttonSouth"));
-=======
-
-        map.AddAction(name: "action1", binding: "/gamepad/leftStick").AppendBinding("/gamepad/rightStick").WithGroup("group");
-        map.AddAction(name: "action2", binding: "/gamepad/buttonSouth", modifiers: "tap,slowTap(duration=0.1)");
-
-        var json = map.ToJson();
-        var maps = InputActionMap.FromJson(json);
-
-        Assert.That(maps, Has.Length.EqualTo(1));
-        Assert.That(maps[0], Has.Property("name").EqualTo("test"));
-        Assert.That(maps[0].actions, Has.Count.EqualTo(2));
-        Assert.That(maps[0].actions[0].name, Is.EqualTo("action1"));
-        Assert.That(maps[0].actions[1].name, Is.EqualTo("action2"));
-        Assert.That(maps[0].actions[0].bindings, Has.Count.EqualTo(2));
-        Assert.That(maps[0].actions[1].bindings, Has.Count.EqualTo(1));
-        Assert.That(maps[0].actions[0].bindings[0].groups, Is.Null);
-        Assert.That(maps[0].actions[0].bindings[1].groups, Is.EqualTo("group"));
-        Assert.That(maps[0].actions[0].bindings[0].modifiers, Is.Null);
-        Assert.That(maps[0].actions[0].bindings[1].modifiers, Is.Null);
-        Assert.That(maps[0].actions[1].bindings[0].groups, Is.Null);
-        Assert.That(maps[0].actions[1].bindings[0].modifiers, Is.EqualTo("tap,slowTap(duration=0.1)"));
-        Assert.That(maps[0].actions[0].map, Is.SameAs(maps[0]));
-        Assert.That(maps[0].actions[1].map, Is.SameAs(maps[0]));
->>>>>>> 40574743
     }
 
     ////TODO: test that if we apply overrides, it changes the controls we get
@@ -6080,92 +6048,20 @@
     // directly on the actions and thus implicitly refer to the actions they trigger.
     [Test]
     [Category("Actions")]
-<<<<<<< HEAD
     public void Actions_ActionMapJsonCanBeEmpty()
     {
         var maps = InputActionMap.FromJson("{}");
         Assert.That(maps, Is.Not.Null);
         Assert.That(maps, Has.Length.EqualTo(0));
-=======
-    public void Actions_CanCreateActionMapsInSimplifiedJsonFormat()
-    {
-        const string json = @"
-            {
-                ""actions"" : [
-                    {
-                        ""name"" : ""map1/action1"",
-                        ""bindings"" : [
-                            {
-                                ""path"" : ""<Gamepad>/leftStick""
-                            }
-                        ]
-                    },
-                    {
-                        ""name"" : ""map1/action2"",
-                        ""bindings"" : [
-                            {
-                                ""path"" : ""<Gamepad>/rightStick""
-                            },
-                            {
-                                ""path"" : ""<Gamepad>/leftShoulder""
-                            }
-                        ]
-                    },
-                    {
-                        ""name"" : ""map2/action1"",
-                        ""bindings"" : [
-                            {
-                                ""path"" : ""<Gamepad>/buttonSouth""
-                            }
-                        ]
-                    }
-                ]
-            }
-        ";
-
-        var maps = InputActionMap.FromJson(json);
-
-        Assert.That(maps.Length, Is.EqualTo(2));
-        Assert.That(maps[0].name, Is.EqualTo("map1"));
-        Assert.That(maps[1].name, Is.EqualTo("map2"));
-        Assert.That(maps[0].actions.Count, Is.EqualTo(2));
-        Assert.That(maps[1].actions.Count, Is.EqualTo(1));
-        Assert.That(maps[0].actions[0].name, Is.EqualTo("action1"));
-        Assert.That(maps[0].actions[1].name, Is.EqualTo("action2"));
-        Assert.That(maps[1].actions[0].name, Is.EqualTo("action1"));
-        Assert.That(maps[0].bindings.Count, Is.EqualTo(3));
-        Assert.That(maps[1].bindings.Count, Is.EqualTo(1));
-        Assert.That(maps[0].bindings[0].path, Is.EqualTo("<Gamepad>/leftStick"));
-        Assert.That(maps[0].bindings[1].path, Is.EqualTo("<Gamepad>/rightStick"));
-        Assert.That(maps[0].bindings[2].path, Is.EqualTo("<Gamepad>/leftShoulder"));
-        Assert.That(maps[1].bindings[0].path, Is.EqualTo("<Gamepad>/buttonSouth"));
->>>>>>> 40574743
-    }
-
-    [Test]
-    [Category("Actions")]
-<<<<<<< HEAD
+    }
+
+    [Test]
+    [Category("Actions")]
     public void Actions_CanConvertMultipleActionMapsToAndFromJson()
     {
         var map1 = new InputActionMap("map1");
         var map2 = new InputActionMap("map2");
 
-=======
-    public void Actions_ActionMapJsonCanBeEmpty()
-    {
-        var maps = InputActionMap.FromJson("{}");
-        Assert.That(maps, Is.Not.Null);
-        Assert.That(maps, Has.Length.EqualTo(0));
-    }
-
-    [Test]
-    [Category("Actions")]
-    public void Actions_CanConvertMultipleActionMapsToAndFromJson()
-    {
-        var map1 = new InputActionMap("map1");
-        var map2 = new InputActionMap("map2");
-
->>>>>>> 40574743
         map1.AddAction(name: "action1", binding: "/gamepad/leftStick");
         map2.AddAction(name: "action2", binding: "/gamepad/rightStick");
 
@@ -6545,25 +6441,6 @@
 
     [Test]
     [Category("Actions")]
-<<<<<<< HEAD
-=======
-    public void Actions_ChildBindingsReferToTheirParent()
-    {
-        var set = new InputActionMap();
-
-        set.AppendBinding("<Keyboard/a"); // To take index #0.
-        set.AppendBinding("<Keyboard>/space")
-        .WithChild("<Mouse>/leftButton")
-        .And.WithChild("<Mouse>/rightButton");
-
-        Assert.That(set.bindings[0].parent, Is.EqualTo(-1));
-        Assert.That(set.bindings[1].parent, Is.EqualTo(1));
-        Assert.That(set.bindings[2].parent, Is.EqualTo(1));
-    }
-
-    [Test]
-    [Category("Actions")]
->>>>>>> 40574743
     public void TODO_Actions_CanChainBindings()
     {
         // Set up an action that requires the left trigger to be held when pressing the A button.
@@ -7163,15 +7040,9 @@
 
         action.AppendBinding("/gamepad/leftTrigger").WithGroup("a");
         action.AppendBinding("/gamepad/rightTrigger").WithGroup("b");
-<<<<<<< HEAD
 
         action.ApplyBindingOverride("/gamepad/buttonSouth");
 
-=======
-
-        action.ApplyBindingOverride("/gamepad/buttonSouth");
-
->>>>>>> 40574743
         Assert.That(action.bindings[1].overridePath, Is.Null);
         Assert.That(action.bindings[0].overridePath, Is.Null);
     }
@@ -8101,40 +7972,24 @@
         Assert.That(asset.actionMaps[1].name, Is.Not.Null.Or.Empty);
         Assert.That(asset.actionMaps[0].name, Is.Not.EqualTo(asset.actionMaps[1].name));
 
-<<<<<<< HEAD
         var actionMap2Name = asset.actionMaps[1].name;
-=======
-        var actionSet2Name = asset.actionMaps[1].name;
->>>>>>> 40574743
 
         InputActionSerializationHelpers.DeleteActionMap(obj, 0);
         obj.ApplyModifiedPropertiesWithoutUndo();
 
         Assert.That(asset.actionMaps, Has.Count.EqualTo(1));
-<<<<<<< HEAD
         Assert.That(asset.actionMaps[0].name, Is.EqualTo(actionMap2Name));
-=======
-        Assert.That(asset.actionMaps[0].name, Is.EqualTo(actionSet2Name));
->>>>>>> 40574743
     }
 
     [Test]
     [Category("Editor")]
     public void Editor_InputAsset_CanAddAndRemoveActionThroughSerialization()
     {
-<<<<<<< HEAD
         var map = new InputActionMap("set");
         map.AddAction(name: "action", binding: "/gamepad/leftStick");
         map.AddAction(name: "action1", binding: "/gamepad/rightStick");
         var asset = ScriptableObject.CreateInstance<InputActionAsset>();
         asset.AddActionMap(map);
-=======
-        var set = new InputActionMap("set");
-        set.AddAction(name: "action", binding: "/gamepad/leftStick");
-        set.AddAction(name: "action1", binding: "/gamepad/rightStick");
-        var asset = ScriptableObject.CreateInstance<InputActionAsset>();
-        asset.AddActionMap(set);
->>>>>>> 40574743
 
         var obj = new SerializedObject(asset);
         var mapProperty = obj.FindProperty("m_ActionMaps").GetArrayElementAtIndex(0);
@@ -8158,19 +8013,11 @@
     [Category("Editor")]
     public void Editor_InputAsset_CanAddAndRemoveBindingThroughSerialization()
     {
-<<<<<<< HEAD
         var map = new InputActionMap("set");
         map.AddAction(name: "action1", binding: "/gamepad/leftStick");
         map.AddAction(name: "action2", binding: "/gamepad/rightStick");
         var asset = ScriptableObject.CreateInstance<InputActionAsset>();
         asset.AddActionMap(map);
-=======
-        var set = new InputActionMap("set");
-        set.AddAction(name: "action1", binding: "/gamepad/leftStick");
-        set.AddAction(name: "action2", binding: "/gamepad/rightStick");
-        var asset = ScriptableObject.CreateInstance<InputActionAsset>();
-        asset.AddActionMap(set);
->>>>>>> 40574743
 
         var obj = new SerializedObject(asset);
         var mapProperty = obj.FindProperty("m_ActionMaps").GetArrayElementAtIndex(0);
@@ -8383,7 +8230,6 @@
         //axis should appear in DerivedInputDevice and should have been moved to offset 8 (from automatic assignment)
         Assert.Fail();
     }
-<<<<<<< HEAD
 
     class Vector3Comparer : IComparer<Vector3>
     {
@@ -8398,6 +8244,4 @@
             return Math.Abs(a.x - b.x) < m_Epsilon && Math.Abs(a.y - b.y) < m_Epsilon && Math.Abs(a.z - b.z) < m_Epsilon ? 0 : 1;
         }
     }
-=======
->>>>>>> 40574743
 }