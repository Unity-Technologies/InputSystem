<<<<<<< HEAD
{% metadata_file .yamato/config.metadata %}
---

{% for editor in editors %}
{% for platform in platforms %}
{{ platform.name }}_{{ editor.version }}:
  name : Build and Test version {{ editor.version }} on {{ platform.name }}
  agent:
    type: {{ platform.type }}
    image: {{ platform.image }}
    flavor: {{ platform.flavor}}
  commands:
    - mv ./Assets/Samples ./Packages/com.unity.inputsystem
    - mv ./Assets/Samples.meta ./Packages/com.unity.inputsystem
    - npm install upm-ci-utils@stable -g --registry https://artifactory.prd.cds.internal.unity3d.com/artifactory/api/npm/upm-npm
    - upm-ci package pack --package-path ./Packages/com.unity.inputsystem/
    - upm-ci package test --package-path ./Packages/com.unity.inputsystem/ -u {{ editor.version }}
    {% if platform.installscript %}
    - pip install unity-downloader-cli --index-url https://artifactory.prd.it.unity3d.com/artifactory/api/pypi/pypi/simple
    - {{ platform.installscript }} {{ editor.version }}
    {% endif %}
    - upm-ci~/tools/utr/utr --testproject . --editor-location=.Editor --artifacts_path=upm-ci~/test-results/isolation-com.unity.inputsystem.tests --suite=playmode --api-profile=NET_4_6 --stdout-filter=minimal {% if platform.runtime %} --platform {{ platform.runtime }} {% endif %} {% if platform.scripting-backend %} --scripting-backend {{ platform.scripting-backend }} {% endif %} 
  artifacts:
    UTR_Output.zip:
      paths:
        - "upm-ci~/test-results/**/*"
{% endfor %}
{% endfor %}

{% for editor in editors %}
build_ios_{{ editor.version }}:
  name: Build Tests on {{ editor.version }} on ios
  agent:
    type: Unity::VM::osx
    image: mobile/macos-10.13-testing:stable
    flavor: b1.large
  commands:
    - pip install unity-downloader-cli --index-url https://artifactory.prd.it.unity3d.com/artifactory/api/pypi/pypi/simple
    - unity-downloader-cli -c Editor -c iOS -u {{ editor.version }} --fast -w
    - curl -s https://artifactory.internal.unity3d.com/core-automation/tools/utr-standalone/utr --output utr
    - chmod +x ./utr
    - ./utr --suite=playmode --platform=iOS --editor-location=.Editor --testproject=. --player-save-path=build/players --artifacts_path=build/logs --build-only
  artifacts:
    players:
        paths:
          - "build/players/**"
    logs:
        paths:
          - "build/logs/**"
 
run_ios_{{ editor.version }}:
  name: Run Tests on {{ editor.version }} on ios
  agent:
      type: Unity::mobile::iPhone
      image: mobile/macos-10.13-testing:stable
      flavor: b1.medium
  skip_checkout: true
  dependencies:
    - .yamato/upm-ci.yml#build_ios_{{ editor.version }}  
  commands:
    # Download standalone UnityTestRunner
    - curl -s https://artifactory.internal.unity3d.com/core-automation/tools/utr-standalone/utr --output utr
    # Give UTR execution permissions
    - chmod +x ./utr
    # Run the test build on the device
    - ./utr --suite=playmode --platform=iOS --player-load-path=build/players --artifacts_path=build/test-results
  artifacts:
    logs:
        paths:
          - "build/test-results/**"
  
{% for backend in scripting_backends %}
build_android_{{ editor.version }}_{{ backend.name }}:
  name: Build Tests on {{ editor.version }} on android {{ backend.name }}
  agent:
      type: Unity::VM
      image: mobile/android-execution-r19:stable
      flavor: b1.xlarge
  commands:
    - pip install unity-downloader-cli --index-url https://artifactory.prd.it.unity3d.com/artifactory/api/pypi/pypi/simple
    - unity-downloader-cli -c Editor -c Android -u {{ editor.version }} --fast -w
    - curl -s https://artifactory.internal.unity3d.com/core-automation/tools/utr-standalone/utr.bat --output utr.bat
    - ./utr.bat --suite=playmode --platform=Android --editor-location=.Editor --testproject=. --player-save-path=build/players --artifacts_path=build/logs --scripting-backend={{ backend.name }} --build-only
  artifacts:
    players:
        paths:
          - "build/players/**"
    logs:
        paths:
          - "build/logs/**"
run_android_{{ editor.version }}_{{ backend.name }}:
  name: Run Tests on {{ editor.version }} on android {{ backend.name }}
  agent:
      type: Unity::mobile::shield
      image: mobile/android-execution-r19:stable
      flavor: b1.medium
      
  # Skip repository cloning
  skip_checkout: true
  # Set a dependency on the build job
  dependencies:
    - .yamato/upm-ci.yml#build_android_{{ editor.version }}_{{ backend.name }}  
  commands:
    - |
       # Download standalone UnityTestRunner
       curl -s https://artifactory.internal.unity3d.com/core-automation/tools/utr-standalone/utr.bat --output utr.bat
       # Set the IP of the device. In case device gets lost, UTR will try to recconect to ANDROID_DEVICE_CONNECTION
       set ANDROID_DEVICE_CONNECTION=%BOKKEN_DEVICE_IP%
       # Establish an ADB connection with the device
       start %ANDROID_SDK_ROOT%\platform-tools\adb.exe connect %BOKKEN_DEVICE_IP%
       # List the connected devices
       start %ANDROID_SDK_ROOT%\platform-tools\adb.exe devices
       {% if editor.version != "2020.1" or backend.name == "mono" %} ./utr --suite=playmode --platform=android --player-load-path=build/players --artifacts_path=build/test-results {% else %}echo "2020.1 Android Debug il2cpp has a bug Case 1252614" {%endif%}
  after:
    - start %ANDROID_SDK_ROOT%\platform-tools\adb.exe connect %BOKKEN_DEVICE_IP%
    - if not exist build\test-results mkdir build\test-results
    - powershell %ANDROID_SDK_ROOT%\platform-tools\adb.exe logcat -d > build/test-results/device_log.txt
  # Set uploadable artifact paths
  artifacts:
    logs:
      paths:
        - "build/test-results/**"
{% endfor %}

{% endfor %}


all_tests:
  name: All Tests
  dependencies:
    {% for editor in editors %}
    {% for platform in platforms %}
    - .yamato/upm-ci.yml#{{ platform.name }}_{{ editor.version }}
    {% endfor %}
    {% for backend in scripting_backends %}
    - .yamato/upm-ci.yml#run_android_{{ editor.version }}_{{ backend.name }}  
    {% endfor %}
    - .yamato/upm-ci.yml#run_ios_{{ editor.version }}
    {% endfor %}
  triggers:
    cancel_old_ci: true
    pull_requests:
      - targets:
          only:
            - "develop"

publish:
  name: Publish to Internal Registry
  agent:
    type: Unity::VM
    image: package-ci/win10:stable
    flavor: b1.large
  commands:
    - mv ./Assets/Samples ./Packages/com.unity.inputsystem
    - mv ./Assets/Samples.meta ./Packages/com.unity.inputsystem
    - npm install upm-ci-utils@stable -g --registry https://artifactory.prd.cds.internal.unity3d.com/artifactory/api/npm/upm-npm
    - upm-ci package pack --package-path ./Packages/com.unity.inputsystem/
    - upm-ci package test --package-path ./Packages/com.unity.inputsystem/ -u 2019.4
    - upm-ci package publish --package-path ./Packages/com.unity.inputsystem/
  artifacts:
    artifacts:
      paths:
        - "upm-ci~/packages/*.tgz"
=======
{% metadata_file .yamato/config.metadata %}
---

{% for editor in editors %}
{% for platform in platforms %}
{{ platform.name }}_{{ editor.version }}:
  name : Build and Test version {{ editor.version }} on {{ platform.name }}
  agent:
    type: {{ platform.type }}
    image: {{ platform.image }}
    flavor: {{ platform.flavor}}
  commands:
    # We keep the samples in Assets/ as they otherwise won't get imported and you can't
    # really work with them. Move them into the package for when we run upm-ci here.
    - mv ./Assets/Samples ./Packages/com.unity.inputsystem
    - mv ./Assets/Samples.meta ./Packages/com.unity.inputsystem
    - npm install upm-ci-utils@stable -g --registry https://artifactory.prd.cds.internal.unity3d.com/artifactory/api/npm/upm-npm
    - upm-ci package pack --package-path ./Packages/com.unity.inputsystem/
    - upm-ci package test --package-path ./Packages/com.unity.inputsystem/ -u {{ editor.version }}
    {% if platform.installscript %}
    - pip install unity-downloader-cli --index-url https://artifactory.prd.it.unity3d.com/artifactory/api/pypi/pypi/simple
    - {{ platform.installscript }} {{ editor.version }}
    {% endif %}
    # ADBv2 on 2019.4 causes the test runner to not start on initial import when the
    # samples are in the package. Move the samples back into the project.
    - mv ./Packages/com.unity.inputsystem/Samples ./Assets
    - mv ./Packages/com.unity.inputsystem/Samples.meta ./Assets
    - upm-ci~/tools/utr/utr --testproject . --timeout=1200 --editor-location=.Editor --artifacts_path=upm-ci~/test-results/isolation-com.unity.inputsystem.tests --suite=playmode --api-profile=NET_4_6 --stdout-filter=minimal {% if platform.runtime %} --platform {{ platform.runtime }} {% endif %} {% if platform.scripting-backend %} --scripting-backend {{ platform.scripting-backend }} {% endif %} --report-performance-data --performance-project-id=InputSystem
  artifacts:
    UTR_Output.zip:
      paths:
        - "upm-ci~/test-results/**/*"
{% endfor %}
{% endfor %}

{% for editor in editors %}
build_ios_{{ editor.version }}:
  name: Build Tests on {{ editor.version }} on ios
  agent:
    type: Unity::VM::osx
    image: mobile/macos-10.13-testing:stable
    flavor: b1.large
  commands:
    - pip install unity-downloader-cli --index-url https://artifactory.prd.it.unity3d.com/artifactory/api/pypi/pypi/simple
    - unity-downloader-cli -c Editor -c iOS -u {{ editor.version }} --fast -w
    - curl -s https://artifactory.prd.it.unity3d.com/artifactory/unity-tools-local/utr-standalone/utr --output utr
    - chmod +x ./utr
    - ./utr --suite=playmode --platform=iOS --editor-location=.Editor --testproject=. --player-save-path=build/players --artifacts_path=build/logs --build-only --report-performance-data --performance-project-id=InputSystem
  artifacts:
    players:
        paths:
          - "build/players/**"
    logs:
        paths:
          - "build/logs/**"
 
run_ios_{{ editor.version }}:
  name: Run Tests on {{ editor.version }} on ios
  agent:
      type: Unity::mobile::iPhone
      image: mobile/macos-10.13-testing:stable
      flavor: b1.medium
  skip_checkout: true
  dependencies:
    - .yamato/upm-ci.yml#build_ios_{{ editor.version }}  
  commands:
    # Download standalone UnityTestRunner
    - curl -s https://artifactory.prd.it.unity3d.com/artifactory/unity-tools-local/utr-standalone/utr --output utr
    # Give UTR execution permissions
    - chmod +x ./utr
    # Run the test build on the device
    - ./utr --suite=playmode --platform=iOS --player-load-path=build/players --artifacts_path=build/test-results --report-performance-data --performance-project-id=InputSystem
  artifacts:
    logs:
        paths:
          - "build/test-results/**"
  
{% for backend in scripting_backends %}
build_android_{{ editor.version }}_{{ backend.name }}:
  name: Build Tests on {{ editor.version }} on android {{ backend.name }}
  agent:
      type: Unity::VM
      image: mobile/android-execution-r19:stable
      flavor: b1.xlarge
  commands:
    - pip install unity-downloader-cli --index-url https://artifactory.prd.it.unity3d.com/artifactory/api/pypi/pypi/simple
    - unity-downloader-cli -c Editor -c Android -u {{ editor.version }} --fast -w
    - curl -s https://artifactory.prd.it.unity3d.com/artifactory/unity-tools-local/utr-standalone/utr.bat --output utr.bat
    - ./utr.bat --suite=playmode --platform=Android --editor-location=.Editor --testproject=. --player-save-path=build/players --artifacts_path=build/logs --scripting-backend={{ backend.name }} --build-only --repository --performance-project-id=InputSystem
  artifacts:
    players:
        paths:
          - "build/players/**"
    logs:
        paths:
          - "build/logs/**"
run_android_{{ editor.version }}_{{ backend.name }}:
  name: Run Tests on {{ editor.version }} on android {{ backend.name }}
  agent:
      type: Unity::mobile::shield
      image: mobile/android-execution-r19:stable
      flavor: b1.medium
      
  # Skip repository cloning
  skip_checkout: true
  # Set a dependency on the build job
  dependencies:
    - .yamato/upm-ci.yml#build_android_{{ editor.version }}_{{ backend.name }}  
  commands:
    - |
       # Download standalone UnityTestRunner
       curl -s https://artifactory.prd.it.unity3d.com/artifactory/unity-tools-local/utr-standalone/utr.bat --output utr.bat
       # Set the IP of the device. In case device gets lost, UTR will try to recconect to ANDROID_DEVICE_CONNECTION
       set ANDROID_DEVICE_CONNECTION=%BOKKEN_DEVICE_IP%
       # Establish an ADB connection with the device
       start %ANDROID_SDK_ROOT%\platform-tools\adb.exe connect %BOKKEN_DEVICE_IP%
       # List the connected devices
       start %ANDROID_SDK_ROOT%\platform-tools\adb.exe devices
       ./utr --suite=playmode --platform=android --player-load-path=build/players --artifacts_path=build/test-results --report-performance-data --performance-project-id=InputSystem
  after:
    - start %ANDROID_SDK_ROOT%\platform-tools\adb.exe connect %BOKKEN_DEVICE_IP%
    - if not exist build\test-results mkdir build\test-results
    - powershell %ANDROID_SDK_ROOT%\platform-tools\adb.exe logcat -d > build/test-results/device_log.txt
  # Set uploadable artifact paths
  artifacts:
    logs:
      paths:
        - "build/test-results/**"
{% endfor %}

{% endfor %}


all_tests:
  name: All Tests
  dependencies:
    {% for editor in editors %}
    {% for platform in platforms %}
    - .yamato/upm-ci.yml#{{ platform.name }}_{{ editor.version }}
    {% endfor %}
    {% for backend in scripting_backends %}
    - .yamato/upm-ci.yml#run_android_{{ editor.version }}_{{ backend.name }}  
    {% endfor %}
    - .yamato/upm-ci.yml#run_ios_{{ editor.version }}
    {% endfor %}
  triggers:
    cancel_old_ci: true
    pull_requests:
      - targets:
          only:
            - "develop"

publish:
  name: Publish to Internal Registry
  agent:
    type: Unity::VM
    image: package-ci/win10:stable
    flavor: b1.large
  commands:
    - mv ./Assets/Samples ./Packages/com.unity.inputsystem
    - mv ./Assets/Samples.meta ./Packages/com.unity.inputsystem
    - npm install upm-ci-utils@stable -g --registry https://artifactory.prd.cds.internal.unity3d.com/artifactory/api/npm/upm-npm
    - upm-ci package pack --package-path ./Packages/com.unity.inputsystem/
    - upm-ci package publish --package-path ./Packages/com.unity.inputsystem/
  artifacts:
    artifacts:
      paths:
        - "upm-ci~/packages/*.tgz"
>>>>>>> f91d687d
<|MERGE_RESOLUTION|>--- conflicted
+++ resolved
@@ -1,168 +1,3 @@
-<<<<<<< HEAD
-{% metadata_file .yamato/config.metadata %}
----
-
-{% for editor in editors %}
-{% for platform in platforms %}
-{{ platform.name }}_{{ editor.version }}:
-  name : Build and Test version {{ editor.version }} on {{ platform.name }}
-  agent:
-    type: {{ platform.type }}
-    image: {{ platform.image }}
-    flavor: {{ platform.flavor}}
-  commands:
-    - mv ./Assets/Samples ./Packages/com.unity.inputsystem
-    - mv ./Assets/Samples.meta ./Packages/com.unity.inputsystem
-    - npm install upm-ci-utils@stable -g --registry https://artifactory.prd.cds.internal.unity3d.com/artifactory/api/npm/upm-npm
-    - upm-ci package pack --package-path ./Packages/com.unity.inputsystem/
-    - upm-ci package test --package-path ./Packages/com.unity.inputsystem/ -u {{ editor.version }}
-    {% if platform.installscript %}
-    - pip install unity-downloader-cli --index-url https://artifactory.prd.it.unity3d.com/artifactory/api/pypi/pypi/simple
-    - {{ platform.installscript }} {{ editor.version }}
-    {% endif %}
-    - upm-ci~/tools/utr/utr --testproject . --editor-location=.Editor --artifacts_path=upm-ci~/test-results/isolation-com.unity.inputsystem.tests --suite=playmode --api-profile=NET_4_6 --stdout-filter=minimal {% if platform.runtime %} --platform {{ platform.runtime }} {% endif %} {% if platform.scripting-backend %} --scripting-backend {{ platform.scripting-backend }} {% endif %} 
-  artifacts:
-    UTR_Output.zip:
-      paths:
-        - "upm-ci~/test-results/**/*"
-{% endfor %}
-{% endfor %}
-
-{% for editor in editors %}
-build_ios_{{ editor.version }}:
-  name: Build Tests on {{ editor.version }} on ios
-  agent:
-    type: Unity::VM::osx
-    image: mobile/macos-10.13-testing:stable
-    flavor: b1.large
-  commands:
-    - pip install unity-downloader-cli --index-url https://artifactory.prd.it.unity3d.com/artifactory/api/pypi/pypi/simple
-    - unity-downloader-cli -c Editor -c iOS -u {{ editor.version }} --fast -w
-    - curl -s https://artifactory.internal.unity3d.com/core-automation/tools/utr-standalone/utr --output utr
-    - chmod +x ./utr
-    - ./utr --suite=playmode --platform=iOS --editor-location=.Editor --testproject=. --player-save-path=build/players --artifacts_path=build/logs --build-only
-  artifacts:
-    players:
-        paths:
-          - "build/players/**"
-    logs:
-        paths:
-          - "build/logs/**"
- 
-run_ios_{{ editor.version }}:
-  name: Run Tests on {{ editor.version }} on ios
-  agent:
-      type: Unity::mobile::iPhone
-      image: mobile/macos-10.13-testing:stable
-      flavor: b1.medium
-  skip_checkout: true
-  dependencies:
-    - .yamato/upm-ci.yml#build_ios_{{ editor.version }}  
-  commands:
-    # Download standalone UnityTestRunner
-    - curl -s https://artifactory.internal.unity3d.com/core-automation/tools/utr-standalone/utr --output utr
-    # Give UTR execution permissions
-    - chmod +x ./utr
-    # Run the test build on the device
-    - ./utr --suite=playmode --platform=iOS --player-load-path=build/players --artifacts_path=build/test-results
-  artifacts:
-    logs:
-        paths:
-          - "build/test-results/**"
-  
-{% for backend in scripting_backends %}
-build_android_{{ editor.version }}_{{ backend.name }}:
-  name: Build Tests on {{ editor.version }} on android {{ backend.name }}
-  agent:
-      type: Unity::VM
-      image: mobile/android-execution-r19:stable
-      flavor: b1.xlarge
-  commands:
-    - pip install unity-downloader-cli --index-url https://artifactory.prd.it.unity3d.com/artifactory/api/pypi/pypi/simple
-    - unity-downloader-cli -c Editor -c Android -u {{ editor.version }} --fast -w
-    - curl -s https://artifactory.internal.unity3d.com/core-automation/tools/utr-standalone/utr.bat --output utr.bat
-    - ./utr.bat --suite=playmode --platform=Android --editor-location=.Editor --testproject=. --player-save-path=build/players --artifacts_path=build/logs --scripting-backend={{ backend.name }} --build-only
-  artifacts:
-    players:
-        paths:
-          - "build/players/**"
-    logs:
-        paths:
-          - "build/logs/**"
-run_android_{{ editor.version }}_{{ backend.name }}:
-  name: Run Tests on {{ editor.version }} on android {{ backend.name }}
-  agent:
-      type: Unity::mobile::shield
-      image: mobile/android-execution-r19:stable
-      flavor: b1.medium
-      
-  # Skip repository cloning
-  skip_checkout: true
-  # Set a dependency on the build job
-  dependencies:
-    - .yamato/upm-ci.yml#build_android_{{ editor.version }}_{{ backend.name }}  
-  commands:
-    - |
-       # Download standalone UnityTestRunner
-       curl -s https://artifactory.internal.unity3d.com/core-automation/tools/utr-standalone/utr.bat --output utr.bat
-       # Set the IP of the device. In case device gets lost, UTR will try to recconect to ANDROID_DEVICE_CONNECTION
-       set ANDROID_DEVICE_CONNECTION=%BOKKEN_DEVICE_IP%
-       # Establish an ADB connection with the device
-       start %ANDROID_SDK_ROOT%\platform-tools\adb.exe connect %BOKKEN_DEVICE_IP%
-       # List the connected devices
-       start %ANDROID_SDK_ROOT%\platform-tools\adb.exe devices
-       {% if editor.version != "2020.1" or backend.name == "mono" %} ./utr --suite=playmode --platform=android --player-load-path=build/players --artifacts_path=build/test-results {% else %}echo "2020.1 Android Debug il2cpp has a bug Case 1252614" {%endif%}
-  after:
-    - start %ANDROID_SDK_ROOT%\platform-tools\adb.exe connect %BOKKEN_DEVICE_IP%
-    - if not exist build\test-results mkdir build\test-results
-    - powershell %ANDROID_SDK_ROOT%\platform-tools\adb.exe logcat -d > build/test-results/device_log.txt
-  # Set uploadable artifact paths
-  artifacts:
-    logs:
-      paths:
-        - "build/test-results/**"
-{% endfor %}
-
-{% endfor %}
-
-
-all_tests:
-  name: All Tests
-  dependencies:
-    {% for editor in editors %}
-    {% for platform in platforms %}
-    - .yamato/upm-ci.yml#{{ platform.name }}_{{ editor.version }}
-    {% endfor %}
-    {% for backend in scripting_backends %}
-    - .yamato/upm-ci.yml#run_android_{{ editor.version }}_{{ backend.name }}  
-    {% endfor %}
-    - .yamato/upm-ci.yml#run_ios_{{ editor.version }}
-    {% endfor %}
-  triggers:
-    cancel_old_ci: true
-    pull_requests:
-      - targets:
-          only:
-            - "develop"
-
-publish:
-  name: Publish to Internal Registry
-  agent:
-    type: Unity::VM
-    image: package-ci/win10:stable
-    flavor: b1.large
-  commands:
-    - mv ./Assets/Samples ./Packages/com.unity.inputsystem
-    - mv ./Assets/Samples.meta ./Packages/com.unity.inputsystem
-    - npm install upm-ci-utils@stable -g --registry https://artifactory.prd.cds.internal.unity3d.com/artifactory/api/npm/upm-npm
-    - upm-ci package pack --package-path ./Packages/com.unity.inputsystem/
-    - upm-ci package test --package-path ./Packages/com.unity.inputsystem/ -u 2019.4
-    - upm-ci package publish --package-path ./Packages/com.unity.inputsystem/
-  artifacts:
-    artifacts:
-      paths:
-        - "upm-ci~/packages/*.tgz"
-=======
 {% metadata_file .yamato/config.metadata %}
 ---
 
@@ -326,9 +161,9 @@
     - mv ./Assets/Samples.meta ./Packages/com.unity.inputsystem
     - npm install upm-ci-utils@stable -g --registry https://artifactory.prd.cds.internal.unity3d.com/artifactory/api/npm/upm-npm
     - upm-ci package pack --package-path ./Packages/com.unity.inputsystem/
+    - upm-ci package test --package-path ./Packages/com.unity.inputsystem/ -u 2019.4
     - upm-ci package publish --package-path ./Packages/com.unity.inputsystem/
   artifacts:
     artifacts:
       paths:
-        - "upm-ci~/packages/*.tgz"
->>>>>>> f91d687d
+        - "upm-ci~/packages/*.tgz"