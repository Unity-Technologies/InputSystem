--- conflicted
+++ resolved
@@ -30,11 +30,8 @@
 
 ### Added
 
-<<<<<<< HEAD
 - Will now recognize Xbox One and PS4 controllers connected to iOS devices correctly as Xbox One and PS4 controllers.
-=======
 - Added a new sample called "Custom Device Usages" that shows how to use a layout override on `Gamepad` to allow distinguishing two gamepads in bindings based on which player the gamepad is assigned to.
->>>>>>> 6e00488c
 
 ## [1.0.0-preview] - 2019-9-20
 
