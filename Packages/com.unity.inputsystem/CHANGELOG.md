# Changelog
All notable changes to the input system package will be documented in this file.

The format is based on [Keep a Changelog](http://keepachangelog.com/en/1.0.0/)
and this project adheres to [Semantic Versioning](http://semver.org/spec/v2.0.0.html).

Due to package verification, the latest version below is the unpublished version and the date is meaningless.
however, it has to be formatted properly to pass verification tests.

## [Unreleased]

### Added
- Support for Device Simulator touchscreen input.

### Changed

- The `VirtualMouseInput` component is now part of the Input System assembly. It was previously packaged with the `Gamepad Mouse Cursor` sample.
  * The component has a different GUID from before, so existing setups that use the component from the sample are not broken. To use the built-in component you must explicitly switch over.
- `InputTestFixture` no longer deletes the `GameObject`s in the current scene in its `TearDown` ([case 1286987](https://issuetracker.unity3d.com/issues/input-system-inputtestfixture-destroys-test-scene)).
  * This was added for the sake of the Input System's own tests but should not have been in the public fixture.
- Generic `Gamepad` now has platform independent long button names. Previously it used different names if editor targeted PS4/Switch consoles (case 1321676).
- When creating a new control scheme with a name `All Control Schemes`, `All Control Schemes1` will be created to avoid confusion with implicit `All Control Schemes` scheme ([case 1217379](https://issuetracker.unity3d.com/issues/control-scheme-cannot-be-selected-when-it-is-named-all-control-schemes)).
- Display names of keyboard buttons are now passed through `ToLower` and `ToTitleCase` to enforce consistent casing between different platforms and keyboard layouts ([case 1254705](https://issuetracker.unity3d.com/issues/the-display-names-for-keyboard-keys-in-the-input-debugger-do-not-match-those-defined-in-input-system-package)).
- Editor: All remaining `InputUser` instances are now removed automatically when exiting play mode. This means that all devices are automatically unpaired.
  * In essence, like `InputAction`, `InputUser` is now considered a player-only feature.
- Events queued __during__ event processing (i.e. `InputSystem.Update()`) are now processed in the same frame. This eliminates the 1-frame lag previously incurred by simulated input.
  * Note that this does not extend to input queued __outside__ of event processing but in the same frame. For example, input queued by the UI (such as by `OnScreenButton` and `OnScreenStick`) will still see a 1-frame lag as UI event processing happens later in the frame and outside of input event processing.

#### Actions

- When removing/unplugging a device, it will now also be removed from the device list of `InputActionMap.devices` and `InputActionAsset.devices`.
  ```CSharp
  var gamepad = InputSystem.AddDevice<Gamepad>();
  var actions = new MyGeneratedActions();
  actions.devices = new[] { gamepad };
  InputSystem.RemoveDevice(gamepad);
  // `actions.devices` is now an empty array.
  ```
- Adding an action to a `InputActionMap` that is part of an `InputActionAsset` now requires all actions in the asset to be disabled ([case 1288335](https://issuetracker.unity3d.com/issues/adding-actions-at-runtime-to-existing-map-from-asset-triggers-assertion-error)).
  * This used to trigger an `Assert` at runtime but now properly throws an `InvalidOperationException`.

### Fixed

- Fixed inputs in game view sometimes not working when running in the editor, as initial focus state could end up being incorrect.
- Fixed bad performance in Input Debugger with high-frequency devices (e.g. 1+ KHz gaming mice). Before, high event volumes led to excessive refreshes of debugger data.
- Fixed compile error on tvOS due to step counter support for iOS added in `1.1.0-preview.3`.
- Fixed PS4- and PS3-specific `rightTriggerButton` and `leftTriggerButton` controls not being marked as synthetic and thus conflicting with `rightTrigger` and `leftTrigger` input ([case 1293734](https://issuetracker.unity3d.com/issues/input-system-when-binding-gamepad-controls-triggerbutton-gets-bound-instead-of-triggeraxis)).
  * This manifested itself, for example, when using interactive rebinding and seeing `rightTriggerButton` getting picked instead of the expected `rightTrigger` control.
- Fixed changes to usages of devices in remote player not being reflected in Input Debugger.
- Fixed exceptions and incorrect values with HIDs using 32-bit fields ([case 1189859](https://issuetracker.unity3d.com/issues/inputsystem-error-when-vjoy-is-installed)).
  * This happened, for example, with vJoy installed.
- Fixed `InputUser` no longer sending `InputUserChange.ControlsChanged` when adding a new user after previously, all users were removed.
  * Fix contributed by [Sven Herrmann](https://github.com/SvenRH) in [1292](https://github.com/Unity-Technologies/InputSystem/pull/1292).
- Fixed `AxisDeadzoneProcessor` min/max values not being settable to 0 in editor UI ([case 1293744](https://issuetracker.unity3d.com/issues/input-system-input-system-axis-deadzone-minimum-value-fallsback-to-default-value-if-its-set-to-0)).
- Fixed blurry icons in input debugger, asset editor, input settings ([case 1299595](https://issuetracker.unity3d.com/issues/inputsystem-supported-device-list-dropdown-icons-present-under-project-settings-are-not-user-friendly)).
- Fixed UI not working after additively loading scenes with additional InputSystemUIInputModule modules ([case 1251720](https://issuetracker.unity3d.com/issues/input-system-buttons-cannot-be-pressed-after-additively-loading-scenes-with-additional-event-systems)).
- Fixed no `OnPointerExit` received when changing UI state without moving pointer ([case 1232705](https://issuetracker.unity3d.com/issues/input-system-onpointerexit-is-not-triggered-when-a-ui-element-interrupts-a-mouse-hover)).
- Fixed reference to `.inputactions` of `Player Prefab` referenced by `PlayerInputManager` being destroyed on going into play mode, if the player prefab was a nested prefab ([case 1319756](https://issuetracker.unity3d.com/issues/playerinput-component-loses-its-reference-to-an-inputactionasset)).
- Fixed "Scheme Name" label clipped in "Add Control Schema" popup window ([case 1199560]https://issuetracker.unity3d.com/issues/themes-input-system-scheme-name-is-clipped-in-add-control-schema-window-with-inter-default-font)).
- Fixed `InputSystem.QueueEvent` calls from within `InputAction` callbacks getting dropped entirely ([case 1297339](https://issuetracker.unity3d.com/issues/input-system-ui-button-wont-click-when-simulating-a-mouse-click-with-inputsystem-dot-queueevent)).
- Fixed `InputSystemUIInputModule` being in invalid state when added from `Awake` to a game object when entering playmode ([case 1323566](https://issuetracker.unity3d.com/issues/input-system-default-ui-actions-do-not-register-when-adding-inputsystemuiinputmodule-at-runtime-to-an-active-game-object)).
- Fixed binding path selection windows not remembering navigation state when going up through hierarchy ([case 1254981](https://issuetracker.unity3d.com/issues/action-binding-path-selection-windows-doesnt-remember-navigation-state)).

#### Actions

- Fixed rebinding not working for any discrete control that was held when the rebinding operation started ([case 1317225](https://issuetracker.unity3d.com/issues/inputsystem-a-key-will-not-be-registered-after-rebinding-if-it-was-pressed-when-the-rebinding-operation-started)).
- Fixed bindings being added to every InputAction in a collection when editing a collection of InputActions in the inspector. ([case 1258578](https://issuetracker.unity3d.com/issues/adding-a-binding-to-one-inputaction-element-in-a-list-adds-the-same-binding-to-all-the-other-elements-in-the-list))
- Fixed `Retrieving array element that was out of bounds` and `SerializedProperty ... has disappeared!` errors when deleting multiple action bindings in the input asset editor ([case 1300506](https://issuetracker.unity3d.com/issues/errors-are-thrown-in-the-console-when-deleting-multiple-bindings)).
- Fixed delete key not working in the input actions editor ([case 1282090](https://issuetracker.unity3d.com/issues/input-system-delete-key-doesnt-work-in-the-input-actions-window)).
- Fixed actions embedded into `MonoBehaviours` not showing bindings added directly from within constructors ([case 1291334](https://issuetracker.unity3d.com/issues/input-action-binding-doesnt-show-up-in-the-inspector-when-set-using-a-script)).
  ```CSharp
  public class MyMB : MonoBehaviour {
    // This would end up not showing the binding in the inspector.
    public InputAction action = new InputAction(binding: "<Gamepad>/leftStick");
  ```
- Fixed tooltips not appearing for elements of the Input Actions editor window ([case 1311595](https://issuetracker.unity3d.com/issues/no-tooltips-appear-when-hovering-over-parts-of-input-action-editor-window)).
- Fixed `NullReferenceException` when reading values through `InputAction.CallbackContext` on a `OneModifierComposite` or `TwoModifierComposite` binding.
- Fixed multi-taps not working when multiple controls were bound to an action ([case 1267805](https://issuetracker.unity3d.com/issues/input-system-multi-tap-interaction-doesnt-get-triggered-when-there-are-2-or-more-bindings-in-the-active-control-scheme)).
  * When there were multiple controls bound to an action, this bug would get triggered by any interaction that did not result in a phase change on the action.
- Fixed runtime rebinds added as new bindings from leaking into .inputactions assets when exiting play mode ([case 1190502](https://issuetracker.unity3d.com/issues/inputsystem-runtime-rebinds-are-leaking-into-inputactions-asset))
- Fixed `IndexOutOfRangeException` and `null` elements in `InputUser.lostDevices` when an `InputUser` loses a devices from a control scheme with only optional devices ([case 1275148](https://issuetracker.unity3d.com/issues/disconnecting-and-reconnecting-input-device-causes-exception-in-inputuser)).

### Added

- Enabled XR device support on Magic Leap (Lumin).
- Added ability to force XR Support in a project by defining `UNITY_INPUT_FORCE_XR_PLUGIN`.
- Added a warning message to PlayerInputManager editor when the attached input action asset won't work with Join Players When Button Is Pressed behaviour due to missing control scheme device requirements ([case 1265853](https://issuetracker.unity3d.com/issues/input-system-player-prefabs-are-not-instantiated-on-join-action-when-they-have-inputactionasset-assigned-to-them)).
- Added support for [UI Toolkit](https://docs.unity3d.com/Manual/UIElements.html) with Unity 2021.1+.
  * UITK is now supported as a UI solution in players. Input support for both [Unity UI](https://docs.unity3d.com/Manual/com.unity.ugui.html) and [UI Toolkit](https://docs.unity3d.com/Manual/UIElements.html) is based on the same `InputSystemUIInputModule` code path. More details in the manual.
- `InputSystemUIInputModule` now has an `xrTrackingOrigin` property. When assigned, this will transform all tracked device positions and rotations from it's local space into Unity's world space ([case 1308480](https://issuetracker.unity3d.com/issues/xr-sdk-tracked-device-raycaster-does-not-work-correctly-with-worldspace-canvas-when-xr-camera-is-offset-from-origin)).
- Added `InputSystemUIInputModule.GetLastRaycastResult`. This returns the most recent raycast result and can be used to draw ray visualizations or get information on the most recent UI object hit.
- Added `InputStateBlock` support for `kFormatSBit` when working with floats ([case 1258003](https://issuetracker.unity3d.com/issues/hid-exceptions-are-thrown-when-launching-a-project-while-analog-keyboard-is-connected-to-the-machine)).
- Added an API to parse control paths.
  ```CSharp
  var parsed = InputControlPath.Parse("<XRController>{LeftHand}/trigger").ToArray();

  Debug.Log(parsed.Length); // Prints 2.
  Debug.Log(parsed[0].layout); // Prints "XRController".
  Debug.Log(parsed[0].name); // Prints an empty string.
  Debug.Log(parsed[0].usages.First()); // Prints "LeftHand".
  Debug.Log(parsed[1].layout); // Prints null.
  Debug.Log(parsed[1].name); // Prints "trigger".
  ```
  * Can, for example, be used with `InputBinding.path`.
- Added a new API-only setting in the form of `InputSystem.settings.maxEventBytesPerUpdate`.
  * Puts an upper limit on the number of event bytes processed in a single update.
  * If exceeded, any additional event data will get thrown away and an error will be issued.
  * Set to 5MB by default.
<<<<<<< HEAD
- Added `UNITY_INCLUDE_TESTS` define constraints to our test assemblies, which is 2019.2+ equivalent to `"optionalUnityReferences": ["TestAssemblies"]`.
=======
- Added `InputSystemUIInputModule.AssignDefaultActions` to assign default actions when creating ui module in runtime.
>>>>>>> 8f25b7e3

## [1.1.0-preview.3] - 2021-02-04

### Changed

- An upper limit of 1024 controls per device and 1kb of memory state per device has been introduced.
  * This allows for certain optimizations.
  * Should the limits prove too tight, they can be raised in the future.
  * The most complex device we have at the moment (`Touchscreen`) has 242 controls and 616 bytes of state.
- `TouchSimulation` now __disables__ the `Pointer` devices it reads input from.
  * This is to address the problem of mouse input leading to __both__ mouse and touch input happening concurrently. Instead, enabling touch simulation will now effectively __replace__ mouse and pen input with touch input.
  * Devices such `Mouse` and `Pen` will remain in place but will not get updated. Events received for them will be consumed by `TouchSimulation`.
- Enabled XR device support on Switch.

### Fixed

- Fixed precompiled layouts such as `FastKeyboard` leading to build time regressions with il2cpp (case 1283676).
- Fixed `InputDevice.canRunInBackground` not being correctly set for VR devices (thus not allowing them to receive input while the application is not focused).
- Fixed `InputUser.OnEvent` and `RebindingOperation.OnEvent` exhibiting bad performance profiles and leading to multi-millisecond input update times (case 1253371).
  * In our own measurements, `InputUser.OnEvent` is >9 times faster than before and `RebindingOperation.OnEvent` is ~2.5 times faster.
- Fixed PS4 controller not recognized on Mac when connected over Bluetooth ([case 1286449](https://issuetracker.unity3d.com/issues/input-system-dualshock-4-zct1e-dualshock-2-v1-devices-are-not-fully-recognised-over-bluetooth)).
- Fixed `EnhancedTouch` leaking `NativeArray` memory on domain reloads ([case 1190150](https://issuetracker.unity3d.com/issues/new-input-system-simulated-touch-in-editor-doesnt-work)).
- Fixed `TouchSimulation` leading to `"Pointer should have exited all objects before being removed"` errors ([case 1190150](https://issuetracker.unity3d.com/issues/new-input-system-simulated-touch-in-editor-doesnt-work)).
- Fixed multi-touch not working with `InputSystemUIInputModule` ([case 1271942](https://issuetracker.unity3d.com/issues/android-onenddrag-not-being-called-when-there-are-at-least-2-touches-on-the-screen)).
  * This also manifested itself when using On-Screen Controls and not being able to use multiple controls at the same time (for example, in the [Warriors demo](https://github.com/UnityTechnologies/InputSystem_Warriors)).
- Fixed restart prompt after package installation not appearing on Unity 2020.2+ ([case 1292513](https://issuetracker.unity3d.com/issues/input-system-after-package-install-the-update-slash-switch-and-restart-prompt-does-not-appear)).
- Fixed action with multiple bindings getting stuck in `Performed` state when two or more controls are pressed at the same time ([case 1295535](https://issuetracker.unity3d.com/issues/input-system-not-registering-multiple-inputs)).
  * Regression introduced in 1.1-preview.2.
- Fixed `Touch.activeTouches` having incorrect touch phases after calling `EnhancedTouch.Disable()` and then `EnhancedTouch.Enable()` ([case 1286865](https://issuetracker.unity3d.com/issues/new-input-system-began-moved-and-ended-touch-phases-are-not-reported-when-a-second-scene-is-loaded)).
- Fixed compile errors related to XR/AR on console platforms.

#### Actions

- Fixed actions not triggering correctly when multiple bindings on the same action were referencing the same control ([case 1293808](https://issuetracker.unity3d.com/product/unity/issues/guid/1293808/)).
  * Bindings will now "claim" controls during resolution. If several bindings __on the same action__ resolve to the same control, only the first such binding will successfully resolve to the control. Subsequent bindings will only resolve to controls not already referenced by other bindings on the action.
  ```CSharp
  var action = new InputAction();
  action.AddBinding("<Gamepad>/buttonSouth");
  action.AddBinding("<Gamepad>/buttonSouth"); // Will be ignored.
  action.AddBinding("<Gamepad>/button*"); // Will only receive buttonWest, buttonEast, and buttonNorth.
  ```
  * This also means that `InputAction.controls` will now only contain any control at most once.
- Fixed JSON serialization of action maps not preserving empty binding paths ([case 1231968](https://issuetracker.unity3d.com/issues/cloning-actionmap-through-json-converts-empty-paths-to-null-which-is-not-allowed)).

### Added

- Added a new high-performance way to iterate over changed controls in an event.
  ```CSharp
  // Can optionally specify a magnitude threshold that controls must cross.
  // NOTE: This will note allocate GC memory.
  foreach (var control in eventPtr.EnumerateChangedControls(magnitudeThreshold: 0.1f))
      Debug.Log($"Control {control} changed state");
  ```
  * This can be used, for example, to implement much more performant "any button pressed?" queries.
  ```CSharp
  InputSystem.onEvent +=
      (eventPtr, device) =>
      {
          // Ignore anything that is not a state event.
          var eventType = eventPtr.type;
          if (eventType != StateEvent.Type && eventType != DeltaStateEvent.Type)
              return;

          // Find all changed controls actuated above the button press threshold.
          foreach (var control in eventPtr.EnumerateChangedControls
              (device: device, magnitudeThreshold: InputSystem.settings.defaultButtonPressThreshold))
              // Check if it's a button.
              if (control is ButtonControl button)
                  Debug.Log($"Button {button} was pressed");
      }
  ```
- Added support for Step Counter sensors for iOS.
  * You need to enable **Motion Usage** under Input System settings before using the sensor. You can also manually add **Privacy - Motion Usage Description** to your application's Info.plist file.

## [1.1.0-preview.2] - 2020-10-23

### Changed

- The `submit` and the `cancel` actions of the UI input module now trigger on __release__ instead of press. This makes the behavior consistent with clicks triggering UI response on release rather than press.
- Removed the old "Tanks" demo (previously available from the samples shipped with the package).
  * Added a new and improved demo project, which you can download from the [InputSystem_Warriors](https://github.com/UnityTechnologies/InputSystem_Warriors) GitHub repository.

#### Actions

- Actions of type `InputActionType.Button` now respect button press (and release) points.
  * Previously, button-type actions, when used without explicit "Press" interactions, would perform immediately when a bound control was actuated.
  * Now, a button-type action will behave the same as if a "Press" interaction is applied with "Trigger Behavior" set to "Press Only".
  * This means that a button-type action will now perform (and perform __once__ only) when a control crosses the button press threshold defined in the global settings or, if present, locally on a `ButtonControl`. It will then stay performed and finally cancel only when the control falls back to or below the release threshold.
- `InputAction.ReadValue<T>()` now always returns `default<T>` when the action is canceled.
  * This is to make it consistent with `InputAction.CallbackContext.ReadValue<T>()` which already returned `default<T>` when the action was canceled.
  * In general, all APIs that read values will return default values when an action is in a phase other than `Started` or `Performed`.
- If multiple actions in different action maps but in the same .inputactions asset have the same name, calling `InputActionAsset.FindAction()` with just an action name will now return the first __enabled__ action. If none of the actions are enabled, it will return the first action with a matching name as before ([case 1207550](https://issuetracker.unity3d.com/issues/input-system-action-can-only-be-triggered-by-one-of-the-action-maps-when-action-name-is-identical)).
  ```CSharp
  var map1 = new InputActionMap("map1");
  var map2 = new InputActionMap("map2");
  map1.AddAction("actionWithSameName");
  map2.AddAction("actionWithSameName");
  var asset = ScriptableObject.CreateInstance<InputActionAsset>();
  asset.AddActionMap(map1);
  asset.AddActionMap(map2);

  map2["actionWithSameName"].Enable();

  var action = asset["actionWithSameName"];
  // Before: "map1/actionWithSameName"
  // Now: "map2/actionWithSameName"
  ```

### Fixed

- Fixed player build causing `ProjectSettings.asset` to be checked out in Perforce ([case 1254502](https://issuetracker.unity3d.com/issues/projectsettings-dot-asset-is-checked-out-in-perforce-when-building-a-project-with-the-input-system-package-installed)).
- Fixed player build corrupting preloaded asset list in `PlayerSettings` if it was modified by another build processor.
- Fixed remoting in Input Debugger not working for devices in the player that are created from generated layouts (such as XR devices).
- Fixed potential `NullReferenceException` in `InputActionProperty` when the `InputActionReference` is `null`.
- Fixed "On-Screen Controls" sample still using `StandaloneInputModule` and thus throwing `InvalidOperationException` when used with "Active Input Handling" set to "Input System Package (New)" ([case 1201866](https://issuetracker.unity3d.com/issues/input-system-old-input-module-is-available-in-onscreencontrolssample-sample-scene-from-package)).
- Fixed `OnScreenButton` leaving button controls in pressed state when disabled in-between receiving `OnPointerDown` and `OnPointerUp`. Usually manifested itself by having to click the button twice next time it was enabled.
- Fixed exiting out of play mode in the Unity Editor while a test run is in progress leading to the Input System permanently losing all its state until the editor is restarted ([case 1251724](https://issuetracker.unity3d.com/issues/the-input-system-does-not-get-re-enabled-when-a-playmode-input-test-is-interrupted)).
- Fixed max values for `Axis` and `Double` controls stored as multi-bit fields being off by one ([case 1223436](https://issuetracker.unity3d.com/issues/value-equal-to-1-is-not-returned-by-the-input-system-when-reading-a-multi-bit-control)).
  * Fix contributed by [jamre](https://github.com/jamre) in [962](https://github.com/Unity-Technologies/InputSystem/pull/962). Thank you!
- Fixed debug assert in `InputDeviceTester` sample when simultaneously pressing two buttons on gamepad ([case 1244988](https://issuetracker.unity3d.com/issues/input-system-runtime-errors-when-pressing-more-than-one-button-at-the-same-time)).
- Fixed use of UI `Slider` causing drag thresholds to no longer work ([case 1275834](https://issuetracker.unity3d.com/issues/inputsystem-drag-threshold-value-is-ignored-for-scroll-view-after-interacting-with-a-slider-slash-scroll-bar)).
- Fixed layout lists in Input Debugger not updating when removing layouts.
- Fixed device connects leading to different but similar device being reported as reconnected.

#### Actions

- Fixed Action with multiple bindings becoming unresponsive after a Hold interaction was performed ([case 1239551](https://issuetracker.unity3d.com/issues/input-system-hold-interaction-makes-an-input-action-unresponsive-when-2-or-more-binding-are-attached-to-the-same-input-action)).
- Fixed `NullReferenceException` when `Player Input` component `Create Action` is pressed and saved ([case 1245921](https://issuetracker.unity3d.com/issues/input-system-nullreferenceexception-is-thrown-when-player-input-component-create-action-is-pressed-and-saved)).
- Fixed `InputActionTrace.ActionEventPtr.ReadValueAsObject` leading to `InvalidCastException` when trying to read values that came from composite bindings.
- Fixed not being able to stack a `MultiTap` on top of a `Tap` ([case 1261462](https://issuetracker.unity3d.com/issues/multi-tap-and-tap-interactions-in-the-same-action-doesnt-work-properly)).
- Fixed rebinds triggered by the Enter key causing stuck Enter key states ([case 1271591](https://issuetracker.unity3d.com/issues/input-system-rebind-action-requires-two-inputs-slash-presses-when-using-the-enter-key)).
- Fixed `Map index on trigger` and `IndexOutOfRangeException` errors when using multiple Interactions on the same Action. ([case 1253034](https://issuetracker.unity3d.com/issues/map-index-on-trigger-and-indexoutofrangeexception-errors-when-using-multiple-interactions-on-the-same-action)).
- Fixed context menu in action editor not filtering out composites the same way that the `+` icon menu does. This led to, for example, a "2D Vector" composite being shown as an option for a button type action.
- Fixed initial state checks for composite bindings failing if performed repeatedly. For example, doing a `ReadValue<Vector2>` for a WASD binding would return an incorrect value after disabling the map twice while no input from the keyboard was received ([case 1274977](https://issuetracker.unity3d.com/issues/input-system-cannot-read-vector2-values-after-inputactionset-has-been-disabled-and-enabled-twice)).
- Fixed "Add Interaction" menu in action editor not filtering out interactions with incompatible value types ([case 1272772](https://issuetracker.unity3d.com/issues/new-input-system-action-gets-called-only-once-when-using-mouse-press-interaction)).
- Fixed `PlayerInput` no longer auto-switching control schemes if `neverAutoSwitchControlSchemes` was toggled off and back on after the component was first enabled ([case 1232039](https://issuetracker.unity3d.com/issues/input-system-auto-switch-locks-on-one-device-when-its-disabled-and-re-enabled-via-script)).
- Fixed action map name being the same as .inputactions asset name leading to compile errors when `Generate C# Class` is used; now leads to import error ([case 1212052](https://issuetracker.unity3d.com/issues/input-system-user-can-name-inputaction-asset-and-action-map-the-same-creating-compilation-errors-on-generation)).
- Fixed bindings not getting updated when binding by display name and there is no control with the given display name initially.
  ```
  // If at the time this action is enabled, there's no ä key on the keyboard,
  // this did not update properly later when switched to a layout that does have the key.
  var action = new InputAction(binding: "<Keyboard>/#(ä)");
  ```

### Added

- Added tvOS documentation entries in 'Supported Input Devices' page.

#### Actions

- Added "release thresholds" for buttons.
  * Release points are now separated from press points by a percentage threshold.
  * The threshold is defined by `InputSettings.buttonReleaseThreshold`.
  * Thresholds are defined as percentages of press points. A release is thus defined as a button, after having reached a value of at least `InputSettings.defaultButtonPressPoint` (or whatever local press is used), falling back to a value equal to or less than `InputSettings.buttonReleaseThreshold` percent of the press point.
  * This is intended to solve the problem of buttons flickering around button press points.
  * The default threshold is set at 75%, that is, buttons release at 3/4 of the press point.
- Added new methods to the `InputAction` class:
  * `InputAction.IsPressed()`: Whether a bound control has crossed the press threshold and has not yet fallen back below the release threshold.
  * `InputAction.WasPressedThisFrame()`: Whether a bound control has crossed the press threshold this frame.
  * `InputAction.WasReleasedThisFrame()`: Whether a bound control has fallen back below the release threshold this frame.
  * `InputAction.WasPerformedThisFrame()`: Whether the action was performed at any point during the current frame. Equivalent to `InputAction.triggered`, which will be deprecated in the future.
  * `InputAction.Reset()`: Forcibly reset the action state. Cancels the action, if it is currently in progress.
- Added `InputAction.GetTimeoutCompletionPercentage` to query the amount left to complete a currently ongoing interaction.
  ```CSharp
  // Let's say there's a hold interaction on a "warp" action. The user presses a button bound
  // to the action and then holds it. While the user holds the button, we want to know how much
  // longer the user will have to hold it so that we can display feedback in the UI.
  var holdCompleted = playerInput.actions["warp"].GetTimeoutCompletionPercentage();
  ```
- Added three new binding composite types:
  * `OneModifierComposite`: This is a generalization of `ButtonWithOneModifier` (which is still available but now hidden from the UI) which also represents bindings such as "SHIFT+1" but now can be used to target bindings other than buttons (e.g. "SHIFT+delta").
  * `TwoModifiersComposite`: This is a generalization of `ButtonWithTwoModifiers` (which is still available but now hidden from the UI) which also represents bindings such as "SHIFT+CTRL+1" but now can be used to target bindings other than buttons (e.g. "SHIFT+CTRL+delta").
  * `Vector3Composite`: Works the same way `Vector2Composite` does. Adds a `forward` and `backward` binding in addition to `up`, `down`, `left`, and `right`.

## [1.1.0-preview.1] - 2020-08-20

>__The minimum version requirement for the Input System package has been moved up to 2019.4 LTS.__

### Changed

#### Actions

- Auto-generated C# files now have `<auto-generated>` headers so they get ignored by Rider code analysis.
- Auto-generated C# classes are now `partial` so that they can be manually extended.
- Deleting a composite binding with `action.ChangeBinding(0).Erase()` now also erases all the bindings that are part of the composite.
- Trigger binding resolution from within action callbacks (e.g. `InputAction.performed`) will now defer resolution until after the callback has completed.
  * This fixes crashes such as [case 1242406](https://issuetracker.unity3d.com/issues/mecanim-crash-when-entering-or-exiting-play-mode-destroying-gameobjects) where disabling `PlayerInput` from within an action callback led to an action's state being released while the action was still in a callback.

### Fixed

- Fixed input history on Android mono build by alligning memory of history records
- Fixed no input being processed when running a `[UnityTest]` over several frames. Before, this required calling `InputSystem.Update` manually.
- Fixed clicking on help page button in Unity inspector for Input System components not going to relevant manual pages.
- Fixed a bug that prevented DualShock controllers from working on tvOS. (case 1221223).
- `GravitySensor`, `LinearAccelerationSensor`, and `AttitudeSensor` not being initialized on iOS ([case 1251382](https://issuetracker.unity3d.com/product/unity/issues/guid/1251382/)).
- Fixed compilation issues with XR and VR references when building to platforms that do not have complete XR and VR implementations.
- Fixed possible `NullReferenceException`s on ARMs with controls that receive automatic memory offsets.
- Fixed `TouchControl.tapCount` resetting to 0 when "Script Debugging" is enabled (case 1194636).
- Fixed `Touch.activeTouches` not having a `TouchPhase.Began` entry for touches that moved in the same frame that they began in ([case 1230656](https://issuetracker.unity3d.com/issues/input-system-mobile-enhancedtouch-screen-taps-start-with-moved-or-stationary-phase-instead-of-began)).
- Fixed sequential taps causing touches to get stuck in `Touch.activeTouches`.
- Improved performance of `Touch.activeTouches` (most notably, a lot of time was spent in endlessly repetitive safety checks).
- Fixed `EnhancedTouch` APIs not indicating that they need to be enabled with `EnhancedTouchSupport.Enable()`.
  - The APIs now throw `InvalidOperationException` when used without being enabled.
- Fixed memory corruption in `InputEventTrace.AllocateEvent` ([case 1262496](https://issuetracker.unity3d.com/issues/input-system-crash-with-various-stack-traces-when-using-inputactiontrace-dot-subscribetoall))
  * Manifested itself, for example, as crashes when using `InputActionTrace.SubscribeToAll`.
- AxisControls and Vector2Controls' X and Y subcontrols on XR devices now have a minimum range of -1 and a maximum range of 1. This means they can now properly respond to modifiers and interactions in the binding system.

#### Actions

- Fixed drag&drop reordering actions while having one control scheme selected causing bindings from other control schemes to be lost ([case 122800](https://issuetracker.unity3d.com/issues/input-system-bindings-get-cleared-for-other-control-scheme-actions-when-reordering-an-action-in-a-specific-control-scheme)).
- Fixed stack overflow in `PlayerInput.SwitchCurrentActionMap` when called from action callback ([case 1232893](https://issuetracker.unity3d.com/issues/inputsystem-switchcurrentactionmap-causes-a-stackoverflow-when-called-by-each-pahse-of-an-action)).
- Fixed control picker ending up empty when listing devices in "Supported Devices" ([case 1254150](https://issuetracker.unity3d.com/product/unity/issues/guid/1254150/)).

### Added

- Device layouts can now be "precompiled" for speed. `Keyboard`, `Mouse`, and `Touchscreen` are now included as precompiled layouts greatly reducing instantiation time and GC heap cost for these devices. For `Touchscreen`, this results in a >20x speed-up for `InputSystem.AddDevice<Touchscreen>()`.
- Added Pose Control layout. The Pose Control is used on XR Devices and wraps tracking state, position, rotation, and velocity information.

#### Actions

- Can now save binding overrides as JSON strings and restore them from such using the newly added `SaveBindingOverridesAsJson` and `LoadBindingOverridesFromJson` extension methods.
  ```CSharp
  void SaveUserRebinds(PlayerInput player)
  {
      var rebinds = player.actions.SaveBindingOverridesAsJson();
      PlayerPrefs.SetString("rebinds", rebinds);
  }

  void LoadUserRebinds(PlayerInput player)
  {
      var rebinds = PlayerPrefs.GetString("rebinds");
      player.actions.LoadBindingOverridesFromJson(rebinds);
  }
  ```

## [1.0.0] - 2020-04-23

### Fixed

- Fixed compilation issues in `TrackedDeviceRaycaster` when disabling built-in XR module.

## [1.0.0-preview.7] - 2020-04-17

### Fixed

- `VirtualMouseInput` not moving the software cursor when set to `HardwareCursorIsAvailable` but not having a hardware cursor ()
- Can now override built-in Android gamepad layouts. Previously, the input system would always choose its default defaults even after registering more specific layouts using `InputSystem.RegisterLayout`.
- `InputControlPath.TryGetControlLayout` no longer throws `NotImplementedException` for `<Mouse>/scroll/x` and similar paths where the layout is modifying a control it inherited from its base layout ([thread](https://forum.unity.com/threads/notimplementedexception-when-using-inputcontrolpath-trygetcontrollayout-on-mouse-controls.847129/)).
- Fixed compilation errors when disabling built-in VR and XR modules. ([case 1214248](https://issuetracker.unity3d.com/issues/enable-input-system-symbol-is-not-being-updated-when-the-input-system-is-changed-in-player-settings/)).
- Fixed compilation errors when disabling built-in Physics and Physics2D modules. ([case 1191392](https://issuetracker.unity3d.com/issues/inputsystem-trackeddeviceraycaster-has-hard-references-on-both-physics-and-physics2d)).
- No longer throws `NotImplementedException` when matching against a field of `InputDeviceDescription.capabilities` when the value of the field used scientific notation.
- No longer incorrectly matches fields of `InputDeviceDescription.capabilities` by prefix only (i.e. previously it would find the field "foo" when actually looking for "foobar").
- Input device debugger window slowing editor to a crawl when opened on PS4 DualShock controller.
- `InputUser.UnpairDevices()` corrupting user device list.

#### Actions

- Controls are now re-resolved after adding or removing bindings from actions ([case 1218544](https://issuetracker.unity3d.com/issues/input-system-package-does-not-re-resolve-bindings-when-adding-a-new-binding-to-a-map-that-has-already-generated-its-state)).
- Can now have spaces and special characters in action names when using `PlayerInput` with the `SendMessages` or `BroadcastMessages` behavior. Previously, an incorrect method name was generated (fix contributed by [BHSPitMonkey](https://github.com/BHSPitMonkey) in [#1022](https://github.com/Unity-Technologies/InputSystem/pull/1022); [case 1214519](https://issuetracker.unity3d.com/issues/player-input-send-messages-wont-trigger-when-input-action-name-contains-spaces)).
- Adding a new action now sets `expectedControlType` to `Button` as expected ([case 1221015](https://issuetracker.unity3d.com/issues/input-system-default-value-of-expectedcontroltype-is-not-being-set-when-creating-a-new-action)).
- Player joins with `PlayerInputManager` from button presses no longer fail if there are multiple devices of the same type present and the join was not on the first gamepad ([case 226920](https://fogbugz.unity3d.com/f/cases/1226920/)).
- `PlayerInputEditor` no longer leads to the player's `InputActionAsset` mistakenly getting replaced with a clone when the inspector is open on a `PlayerInput` component ([case 1228636](https://issuetracker.unity3d.com/issues/action-map-gets-lost-on-play-when-prefab-is-highlighted-in-inspector)).
- The control picker in the .inputactions editor will no longer incorrectly filter out layouts such as `Xbox One Gamepad (on XB1)` when using them in control schemes. Also, it will no longer filter out controls from base layouts (such as `Gamepad`) ([case 1219415](https://issuetracker.unity3d.com/issues/impossible-to-choose-gamepad-as-binding-path-when-control-scheme-is-set-as-xboxone-scheme)).
- `RebindOperation`s will no longer pick controls right away that are already actuated above the magnitude threshold when the operation starts. Instead, these controls will have to change their actuation from their initial level such that they cross the magnitude threshold configured in the operation ([case 1215784](https://issuetracker.unity3d.com/issues/unnecessary-slash-unwanted-binding-candidates-are-found-when-detecting-and-changing-an-input-value-of-an-input-device)).
- Newly added actions and action maps are now scrolled to when there are more items than fit into view. Previously newly added item was appended but outside of the visible area.
- Actions and bindings in the `.inputactions` editor are no longer force-expanded on every domain reload and whenever a new action or binding is added.
- The importer for `.inputactions` assets will now check out from version control the generated .cs file when overwriting it &ndash; which only happens if the contents differ ([case 1222972](https://issuetracker.unity3d.com/issues/inputsystem-editor-generated-c-number-file-is-not-checked-out-when-overwriting)).
- The editor for `.inputactions` assets will now check out from version control the asset before saving it.
- Drag-reordering action maps no longer throws "Should have drop target" asserts in the console (case [1229146](https://issuetracker.unity3d.com/issues/inputsystem-reordering-of-actionmaps-in-input-action-window-fails-and-throws-should-have-drop-target-error)).
- Drag-reordering actions no longer changes action IDs of some of the existing actions ([case 1231233](https://issuetracker.unity3d.com/issues/input-systems-action-ids-dont-stick-with-action-names-when-input-actions-are-reorganized)).
- References to `InputActionReference` objects created by the importer for `.inputactions` files are no longer broken when the action referenced by the object is renamed ([case 1229145](https://issuetracker.unity3d.com/issues/inputsystem-inputactionreference-loses-guid-when-its-action-is-moved-or-renamed-in-the-inputaction-asset)).
  * __NOTE: This fix does not apply to existing `InputActionReference` instances.__ The problem was inherent in the internal file IDs generated for actions &ndash; which were affected by action and map names. Thus, changing the name of an action or map would change the resulting file ID of the `InputActionReference`.<br>However, changing file IDs will break any existing reference to the object. Thus we had to preserve the existing `InputActionReference` objects under their original file ID. We hide them in the Project Browser, however. The ones that are visible now have the new, fixed file IDs.<br>To switch existing `InputActionReference` properties to the new file IDs, simply replace them with the newly created `InputActionReference`.

### Changed

- `InputDevice.all` has been deprecated due to the confusion it creates with other getters like `Gamepad.all`. Use `InputSystem.devices` instead ([case 1231216](https://issuetracker.unity3d.com/issues/joystick-dot-all-lists-more-than-just-joysticks)).
  * In the same vein, we added a new `Joystick.all` getter that works the same as `Gamepad.all`.
- Changed UI Package to be optional dependency. Removing the package will now disable all UI relevant Input code.

## [1.0.0-preview.6] - 2020-03-06

### Changed

* `InputSystemUIInputModule.trackedDeviceSelect` has been removed. Use `InputSystemUIInputModule.leftClick` instead.
* `InputSystemUIInputModule.repeatDelay` has been renamed to `moveRepeatDelay` and `repeatRate` has been renamed to `moveRepeatRate`.

### Fixed

- Fixed CS0109 warning being generated during player build due to use of `new` with the `PlayerInput.camera property` (case 1174688).
- Fixed a number of issues in `InputSystemUIInputModule`.
  * Fixed GC heap garbage when click-dragging.
  * Fixed number of pointer states growing indefinitely if OS did not reuse touch IDs.
  * Fixed `lastPress` on `PointerEventData` getting lost.
  * Fixed button press-and-release happening in same frame resulting in no UI input.
  * Fixed clicks initiated from non-pointer devices resulting in pointer inputs with `(0,0)` positions.
  * Fixed huge screen deltas on pointer events from tracked devices.
  * Fixed touch input not sending pointer exit events ([case 1213550](https://issuetracker.unity3d.com/issues/input-system-onpointerexit-does-not-work)).
- Fixed `TrackedDeviceRaycaster` not setting `screenPosition` in `RaycastResult`.

#### Actions

- Mixing the enabling&disabling of single actions (as, for example, performed by `InputSystemUIInputModule`) with enabling&disabling of entire action maps (as, for example, performed by `PlayerInput`) no longer leaves to unresponsive input and `"should not reach here"` assertions ([forum thread](https://forum.unity.com/threads/error-while-switching-between-action-maps.825204/)).
- Leaving play mode no longer leaves state change monitors lingering around from enabled actions.
- Enabling action maps with bindings that do not refer to an existing action in the map no longer leads to asserts and exceptions when input on the bindings is received ([case 1213085](https://issuetracker.unity3d.com/issues/input-system-input-actions-cause-exceptions-and-should-not-get-here-errors-to-appear-after-deleting-an-action-map)).
- `PressInteraction` no longer misses the next button press if it gets reset from within the `performed` callback ([case 1205285](https://issuetracker.unity3d.com/issues/inputsystem-problem-with-button-state-after-deactivating-and-reactivating-an-action-map)).
- `InputBinding.DisplayStringOptions.DontIncludeInteractions` is now properly respected.
- Reading the value of a composite binding no longer causes processors from the last active part binding to be applied rather than the processors of the composite itself, if any ([case 1207082](https://issuetracker.unity3d.com/issues/input-system-invert-processors-have-no-effect-on-the-inputaction-dot-callbackcontext-value)).
- Fixed `InputSystem.onActionChange` getting invoked too many times on binding changes.

### Added

- `InputSystemUIInputModule` now sends pointer events using a new `ExtendedPointerEventData` instead of using the base `PointerEventData` class. This surfaces additional input data in pointer events.
- Added `InputSystemUIInputModule.pointerBehavior` to allow dictating how the UI will resolve concurrent input from multiple pointers.

#### Actions

- Added `InputAction.CallbackContext.ReadValueAsButton`.

## [1.0.0-preview.5] - 2020-02-14

### Changed

- We've changed the rules that govern how action phases have to progress:
  * __This is a breaking change!__
    - The primary effect is additional callbacks getting triggered.
  * __Before__:
    - There were no enforced rules about how an action would go through `InputAction.started`, `InputAction.performed`, and `InputAction.canceled`. Which of the callbacks were triggered and in what order depended on a number of factors, the biggest influencer of which were the different interactions that could be applied to actions (like `Press` or `Hold`).
    - This made for unpredictable and frequently surprising results. In addition, it led to bugs where, for [example](https://issuetracker.unity3d.com/issues/input-system-ui-becomes-unresponsive-after-the-first-ui-button-press), adding a `Press` interaction to the `Click` action of `InputSystemUIInputModule` would cause the click state to get stuck because the click action would never cancel.
  * __Now__:
    - The system will now *always* trigger `InputAction.started` first. If this is not done explicitly, it happens implicitly.
    - Likewise, the system will now *always* trigger `InputAction.canceled` before going back to waiting state. Like with `InputAction.started`, if this isn't done explicitly, it will happen implicitly. This implies that `InputAction.canceled` no longer signifies an action getting aborted because it stopped after it started but before it performed. It now simply means "the action has ended" whether it actually got performed or not.
    - In-between `InputAction.started` and `InputAction.canceled`, `InputAction.performed` may be triggered arbitrary many times (including not at all).
  * While late in the cycle for 1.0, we've opted to make this change now in order to fix a range of bugs and problems we've observed that people encountered because of the previous behavior of the system.
- Related to the change above, the behavior of `PressInteraction` has been tweaked and now is the following:
  * `Press Only`: Starts and immediately performs when pressed, then stays performed and cancels when button is released.
  * `Release Only`: Starts when button is pressed and then performs and immediately cancels when the button is released.
  * `Press And Release`: Starts and immediately performs when button is pressed, then stays performed and performs again and immediately cancels when button is released.
- `Vector2Composite` now has a `mode` parameter which can be used to choose between `DigitalNormalized` (the default), `Digital` (same as `DigitalNormalized` but does not normalize the resulting vector), and `Analog` (uses float input values as is).
  * `Vector2Composite.normalize` has been deprecated. Note that it will not work together with `Analog`. The parameter will be removed in the future.

### Fixed

- XR controllers and HMDs have proper display names in the UI again. This regressed in preview.4 such that all XR controllers were displayed as just "XR Controller" in the UI and all HMDs were displayed as "XR HMD".
- `InputSystemUIInputModule` no longer generates GC heap garbage every time mouse events are processed.
- Fixed a bug where an internal array helper method was corrupting array contents leading to bugs in both `InputUser` and `Touch`.
- Fixed exception when saving changes to an Input Action asset and the parent directory has been renamed. ([case 1207527](https://issuetracker.unity3d.com/issues/input-system-console-errors-appear-when-you-save-input-action-asset-after-changing-the-name-of-the-folder-containing-it))

#### Actions

- The regression in 1.0.0-preview.4 of `PlayerInputManager` not joining players correctly if a scheme has more than one device requirement has been fixed.
  * This most notably manifested itself with keyboard+mouse control schemes.
- `PlayerInputManager` will no longer join players when control schemes are used and none of the schemes produces a successful match based on the devices available for the join.
- When no action map is selected in action editor, plus icon to add an action is now disabled; formerly threw an exception when clicked (case 1199562).
- Removing a callback from actions from the callback itself no longer throws `ArgumentOutOfRangeException` ([case 1192972](https://issuetracker.unity3d.com/issues/input-system-package-argumentoutofrangeexception-error-is-thrown-when-the-callback-is-removed-while-its-being-triggered)).
- "Invalid user" `ArgumentException` when turning the same `PlayerInput` on and off ([case 1198889](https://issuetracker.unity3d.com/issues/input-system-package-argumentexception-invalid-user-error-is-thrown-when-the-callback-disables-game-object-with-playerinput)).
- The list of device requirements for a control scheme in the action editor no longer displays devices with their internal layout name rather than their external display name.
- `StackOverflowException` when `Invoke Unity Events` is selected in `PlayerInput` and it cannot find an action (#1033).
- `HoldInteraction` now stays performed after timer has expired and cancels only on release of the control ([case 1195498](https://issuetracker.unity3d.com/issues/inputsystem-inputaction-dot-readvalue-returns-0-when-a-hold-action-is-performed-for-hold-time-amount-of-time)).
- Foldouts in the various action UIs now properly toggle their expansion state when clicked in Unity 2019.3+ ([case 1213781](https://issuetracker.unity3d.com/issues/input-system-package-playerinput-component-events-menu-doesnt-expand-when-clicked-directly-on-the-arrow-icon)).

### Added

- We've added a new `Simple Multiplayer` sample which demonstrates a simple, bare-bones local multiplayer setup.
- We've also added a `Gamepad Mouse Cursor` sample that shows how to drive a UI mouse cursor using the gamepad.
  - The sample contains a reusable `VirtualMouseInput` component that does most of the work.
- Added a `Deselect On Background Click` option to `InputSystemUIInputModule`. This allows toggling the behavior off where clicking the mouse and not hitting a `GameObject` will automatically clear the current selection -- which will break keyboard and gamepad navigation.

## [1.0.0-preview.4] - 2020-01-24

This release includes a number of Quality-of-Life improvements for a range of common problems that users have reported.

### Added

- To aid in debugging issues, we've extended the system's event tracing and replay functionality to allow persisting and replaying arbitrary input event streams.
  * `InputEventTrace` now has APIs to persist the events to disk and to load them back in from previously persisted event streams. The same API can be used to persist in arbitrary C# `Stream` instances, not just in file streams.
     ```CSharp
    // Write.
    myTrace.WriteTo("file.inputtrace");

    // Read.
    InputEventTrace.LoadFrom("file.inputtrace");
     ```
  * `InputEventTrace` now has built-in replay functionality.
     ```CSharp
    myTrace.Replay().PlayAllFramesOneByOne();
     ```
  * The event trace in device windows of the Input Debugger has been extended with controls to save and load traces.
- We've added a new `InputRecording` sample which has a reusable `MonoBehaviour` component that can be used to capture and replay device activity.
- `Keyboard` now has a `FindKeyOnCurrentKeyboardLayout` method to look up key controls by their display names.
- Keyboards now have synthetic controls that combine left and right variants of modifier keys.
  * This means that you can bind to just "shift" now, for example, instead of having to bind to both "left shift" and "right shift".
    ```CSharp
    new InputAction(binding: "<Keyboard>/shift");
    ```
  * The controls are also available as properties on `Keyboard`.
    ```CSharp
    if (Keyboard.current.shiftKey.isPressed) /* ... */;

    // Is equivalent to:
    if (Keyboard.current.leftShiftKey.isPressed ||
        Keyboard.current.rightShiftKey.isPressed) /* ... */;
    ```

#### Actions

- `PlayerInput` now has a new `Controls Changed` event/message which is triggered when the control setup of the player changes (e.g. when switching control schemes).
    ```CSharp
        public void OnControlsChanged()
        {
            // Update UI display hints, for example...
        }
    ```
- We've added APIs to simplify turning bindings into strings suitable for display in UIs.
    ```CSharp
    // Takes things such as currently bound controls and active binding masks into account
    // and can handle composites.
    action.GetBindingDisplayString();
    ```
  * Related to this, custom binding composites can now be annotated with the new `DisplayStringFormat` attribute to control how composites as a whole are turned into display strings.
    ```CSharp
    [DisplayStringFormat("{button}+{stick}")]
    public class MyComposite : InputBindingComposite<Vector2>
    {
        [InputControl(layout = "Button")] public int button;
        [InputControl(layout = "Stick")] public int stick;
    }
    ```
- `InputActionRebindingExtension.RebindingOperation` has a new configuration method `WithMatchingEventsBeingSuppressed` which allows suitable input events to automatically be swallowed while a rebind is ongoing. This greatly helps with not having something else respond to input while a rebind is in progress.
- We've added two new samples:
  * __Rebinding UI__: Demonstrates how to create a rebinding screen using the Input System's APIs. The sample also includes a reusable prefab you can use directly in your projects to quickly put rebinding screens together.
  * __In-Game Hints__: Demonstrates how to show context-sensitive help that respects the current control scheme.

### Changed

- The logic for resetting devices on focus loss has changed somewhat:
  * When focus is lost, all devices are forcibly reset to their default state. As before, a `RequestResetCommand` for each device is also sent to the backend but regardless of whether the device responds or not, the input state for the device will be overwritten to default.
  * __Noisy controls are exempted from resets__. The assumption here is that noisy controls most often represent sensor readings of some kind (e.g. tracking data) and snapping the values back to their default will usually
  * If `Application.runInBackground` is `true`, all devices that return `true` from `InputDevice.canRunInBackground` are exempted from resets entirely. This, for example, allows XR devices to continue running regardless of focus change.
  * This fixes problems such as keyboard keys getting stuck when alt-tabbing between applications (case 1206199).
- `InputControlExtensions.GetStatePtrFromStateEvent` no longer throws `InvalidOperationException` when the state format for the event does not match that of the device. It simply returns `null` instead (same as when control is found in the event's state).
- `InputEventTrace` instances are no longer disposed automatically from their finalizer but __MUST__ be disposed of explicitly using `Dispose()`.
  * This is to allow event traces to survive domain reloads. If they are disposed of automatically during finalizers, even if they survive the reload, the next GC will cause traces to be deallocated.

#### Actions

* `InputActionRebindingExtensions.PerformInteractiveRebinding` has been greatly enhanced to apply a wide range of default configurations to the rebind. This greatly reduces the need to manually configure the resulting rebind.
    ```CSharp
    // Start a rebind with the default configuration.
    myAction.PerformInteractiveRebinding().Start();
    ```
  - Pointer position input will be ignored by default.
  - If not a suitable binding target itself, `<Keyboard>/escape` will automatically be made to quit the rebind.
  - Events with control input not explicitly matching exclusions will now get suppressed. This prevents input actions from getting triggered while a rebind is in progress.
  - The expected control type is automatically adjusted if a part binding of a composite is targeted by the rebind (e.g. if the action expects a `Vector2` but the part binding expects a `Button`, the rebind switches automatically to `Button`).
  - If the targeted binding is part of a control scheme, controls will automatically be restricted to match the device requirements of the control scheme. For example, if the binding belongs to a "Keyboard&Mouse" scheme that has `<Keyboard>` and a `<Mouse>` requirement, the rebind will ignore input on gamepads.
  - As before, you can always create a `RebindingOperation` from scratch yourself or wipe/alter the configuration returned by `PerformInteractiveRebinding` however you see fit.
- Control schemes can now handle ambiguity.
  * This means that, for example, you can now have one control scheme for generic gamepads and another control scheme specifically for PS4 controllers and the system will reliably pick the PS4 scheme when a PS4 controller is used and fall back to the generic gamepad scheme otherwise.
  * While this is exposed as a new `score` property on `InputControlScheme.MatchResult`, no code changes are necessary to take advantage of this feature.
- `PlayerInput.active` has been renamed to `PlayerInput.inputIsActive` to avoid ambiguities with `GameObject` activation.

### Fixed

- `InputUser` in combination with touchscreens no longer throws `InvalidOperationException` complaining about incorrect state format.
 * In a related change, `InputControlExtensions.GetStatePtrFromStateEvent` now works with touch events, too.
- Stack overflow in `InputTestFixture.currentTime` getter.
- Input that occurs in-between pressing the play button and the game starting no longer leaks into the game (case 1191342).
  * This usually manifested itself as large accumulated mouse deltas leading to such effects as the camera immediately jerking around on game start.
- Removing a device no longer has the potential of corrupting state change monitors (and thus actions getting triggered) from other devices.
  * This bug led to input being missed on a device once another device had been removed.
- `TrackedDevice` layout is no longer incorrectly registered as `Tracked Device`.
- Event traces in the input debugger are no longer lost on domain reloads.
- `IndexOutOfRangeException` being thrown when looking up controls on XR devices.

#### Actions

- Clicking the "Replace with InputSystemUIInputModule" button in the inspector when looking at `StandaloneInputModule`, the resulting operation is now undoable and will properly dirty the scene.

## [1.0.0-preview.3] - 2019-11-14

### Fixed

- Fixed wrong event handlers getting removed when having three or more handlers on an event (case 1196143).
  * This was an bug in an internal data structure that impacted a number of code paths that were using the data structure.
- Fixed `LayoutNotFoundException` being thrown when `InputControlPath.ToHumanReadableString` referenced a layout that could not be found.

## [1.0.0-preview.2] - 2019-11-04

### Changed

- Automatic conversion of window coordinates in `EditorWindow` code is now performed regardless of focus or the setting of `Lock Input to Game View` in the input debugger.

### Fixed

- Fixed touch taps triggering when they shouldn't on Android.
- Fixed custom devices registered from `[InitializeOnLoad]` code being lost on domain reload (case 1192379).
  * This happened when there were multiple pieces of `[InitializeOnLoad]` code that accessed the input system in the project and the `RegisterLayout` for the custom device happened to not be the first in sequence.
- OpenVR touchpad controls (`touchpadClicked` & `touchpadPressed`) now report accurate data.

#### Actions

- Fixed missing keyboard bindings in `DefaultInputActions.inputactions` for navigation in UI.
- Fixed using C# reserved names in .inputactions assets leading to compile errors in generated C# classes (case 1189861).
- Assigning a new `InputActionAsset` to a `InputSystemUIInputModule` will no longer look up action names globally but rather only look for actions that are located in action maps with the same name.
  * Previously, if you e.g. switched from one asset where the `point` action was bound to `UI/Point` to an asset that had no `UI` action map but did have an action called `Point` somewhere else, it would erroneously pick the most likely unrelated `Point` action for use by the UI.
- Fixed missing custom editors for `AxisDeadzoneProcessor` and `StickDeadzoneProcessor` that link `min` and `max` values to input settings.
- Fixed actions ending up being disabled if switching to a control scheme that has no binding for the action (case 1187377).
- Fixed part of composite not being bound leading to subsequent part bindings not being functional (case 1189867).
- Fixed `PlayerInput` not pairing devices added after it was enabled when not having control schemes.
  * This problem would also show in the `SimpleDemo` sample when having the `CustomDeviceUsages` sample installed as well. Gamepads would not get picked up in that case.
- Fixed `ArgumentNullException` when adding a device and a binding in an action map had an empty path (case 1187163).
- Fixed bindings that are not associated with any control scheme not getting enabled with other control schemes as they should.

### Added

- Added a new `EditorWindow Demo` sample that illustrates how to use the input system in editor UI code.

## [1.0.0-preview.1] - 2019-10-11

### Changed

- Generated action wrappers now won't `Destroy` the generated Asset in a finalizer, but instead implement `IDisposable`.
- Added back XR layouts (except for Magic Leap) that were removed for `1.0-preview`.
  * We removed these layouts under the assumption that they would almost concurrently become available in the respective device-specific XR packages. However, this did not work out as expected and the gap here turned out to be more than what we anticipated.
  * To deal with this gap, we have moved the bulk of the XR layouts back and will transition things gradually as support in device-specific packages becomes publicly available.

### Fixed

- Fixed a bug where the Input Settings Window might throw exceptions after assembly reload.
- Correctly implemented `IsPointerOverGameObject` method for `InputSystemUIInputModule`.
- Several bugs with layout overrides registered with (`InputSystem.RegisterLayoutOverrides`).
  * In `1.0-preview`, layout overrides could lead to corruption of the layout state and would also not be handled correctly by the various editor UIs.
- Selecting a layout in the input debugger no longer selects its first child item, too.
- Fixed XR devices reporting noise as valid user input (should fix problem of control schemes involving VR devices always activating when using `PlayerInput`).
- Fixed tap/swipe gesture detection in touch samples.

### Actions

- Fixed a bug where multiple composite bindings for the same controls but on different action maps would throw exceptions.
- Fixed `anyKey` not appearing in control picker for `Keyboard`.
- The text on the "Listen" button is no longer clipped off on 2019.3.
- Controls bound to actions through composites no longer show up as duplicates in the input debugger.
- Fixed "Create Actions..." on `PlayerInput` creating an asset with an incorrect binding for taps on Touchscreens. \
  __NOTE: If you have already created an .inputactions asset with this mechanism, update "tap [Touchscreen]" to "Primary Touch/Tap" to fix the problem manually.__
- Fixed `Invoke CSharp Events` when selected in `PlayerInput` not triggering `PlayerInput.onActionTriggered`.
- Fixed duplicating multiple items at the same time in the action editor duplicating them repeatedly.

### Added

- Will now recognize Xbox One and PS4 controllers connected to iOS devices correctly as Xbox One and PS4 controllers.
- Added a new sample called "Custom Device Usages" that shows how to use a layout override on `Gamepad` to allow distinguishing two gamepads in bindings based on which player the gamepad is assigned to.
- Added abstract `TrackedDevice` input device class as the basis for various kinds of tracked devices.

## [1.0.0-preview] - 2019-09-20

### Fixed

- Will now close Input Action Asset Editor windows from previous sessions when the corresponding action was deleted.
- Fixed an issue where Stick Controls could not be created in Players built with medium or high code stripping level enabled.
- Fixed incorrect default state for axes on some controllers.

#### Actions

- Fixed `CallbackContext.ReadValue` throwing when invoked during device removal

### Changed
### Added

## [0.9.6-preview] - 2019-09-06

### Fixed

- Exceptions in scenes of `Visualizers` sample if respective device was not present on system (e.g. in `PenVisualizer` if no pen was present in system).
- Fixed exception in Input Action Asset Editor window when typing whitespace into the search field.
- Fixed control scheme popup window in input action asset editor window showing in the correct screen position on windows.

#### Actions

- Setting timeouts from `IInputInteraction.Process` not working as expected when processing happened in response to previous timeout expiring (#714).
- Pending timeouts on a device not being removed when device was removed.

### Changed

- Replaced `HIDSupport.shouldCreateHID` event with a new `HIDSupport.supportedHIDUsages` property, which takes an array of supported usages.

### Added

#### Actions

- Added `PlayerInput.neverAutoSwitchControlSchemes` to disable logic that automatically enables control scheme switching when there is only a single `PlayerInput` in the game.
- Added `PlayerInput.SwitchControlScheme` to switch schemes manually.

## [0.9.5-preview] - 2019-08-29

### Fixed

- Don't pass events for null devices (for devices which have not been created) to `InputSystem.onEvent` callbacks.
- Will close debugger input state windows, when the state is no longer valid instead of throwing exceptions.
- Fixed pointer coordinates in editor windows for non-mouse pointing devices.
- Fixed using the input system in il2cpp when managed stripping level is set higher then "Low".
- Device debugger window will still show when reading from specific controls throws exceptions.
- Offsets and sizes for elements on Linux joysticks are now computed correctly.
- Joysticks now have a deadzone processor on the stick itself.
- Up/down/left/right on sticks are now deadzoned just like X and Y on sticks are.
- Removed toplevel `X` and `Y` controls on HIDs when there is a `Stick/X` and `Stick/Y` added for the device.
- HID fallback can now deal with sticks that have X and Y controls of different sizes and sitting in non-contiguous locations in the HID input report.
- Button 1 on HID joysticks will now correctly come out as the `trigger` control. Previously, the trigger control on the joystick was left pointing to random state.

#### Actions

- Binding paths now show the same way in the action editor UI as they do in the control picker.
  * For example, where before a binding to `<XInputController>/buttonSouth` was shown as `rightShoulder [XInputController]`, the same binding will now show as `A [Xbox Controller]`.
- When deleting a control scheme, bindings are now updated. A dialog is presented that allows choosing between deleting the bindings or just unassigning them from the control scheme.
- When renaming a control scheme, bindings are now updated. Previously the old name was in place on bindings.
- Control scheme names can no longer be set to empty strings.
- `PlayerInput.Instantiate` now correctly sets up a given control scheme, if specified.
  * When passing a `controlScheme:` argument, the result used to be a correctly assigned control scheme at the `InputUser` level but no restrictions being actually applied to the bindings, i.e. every single binding was active regardless of the specified control scheme.
- NullReferenceExceptions during event processing from `RebindingOperation`.

### Changed

- `InputUser.onUnpairedDeviceUsed` now receives a 2nd argument which is the event that triggered the callback.
  * Also, the callback is now triggered __BEFORE__ the given event is processed rather than after the event has already been written to the device. This allows updating the pairing state of the system before input is processed.
  * In practice, this means that, for example, if the user switches from keyboard&mouse to gamepad, the initial input that triggered the switch will get picked up right away.
- `InputControlPath.ToHumanReadableString` now takes display names from registered `InputControlLayout` instances into account.
  * This means that the method can now be used to generate strings to display in rebinding UIs.
- `AxisControl.clamp` is now an enum-valued property rather than a bool. Can now perform clamping *before* normalization.

#### Actions

- When switching devices/controls on actions, the system will no longer subsequently force an initial state check on __all__ actions. Instead, every time an action's bindings get re-resolved, the system will simply cancel all on-going actions and then re-enable them the same way it would happen by manually calling `InputAction.Enable`.
- Removed non-functional `InputControlScheme.baseScheme` API and `basedOn` serialized property. This was never fully implemented.

### Added

- Can right-click devices in Input Debugger (also those under "Unsupported") and select "Copy Device Description" to copy the internal `InputDeviceDescription` of the device in JSON format to the system clipboard.
  * This information is helpful for us to debug problems related to specific devices.
- If a device description has been copied to the clipboard, a new menu "Paste Device Description as Device" entry in the "Options" menu of the input debugger appears. This instantiates the device from the description as if it was reported locally by the Unity runtime.

## [0.9.3-preview] - 2019-08-15

### Fixed

- `XInputController` and `XboxOneGamepad` no longer have two extraneous, non-functional "menu" and "view" buttons.
- Fixed `InputUser.onUnpairedDeviceUser` ignoring input on controls that do not support `EvaluateMagnitude`.
  * This led to situations, for example, where `PlayerInput` would not initialize a control scheme switch from a `<Mouse>/delta` binding as the delta X and Y axes do not have min&max limits and thus return -1 from `EvaluateMagnitude`.
- Fixed available processor list not updated right away when changing the action type in the Input Action editor window.

#### Actions

- `NullReferenceException` when the input debugger is open with actions being enabled.
- When selecting a device to add to a control scheme, can now select devices with specific usages, too (e.g. "LeftHand" XRController).

### Changed

- Removed `timesliceEvents` setting - and made this tied to the update mode instead. We now always time slice when using fixed updates, and not when using dynamic updates.
- When adding a composite, only ones compatible with the value type of the current action are shown. This will, for example, no longer display a `2D Vector` composite as an option on a floating-point button action.
- The `InputState.onChange` callback now receives a second argument which is the event (if any) that triggered the state change on the device.

### Added

- `InputSystemUIInputModule` can now track multiple pointing devices separately, to allow multi-touch input - required to allow control of multiple On-Scree controls at the same time with different fingers.
- Two new composite bindings have been added.
  * `ButtonWithOneModifier` can be used to represent shortcut-like bindings such as "CTRL+1".
  * `ButtonWithTwoModifiers` can be used to represent shortcut-like bindings such as "CTRL+SHIFT+1".

## [0.9.2-preview] - 2019-08-09

### Fixed

- A `RebindingOperation` will now fall back to the default path generation behavior if the callback provided to `OnGeneratePath` returns null.
- Fixed the Input Action editor window throwing exceptions when trying to view action properties.

### Actions

- `PlayerInput` will now copy overrides when creating duplicate actions.
- It is now possible to use an empty binding path with a non empty override path.
- It is now possible to use set an empty override path to disable a binding.
- It is not possible to query the effectively used path of a binding using `effectivePath`.
- Actions embedded into MonoBehaviour components can now have their properties edited in the inspector. Previously there was no way to get to the properties in this workflow. There is a gear icon now on the action that will open the action properties.

### Changed

### Added

- Added a new sample to the package called `SimpleDemo`. You can install the sample from the package manager. See the [README.md](https://github.com/Unity-Technologies/InputSystem/Assets/Samples/SimpleDemo/README.md) file for details about the sample.

## [0.9.1-preview] - 2019-08-08

### Fixed

- Fixed GC heap garbage being caused by triggered by event processing.
  * This meant that every processing of input would trigger garbage being allocated on the managed heap. The culprit was a peculiarity in the C# compiler which caused a struct in `InputEventPtr.IsA` to be allocated on the heap.
- The bindings selection popup window will now show child controls matching the current action type even if the parent control does not match.
- Fixed `duration` values reported for Hold and Press interactions.
- DualShock 3 on macOS:
  * Fixed actions bound to the dpad control performing correctly.
  * Fixed non-present touchpad button control being triggered incorrectly.
- Fixed compile issues with switch classes on standalone Linux.
- Leak of unmanaged memory in `InputControlList`.

#### Actions

- Fixed actions not updating their set of controls when the usages of a device are changed.
- Composite bindings with the default interaction will now correctly cancel when the composite is released, even if there are multiple composite bindings on the action.

### Changed

- `MouseState`, `KeyboardState`, and `GamepadState` have been made public again.
- `PlayerInput` and `PlayerInputManager` have been moved from the `UnityEngine.InputSystem.PlayerInput` namespace to `UnityEngine.InputSystem`.
- The signature of `InputSystem.onEvent` has changed. The callback now takes a second argument which is the device the given event is sent to (null if there's no corresponding `InputDevice`).
  ```
  // Before:
  InputSystem.onEvent +=
      eventPtr =>
      {
          var device = InputSystem.GetDeviceById(eventPtr.deviceId);
          //...
      };

  // Now:
  InputSystem.onEvent +=
      (eventPtr, device) =>
      {
          //...
      };
  ```
- The signatures of `InputSystem.onBeforeUpdate` and `InputSystem.onAfterUpdate` have changed. The callbacks no longer receive an `InputUpdateType` argument.
  * Use `InputState.currentUpdateType` in case you need to know the type of update being run.
- `InputUpdateType` has been moved to the `UnityEngine.InputSystem.LowLevel` namespace.
- `InputSystem.Update(InputUpdateType)` has been removed from the public API.
- The way input devices are built internally has been streamlined.
  * `InputDeviceBuilder` is now internal. It is no longer necessary to access it to look up child controls. Simply use `InputControl.GetChildControl` instead.
  * To build a device without adding it to the system, call the newly added `InputDevice.Build` method.
    ```
    InputDevice.Build<Mouse>();
    ```
  * `InputSystem.SetLayoutVariant` has been removed. Layout variants can no longer be set retroactively but must be decided on as part of device creation.
- `InputSystem.RegisterControlProcessor` has been renamed to just `InputSystem.RegisterProcessor`.

#### Actions

* `InputAction.ReadValue<TValue>()` is longer correlated to `InputAction.triggered`. It simply returns the current value of a bound control or composite while the action is being interacted with.
* `InputInteractionContext.PerformedAndGoBackToWaiting` has been renamed to just `InputInteractionContext.Performed`.

#### Actions

- Individual composite part bindings can now no longer have interactions assigned to them as that never made any sense.

### Added

- Devices can now have more than one usage.
  * Call `InputSystem.AddDeviceUsage(device,usage)` to add additional usages to a device.
  * Call `InputSystem.RemoveDeviceUsage(device,usage)` to remove existing usages from a device.
  * `InputSystem.SetDeviceUsage(device,usage)` still exists. It will clear all existing usages from the given device.
- A new `VisualizerSamples` sample that can be installed through the package manager.
  * Contains two components `InputControlVisualizer` and `InputActionVisualizer` that help visualizing/debugging control/device and action activity through in-game overlays. A few sample scenes illustrate how to use them.

#### Actions

- Added `InputAction.ReadValueAsObject` API.
- Added `InputAction.activeControl` API.

## [0.9.0-preview] - 2019-07-18

### Fixed

- Validate all parameters on public APIs.
- Fixed an internal bug in `InlinedArray.RemoveAtByMovingTailWithCapacity`, which could cause data corruption.
- Fixed Xbox controller support on macOS il2cpp.
- Fixed issue of Xbox gamepads on Windows desktop not being able to navigate left and down in a UI.
- Allow using InputSystem package if the XR, VR or Physics modules are disabled for smaller builds.
- Fixed documentation landing page and table of contents.
- Fixed tracked devices assigning pointer ids for UI pointer events correctly.
- Adjusted some UI Elements to fit the Unity 19.3 font.
- Fixed NullReferenceException being thrown when project changes.
- Fixed duplicate devices showing in the "Supported Devices" popup when using a search filter.
- Fixed an error when adding new bindings in the Input Actions editor window when a filter was applied.
- Fixed scroll wheel handling in `InputSystemUIInputModule` not being smooth.
- Fixed compile errors from Switch Pro controller code on Linux.

#### Actions

- Fixed `CallbackContext.control` referencing the composite member control which was actually actuated for this trigger for composite bindings.
- Generated C# wrappers for .inputactions assets are no longer placed in Assets/Assets/ folder on Windows.

### Added

- Touch support has been reworked and extended.
  * `Touchscreen.touch[0..9]` are now bindable from the control picker.
  * `Touchscreen.primaryTouch` is now a separate control which tracks the primary touch on the screen.
  * The controls `Touchscreen` inherits from `Pointer` (such as `position`, `phase`, and `delta`) are now tied to `Touchscreen.primaryTouch` and allow for `Touchscreen` to function as a generic `Pointer` (like `Mouse` and `Pen`).
  * `Touchscreen.press` (renamed from `Touchscreen.button`) is now a working, synthetic button that is down whenever at least one finger is on the screen.
  * Recording of start time and start position has been added to touches.
    - `TouchControl.startPosition` gives the starting position of the touch.
    - `TouchControl.startTime` gives the starting time of the touch.
  * Tap detection has been added to `Touchscreen`.
    - Tap time (i.e. time within which a press-and-release must be completed for a tap to register) corresponds to `InputSettings.defaultTapTime`.
    - Tap release must happen within a certain radius of first contact. This is determined by a new setting `InputSettings.tapRadius`.
    - `TouchControl.tap` is a new button control that triggers then the touch is tapped. Note that this happens instantly when a touch ends. The button will go to 1 and __immediately__ go back to 0. This means that polling the button in `Update`, for example, will never trigger a tap. Either use actions to observe the button or use the `Touch` API from `EnhancedTouch` to poll taps.
  * `Touchscreen.activeTouches` has been removed. Use `Touch.activeTouches` from the new enhanced touch API instead for more reliable touch tracking.
  * `Touchscreen.allTouchControls` has been renamed to `Touchscreen.touches`.
  * A new `EnhancedTouch` plugin has been added which offers an enhanced `Touch` and `Finger` API to reliably track touches and fingers across updates. This obsoletes the need to manually track touch IDs and phases and gives access to individual touch history.
  * Touch can be simulated from mouse or pen input now. To enable simulation, call `TouchSimulation.Enable()` or put the `TouchSimulation` MonoBehaviour in your scene. Also, in the input debugger, you can now enable touch simulation from the "Options" dropdown.
- Changing state has been decoupled from events. While input events are the primary means by which to trigger state changes, anyone can perform state changes manually now from anywhere.
    ```
    InputState.Change(gamepad.leftStick, new Vector2(123, 234));
    ```
  * This change makes it possible to update state __from__ state and thus synthesize input data from other input coming in.
- A new API for recording state changes over time has been added.
    ```
    var history = new InputStateHistory("<Gamepad>/leftStick");
    history.StartRecording();

    //...

    foreach (var record in history)
        Debug.Log(record);
    ```
- Added support for generic joysticks on WebGL (which don't use the standard gamepad mapping).
- Added support for DualShock 3 gamepads on desktops.
- Added support for Nintendo Switch Pro Controllers on desktops.

#### Actions

- Actions now also have a __polling API__!
  * `InputAction.triggered` is true if the action was performed in the current frame.
  * `InputAction.ReadValue<TValue>()` yields the last value that `started`, `performed`, or `cancelled` (whichever came last) was called with. If the action is disabled, returns `default(TValue)`. For `InputActionType.Button` type actions, returns `1.0f` if `triggered==true` and `0.0f` otherwise.
- Generated C# wrappers for .inputactions can now placed relative to the .inputactions file by specifying a path starting with './' (e.g. `./foo/bar.cs`).

### Changed

- **The system no longer supports processing input in __BOTH__ fixed and dynamic updates**. Instead, a choice has to be made whether to process input before each `FixedUpdate()` or before each `Update()`.
  * Rationale: the existing code that supported having both updates receive input independently still had several holes and became increasingly complex and brittle. Our solution was based on not actually processing input twice but on channeling input concurrently into both the state of both updates. Together with the fact that specific inputs have to reset (and possibly accumulate) correctly with respect to their update time slices, this became increasingly hard to do right. This, together with the fact that we've come to increasingly question the value of this feature, led us to removing the capability while preserving the ability to determine where input is processed.
  * NOTE: Timeslicing is NOT affected by this. You can still switch to `ProcessEventInFixedUpdates` and get events timesliced to individual `FixedUpdate` periods according to their timestamps.
  * `InputSettings.UpdateMode.ProcessEventsInBothFixedAndDynamicUpdate` has been removed.
  * `InputSettings.UpdateMode.ProcessEventsInDynamicUpdateOnly` has been renamed to `InputSettings.UpdateMode.ProcessEventsInDynamicUpdate` and is now the default.
  * `InputSettings.UpdateMode.ProcessEventsInFixedUpdateOnly` has been renamed to `InputSettings.UpdateMode.ProcessEventsInFixedUpdate`.
- Added icons for PlayerInput, PlayerInputManager, InputSystemUIInputModule and MultiplayerEventSystem components.
- Changed `Keyboard` IME properties (`imeEnabled`, `imeCursorPosition`) to methods (`SetIMEEnabled`, `SetIMECursorPosition`).
- Added getters to all `IInputRuntime` properties.
- Replace some `GetXxx` methods in our API with `xxx`  properties.
- `Pointer.phase` has been removed and `PointerPhase` has been renamed to `TouchPhase`. Phases are now specific to touch. `PointerPhaseControl` has been renamed to `TouchPhaseControl`.
- `Pointer.button` has been renamed to `Pointer.press` and now is a control that indicates whether the pointer is in "press down" state.
  * For mouse, corresponds to left button press.
  * For pen, corresponds to tip contact.
  * For touch, corresponds to primary touch contact (i.e. whether __any__ finger is down).
- The state change monitor APIs (`IInputStateChangeMonitor` and friends) have been moved out of `InputSystem` into a new static class `InputState` in `UnityEngine.Experimental.Input.LowLevel`.
  * Rationale: These APIs are fairly low-level and not of general interest so having them out of `InputSystem` reduces the API surface visible to most users.
- `InputDeviceChange.StateChanged` has been removed and is now a separate callback `InputState.onChange`.
  * Rationale: The other `InputDeviceChange` notifications are low-frequency whereas `StateChanged` is high-frequency. Putting them all on the same callback made adding a callback to `InputSystem.onDeviceChange` unnecessarily expensive.
- `IInputStateCallbackReceiver` has been rewritten from scratch. Now has two simple methods `OnNextUpdate` and `OnEvent`. If implemented by a device, the device now has completely control over changing its own state. Use the `InputState.Change` methods to affect state changes while trigger state change monitors (e.g. for actions) correctly.
- Simplified handling of XR input in `InputSystemUIInputModule` by having only one set of actions for all XR devices.
- We now use the same hierarchical device picker in the "Add Control Scheme" popup, which is already used in the "Input Settings" window.
- Made all `IInputStateTypeInfo` implementations internal, as these did not offer value to the user.
- Made all `IInputDeviceCommandInfo` implementations internal, as these did not offer value to the user.
- Removed `ReadWriteArray`, which was only used for making `RebindingOperation.scores` editable, which did not add any value.
- Removed `PrimitiveValueOrArray`, as non of it's functionality over `PrimitiveValue` was implemented.
- Made all `InputProcessor` implementation internal, as access to these types is exposed only through text mode representations.
- Removed `CurveProcessor` as it was not implemented.
- Renamed XInputControllerOSX to a more descriptive XboxGamepadMacOS.

#### Actions

- `InputAction.continuous` has been removed. Running logic every frame regardless of input can easily be achieved in game code.
- The way action behavior is configured has been simplified.
  * The previous roster of toggles has been replaced with two settings:
    1. `Action Type`: Determines the behavior of the action. Choices are `Value`, `Button`, and `PassThrough`.
    2. `Control Type`: Determines the type of control (and implicitly the type of value) the action is looking for if the action is a `Value` or `PassThrough` action.
  * The previous `Initial State Check` toggle is now implicit in the action type now. `Value` actions perform an initial state check (i.e. trigger if their control is already actuated when the action is enabled). Other types of actions don't.
  * The previous `Pass Through` toggle is now rolled into the action type.

## [0.2.10-preview] - 2019-05-17

### Added

- Added a `MultiplayerEventSystem` class, which allows you use multiple UI event systems to control different parts of the UI by different players.
- `InputSystemUIInputModule` now lets you specify an `InputActionAsset` in the `actionsAsset` property. If this is set, the inspector will populate all actions from this asset. If you have a `PlayerInput` component on the same game object, referencing the same  `InputActionAsset`, the `PlayerInput` component will keep the actions on the `InputSystemUIInputModule` in synch, allowing easy setup of multiplayer UI systems.

### Changed

- `StickControl.x` and `StickControl.y` are now deadzoned, i.e. have `AxisDeadzone` processors on them. This affects all gamepads and joysticks.
  * __NOTE:__ The deadzoning is __independent__ of the stick. Whereas the stack has a radial deadzones, `x` and `y` have linear deadzones. This means that `leftStick.ReadValue().x` is __not__ necessary equal to `leftStick.x.ReadValue()`.
  * This change also fixes the problem of noise from sticks not getting filtered out and causing devices such as the PS4 controller to constantly make itself `Gamepad.current`.

- Redesigned `UIActionInputModule`
 * Added a button in the inspector to automatically assign actions from an input action asset based on commonly used action names.
 * Will now populate actions with useful defaults.
 * Removed `clickSpeed` property - will use native click counts from the OS where available instead.
 * Removed `sendEventsWhenInBackground` property.
 * Hiding `Touches` and `TrackedDevices` until we decide how to handle them.
 * Remove `moveDeadzone` property as it is made redundant by the action's dead zone.
 * Removed `UIActionInputModuleEnabler` component, `UIActionInputModule` will now enable itself.
- Changed default button press point to 0.5.
- Changed all constants in public API to match Unity naming conventions ("Constant" instead of "kConstant").
- Changed namespace from `UnityEngine.Experimental.Input` to `UnityEngine.InputSystem`.
- Generated wrapper code now has nicer formatting.
- Renamed `UIActionInputModule` to `InputSystemUIInputModule`.
- Nicer icons for `InputActionAssets` and `InputActions` and for `Button` and generic controls.
- Change all public API using `IntPtr` to use unsafe pointer types instead.
- `PlayerInput` will no longer disable any actions not in the currently active action map when disabling input or switching action maps.
- Change some public fields into properties.
- Input System project settings are now called "Input System Package" in the project window instead of "Input (NEW)".
- Removed `Plugins` from all namespaces.
- Rename "Cancelled" -> "Canceled" (US spelling) in all APIs.

### Fixed

- Adding devices to "Supported Devices" in input preferences not allowing to select certain device types (like "Gamepad").
- Fixed scrolling in `UIActionInputModule`.
- Fixed compiling the input system package in Unity 19.2 with ugui being moved to a package now.
- In the Input System project settings window, you can no longer add a supported device twice.

#### Actions

- Custom inspector for `PlayerInput` no longer adds duplicates of action events if `Invoke Unity Events` notification behavior is selected.
- Fixed `Hold` interactions firing immediately before the duration has passed.
- Fixed editing bindings or processors for `InputAction` fields in the inspector (Changes wouldn't persist before).
- Fixed exception message when calling `CallbackContext.ReadValue<TValue>()` for an action with a composite binding with `TValue` not matching the composite's value type.

### Added

#### Actions

- `PlayerInput` can now handle `.inputactions` assets that have no control schemes.
  * Will pair __all__ devices mentioned by any of the bindings except if already paired to another player.

## [0.2.8-preview] - 2019-04-23

### Added

- Added a `clickCount` control to the `Mouse` class, which specifies the click count for the last mouse click (to allow distinguishing between single-, double- and multi-clicks).
- Support for Bluetooth Xbox One controllers on macOS.

#### Actions

- New API for changing bindings on actions
```
    // Several variations exist that allow to look up bindings in various ways.
    myAction.ChangeBindingWithPath("<Gamepad>/buttonSouth")
        .WithPath("<Keyboard>/space");

    // Can also replace the binding wholesale.
    myAction.ChangeBindingWithPath("<Keyboard>/space")
        .To(new InputBinding { ... });

    // Can also remove bindings programmatically now.
    myAction.ChangeBindingWithPath("<Keyboard>/space").Erase();
```

### Changed

- `Joystick.axes` and `Joystick.buttons` have been removed.
- Generated wrapper code for Input Action Assets are now self-contained, generating all the data from code and not needing a reference to the asset; `InputActionAssetReference` has been removed.
- The option to generate interfaces on wrappers has been removed, instead we always do this now.
- The option to generate events on wrappers has been removed, we felt that this no longer made sense.
- Will now show default values in Input Action inspector if no custom values for file path, class name or namespace have been provided.
- `InputSettings.runInBackground` has been removed. This should now be supported or not on a per-device level. Most devices never supported it in the first place, so a global setting did not seem to be useful.
- Several new `Sensor`-based classes have been added. Various existing Android sensor implementations are now based on them.
- `InputControlLayoutAttribute` is no longer inherited.
  * Rationale: A class marked as a layout will usually be registered using `RegisterLayout`. A class derived from it will usually be registered the same way. Because of layout inheritance, properties applied to the base class through `InputControlLayoutAttribute` will affect the subclass as intended. Not inheriting the attribute itself, however, now allows having properties such as `isGenericTypeOfDevice` which should not be inherited.
- Removed `acceleration`, `orientation`, and `angularVelocity` controls from `DualShockGamepad` base class.
  * They are still on `DualShockGamepadPS4`.
  * The reason is that ATM we do not yet support these controls other than on the PS4. The previous setup pretended that these controls work when in fact they don't.
- Marking a control as noisy now also marks all child controls as noisy.
- The input system now defaults to ignoring any HID devices with usage types not known to map to game controllers. You can use `HIDSupport.supportedUsages` to enable specific usage types.
- In the Input Settings window, asset selection has now been moved to the "gear" popup menu. If no asset is created, we now automatically create one.
- In the inspector for Input Settings assets, we now show a button to go to the Input Settings window, and a button to make the asset active if it isn't.
- Tests are now no longer part of the com.unity.inputsystem package. The `InputTestFixture` class still is for when you want to write input-related tests for your project. You can reference the `Unity.InputSystem.TestFixture` assembly when you need to do that.
- Implemented adding usages to and removing them from devices.

#### Actions

- A number of changes have been made to the control picker UI in the editor. \
  ![Input Control Picker](Documentation~/Images/InputControlPicker.png)
  * The button to pick controls interactively (e.g. by pressing a button on a gamepad) has been moved inside the picker and renamed to "Listen". It now works as a toggle that puts the picker into a special kind of 'search' mode. While listening, suitable controls that are actuated will be listed in the picker and can then be picked from.
  * Controls are now displayed with their nice names (e.g. "Cross" instead of "buttonSouth" in the case of the PS4 controller).
  * Child controls are indented instead of listed in "parent/child" format.
  * The hierarchy of devices has been rearranged for clarity. The toplevel groups of "Specific Devices" and "Abstract Devices" are now merged into one hierarchy that progressively groups devices into more specific groups.
  * Controls now have icons displayed for them.
- There is new support for binding to keys on the keyboard by their generated character rather than by their location. \
  ![Keyboard Binding](Documentation~/Images/KeyboardBindByLocationVsCharacter.png)
  * At the toplevel of the Keyboard device, you now have the choice of either binding by keyboard location or binding by generated/mapped character.
  * Binding by location shows differences between the local keyboard layout and the US reference layout.
  * The control path language has been extended to allow referencing controls by display name. `<Keyboard>/#(a)` binds to the control on a `Keyboard` with the display name `a`.
- `continuous` flag is now ignored for `Press and Release` interactions, as it did not  make sense.
- Reacting to controls that are already actuated when an action is enabled is now an __optional__ behavior rather than the default behavior. This is a __breaking__ change.
  * Essentially, this change reverts back to the behavior before 0.2-preview.
  * To reenable the behavior, toggle "Initial State Check" on in the UI or set the `initialStateCheck` property in code.
  ![Inital State Check](Documentation~/Images/InitialStateCheck.png)
  * The reason for the change is that having the behavior on by default made certain setups hard to achieve. For example, if `<Keyboard>/escape` is used in one action map to toggle *into* the main menu and in another action map to toggle *out* of it, then the previous behavior would immediately exit out of the menu if `escape` was still pressed from going into the menu. \
  We have come to believe that wanting to react to the current state of a control right away is the less often desirable behavior and so have made it optional with a separate toggle.
- Processors and Interactions are now shown in a component-inspector-like fashion in the Input Action editor window, allowing you to see the properties of all items at once.
- The various `InputAction.lastTriggerXXX` APIs have been removed.
  * Rationale: They have very limited usefulness and if you need the information, it's easy to set things up in order to keep track of it yourself. Also, we plan on having a polling API for actions in the future which is really what the `lastActionXXX` APIs were trying to (imperfectly) solve.
- `Tap`, `SlowTap`, and `MultiTap` interactions now respect button press points.
- `Tap`, `SlowTap`, and `MultiTap` interactions now have improved parameter editing UIs.

### Fixed

- Input Settings configured in the editor are now transferred to the built player correctly.
- Time slicing for fixed updates now works correctly, even when pausing or dropping frames.
- Make sure we Disable any InputActionAsset when it is being destroyed. Otherwise, callbacks which were not cleaned up would could cause exceptions.
- DualShock sensors on PS4 are now marked as noisy (#494).
- IL2CPP causing issues with XInput on windows and osx desktops.
- Devices not being available yet in `MonoBehavior.Awake`, `MonoBehaviour.Start`, and `MonoBehaviour.OnEnable` in player or when entering play mode in editor.
- Fixed a bug where the event buffer used by `InputEventTrace` could get corrupted.

#### Actions

- Actions and bindings disappearing when control schemes have spaces in their names.
- `InputActionRebindingExceptions.RebindOperation` can now be reused as intended; used to stop working properly the first time a rebind completed or was cancelled.
- Actions bound to multiple controls now trigger correctly when using `PressInteraction` set to `ReleaseOnly` (#492).
- `PlayerInput` no longer fails to find actions when using UnityEvents (#500).
- The `"{...}"` format for referencing action maps and actions using GUIDs as strings has been obsoleted. It will still work but adding the extra braces is no longer necessary.
- Drag&dropping bindings between other bindings that came before them in the list no longer drops the items at a location one higher up in the list than intended.
- Editing name of control scheme in editor not taking effect *except* if hitting enter key.
- Saving no longer causes the selection of the current processor or interaction to be lost.
  * This was especially annoying when having "Auto-Save" on as it made editing parameters on interactions and processors very tedious.
- In locales that use decimal separators other than '.', floating-point parameters on composites, interactions, and processors no longer lead to invalid serialized data being generated.
- Fix choosing "Add Action" in action map context menu throwing an exception.
- The input action asset editor window will no longer fail saving if the asset has been moved.
- The input action asset editor window will now show the name of the asset being edited when asking for saving changes.
- Clicking "Cancel" in the save changes dialog for the input action asset editor window will now cancel quitting the editor.
- Fixed pasting or dragging a composite binding from one action into another.
- In the action map editor window, switching from renaming an action to renaming an action map will no longer break the UI.
- Fixed calling Enable/Disable from within action callbacks sometimes leading to corruption of state which would then lead to actions not getting triggered (#472).
- Fixed setting of "Auto-Save" toggle in action editor getting lost on domain reload.
- Fixed blurry icons in editor for imported .inputactions assets and actions in them.
- `Press` and `Release` interactions will now work correctly if they have multiple bound controls.
- `Release` interactions will now invoke a `Started` callback when the control is pressed.
- Made Vector2 composite actions respect the press points of button controls used to compose the value.

## [0.2.6-preview] - 2019-03-20

>NOTE: The UI code for editing actions has largely been rewritten. There may be regressions.
>NOTE: The minimum version requirement for the new input system has been bumped
       to 2019.1

### Added

- Support gamepad vibration on Switch.
- Added support for Joysticks on Linux.

#### Actions

- Added ability to change which part of a composite a binding that is part of the composite is assigned to.
  * Part bindings can now be freely duplicated or copy-pasted. This allows having multiple bindings for "up", for example. Changing part assignments retroactively allows to freely edit the composite makeup.
- Can now drag&drop multiple items as well as drop items onto others (equivalent to cut&paste). Holding ALT copies data instead of moving it.
- Edits to control schemes are now undoable.
- Control schemes are now sorted alphabetically.
- Can now search by binding group (control scheme) or devices directly from search box.
  * `g:Gamepad` filters bindings to those in the "Gamepad" group.
  * `d:Gamepad` filters bindings to those from Gamepad-compatible devices.

### Changed

- The input debugger will no longer automatically show remote devices when the profiler is connected. Instead, use the new menu in debugger toolbar to connect to players or to enable/disable remote input debugging.
- "Press and Release" interactions will now invoke the `performed` callback on both press and release (instead of invoking `performed` and `cancel`, which was inconsistent with other behaviors).

#### Actions

- Bindings have GUIDs now like actions and maps already did. This allows to persistently and uniquely identify individual bindings.
- Replaced UI overlay while rebinding interactively with cancellable progress bar. Interactive rebinding now cancels automatically after 4 seconds without suitable input.
- Bindings that are not assigned to any control scheme are now visible when a particular control scheme is selected.
  * Bindings not assigned to any control scheme are active in *ALL* control schemes.
  * The change makes this visible in the UI now.
  * When a specific control scheme is selected, these bindings are affixed with `{GLOBAL}` for added visibility.
- When filtering by devices from a control scheme, the filtering now takes layout inheritance into account. So, a binding to a control on `Pointer` will now be shown when the filter is `Mouse`.
- The public control picker API has been revised.
  * The simplest way to add control picker UI to a control path is to add an `InputControlAttribute` to the field.
    ```
    // In the inspector, shows full UI to select a control interactively
    // (including interactive picking through device input).
    [InputControl(layout = "Button")]
    private string buttonControlPath;
    ```
- Processors of incompatible types will now be ignored instead of throwing an exception.

### Fixed

- Remote connections in input debugger now remain connected across domain reloads.
- Don't incorrectly create non-functioning devices if a physical device implements multiple incompatible logical HID devices (such as the MacBook keyboard/touch pad and touch bar).
- Removed non-functioning sort triangles in event list in Input Debugger device windows.
- Sort events in input debugger window by id rather then by timestamp.
- Make parsing of float parameters support floats represented in "e"-notation and "Infinity".
- Input device icons in input debugger window now render in appropriate resolution on retina displays.
- Fixed Xbox Controller on macOS reporting negative values for the sticks when represented as dpad buttons.
- `InputSettings.UpdateMode.ProcessEventsManually` now correctly triggers updates when calling `InputSystem.Update(InputUpdateType.Manual)`.

#### Actions

- Pasting or duplicating an action in an action map asset will now assign a new and unique ID to the action.
- "Add Action" button being active and triggering exceptions when no action map had been added yet.
- Fixed assert when generating C# class and make sure it gets imported correctly.
- Generate directories as needed when generating C# class, and allow path names without "Assets/" path prefix.
- Allow binding dpad controls to actions of type "Vector2".
- Fixed old name of action appearing underneath rename overlay.
- Fixed inspector UIs for on-screen controls throwing exceptions and being non-functional.
- Fixed deleting multiple items at same time in action editor leading to wrong items being deleted.
- Fixed copy-pasting actions not preserving action properties other than name.
- Fixed memory corruptions coming from binding resolution of actions.
- InputActionAssetReferences in ScriptableObjects will continue to work after domain reloads in the editor.
- Fixed `startTime` and `duration` properties of action callbacks.

## [0.2.1-preview] - 2019-03-11

### Changed

 - NativeUpdateCallback API update to match Unity 2018.3.8f1

## [0.2.0-preview] - 2019-02-12

This release contains a number of fairly significant changes. The focus has been on further improving the action system to make it easier to use as well as to make it work more reliably and predictably.

>NOTE: There are some breaking changes. Please see the "Changed" section below.

### Changed

- Removed Unity 2018.2 support code.
- Removed .NET 3.5 support code.
- Started using C# 7.
- `IInputControlProcessor<TValue>` has been replaced with `InputProcessor` and `InputProcessor<TValue>` base classes.
- `IInputBindingComposite` has been replaced with an `InputBindingComposite` base class and the `IInputBindingComposite<TValue>` interface has been merged with the `InputBindingComposite<TValue>` class which had already existed.
- `InputUser.onUnpairedDeviceUser` will now notify for each actuated control until the device is paired or there are no more actuated controls.
- `SensitivityProcessor` has been removed.
    * The approach needs rethinking. What `SensitivityProcessor` did caused more problems than it solved.
- State monitors no longer have their timeouts removed automatically when they fire. This makes it possible to have a timeout that is removed only in response to a specific state change.
- Events for devices that implement `IInputStateCallbacks` (such as `Touchscreen`) are allowed to go back in time. Avoids the problem of having to order events between multiple fingers correctly or seeing events getting rejected.
- `PenState.Button` is now `PenButton`.
- Removed TouchPositionTransformProcessor, was used only by Android, the position transformation will occur in native backend in 2019.x

#### Actions:
- Bindings that have no interactions on them will trigger differently now. __This is a breaking change__.
  * Previously, these bindings would trigger `performed` on every value change including when going back to their default value. This is why you would see two calls of `performed` with a button; one when the button was pressed, another when it was depressed.
  * Now, a binding without an interaction will trigger `started` and then `performed` when a bound control is actuated. Thereafter, the action will remain in `Started` phase. For as long as the control is actuated, every value change will trigger `performed` again. When the control stops being actuated, it will trigger `cancelled` and the action will remain in `Waiting` state.
  * Control actuation is defined as a control having a magnitude (see `InputControl.EvaluateMagnitude`) greater than zero. If a control does not support magnitudes (returns -1 from `EvaluateMagnitude`), then the control is considered actuated when it changes state away from its default state.
  * To restore the previous behavior, simply change code like
      ```
        myAction.performed += MyCallback;
      ```
    to
      ```
        myAction.performed += MyCallback;
        myAction.cancelled += MyCallback;
      ```
  * Alternatively, enable `passThrough` mode on an action. This effectively restores the previous default behavior of actions.
    ```
        new InputAction(binding: "<Gamepad>/leftTrigger") { passThrough = true };
    ```
- As part of the aforementioned change, the following interactions have been removed as they are no longer relevant:
  - `StickInteraction`: Can simply be removed from bindings. The new default behavior obsoletes the need for what `StickInteraction` did. Use `started` to know then the stick starts being actuated, `performed` to be updated on movements, and `cancelled` to know when the stick goes back into rest position.
  - `PressAndReleaseInteraction`: Can simply be removed from bindings. The default behavior with no interaction encompasses press and release detection. Use `started` to know then a button is pressed and `cancelled` to know when it is released. To set a custom button press point, simply put an `AxisDeadzoneProcessor` on the binding.
- `PressInteraction` has been completely rewritten.
  - Trigger behavior can be set through `behavior` parameter and now provides options for observing just presses (`PressOnly`), just releases (`ReleaseOnly`), or both presses and releases (`PressAndRelease`).
  - Also, the interaction now operates on control actuation rather than reading out float values directly. This means that any control that supports magnitudes can be used.
  - Also supports continuous mode now.
- If bound controls are already actuated when an action is enabled, the action will now trigger in the next input update as if the control had just been moved from non-actuated to actuated state.
  - In other words, if e.g. you have a binding to the A button of the gamepad and the A button is already pressed when the action is first enabled, then the action associated with the A button will trigger as if the button had just been pressed. Previously, it required releasing and re-pressing the button first -- which, together with certain interactions, could lead to actions ending up in a confused state.
- When an action is disabled, it will now cancel all ongoing interactions, if any (i.e. you will see `InputAction.cancelled` being called).
  - Note that unlike the above-mentioned callbacks that happen when an action starts out with a control already actuated, the cancellation callbacks happen __immediately__ rather than in the next input update.
- Actions that at runtime are bound to multiple controls will now perform *conflict resolution*, if necessary.
  - This applies only if an action actually receives multiple concurrent actuations from controls.
  - When ambiguity is detected, the greatest amount of actuation on any of the controls gets to drive the action.
  - In practice, this means that as long as any of the controls bound to an action is actuated, the action will keep going. This resolves ambiguities when an action has primary and secondary bindings, for examples, or when an action is bound to multiple different devices at the same time.
  - Composite bindings count as single actuations regardless of how many controls participate in the composite.
  - This behavior __can be bypassed__ by setting the action to be pass-through.
- Action editor now closes when asset is deleted.
  - If there are unsaved changes, asks for confirmation first.
- Interactions and processors in the UI are now filtered based on the type of the action (if set) and sorted by name.
- Renamed "Axis" and "Dpad" composites to "1D Axis" and "2D Vector" composite.
  - The old names can still be used and existing data will load as expected.
  - `DpadComposite` got renamed to `Vector2Composite`; `AxisComposite` is unchanged.
- `InputInteractionContext.controlHasDefaultValue` has been replaced with `InputInteractionContext.ControlIsActuated()`.
- `InputActionChange.BindingsHaveChangedWhileEnabled` has been reworked and split in two:
    1. `InputActionChange.BoundControlsAboutToChange`: Bindings have been previously resolved but are about to be re-resolved.
    2. `InputActionChange.BoundControlsChanged`: Bindings have been resolved on one or more actions.
- Actions internally now allocate unmanaged memory.
  - Disposing should be taken care of automatically (though you can manually `Dispose` as well). If you see errors in the console log about unmanaged memory being leaked, please report the bug.
  - All execution state except for C# heap objects for processors, interactions, and composites has been collapsed into a single block of unmanaged memory. Actions should now be able to re-resolve efficiently without allocating additional GC memory.

### Added

- `PlayerInput` component which simplifies setting up individual player input actions and device pairings. \
  ![PlayerInput](Documentation~/Images/PlayerInput.png)
- `PlayerInputManager` component which simplifies player joining and split-screen setups. \
  ![PlayerInput](Documentation~/Images/PlayerInputManager.png)
- `InputDevice.all` (equivalent to `InputSystem.devices`)
- `InputControl.IsActuated()` can be used to determine whether control is currently actuated (defined as extension method in `InputControlExtensions`).
- Can now read control values from buffers as objects using `InputControl.ReadValueFromBufferAsObject`. This allows reading a value stored in memory without having to know the value type.
- New processors:
    * `ScaleProcessor`
    * `ScaleVector2Processor`
    * `ScaleVector3Processor`
    * `InvertVector2Processor`
    * `InvertVector3Processor`
    * `NormalizeVector2Processor`
    * `NormalizeVector3Processor`
- Added `MultiTapInteraction`. Can be used to listen for double-taps and the like.
- Can get total and average event lag times through `InputMetrics.totalEventLagTime` and `InputMetrics.averageEventLagTime`.
- `Mouse.forwardButton` and `Mouse.backButton`.
- The input debugger now shows users along with their paired devices and actions. See the [documentation](Documentation~/UserManagement.md#debugging)
- Added third and fourth barrel buttons on `Pen`.

#### Actions:
- Actions have a new continuous mode that will cause the action to trigger continuously even if there is no input. See the [documentation](Documentation~/Actions.md#continuous-actions) for details. \
  ![Continuous Action](Documentation~/Images/ContinuousAction.png)
- Actions have a new pass-through mode. In this mode an action will bypass any checks on control actuation and let any input activity on the action directly flow through. See the [documentation](Documentation~/Actions.md#pass-through-actions) for details. \
  ![Pass-Through Action](Documentation~/Images/PassThroughAction.png)
- Can now add interactions and processors directly to actions.
  ![Action Properties](Documentation~/Images/ActionProperties.png)
    * This is functionally equivalent to adding the respective processors and/or interactions to every binding on the action.
- Can now change the type of a composite retroactively.
  ![Composite Properties](Documentation~/Images/CompositeProperties.png)
- Values can now be read out as objects using `InputAction.CallbackContext.ReadValueAsObject()`.
    * Allocates GC memory. Should not be used during normal gameplay but is very useful for testing and debugging.
- Added auto-save mode for .inputactions editor.
  ![Auto Save](Documentation~/Images/AutoSave.png)
- Processors, interactions, and composites can now define their own parameter editor UIs by deriving from `InputParameterEditor`. This solves the problem of these elements not making it clear that the parameters usually have global defaults and do not need to be edited except if local overrides are necessary.
- Can now set custom min and max values for axis composites.
    ```
    var action = new InputAction();
    action.AddCompositeBinding("Axis(minValue=0,maxValue=2)")
        .With("Positive", "<Keyboard>/a")
        .With("Negative", "<Keyboard>/d");
    ```
- "C# Class File" property on .inputactions importer settings now has a file picker next to it.
- `InputActionTrace` has seen various improvements.
    * Recorded data will now stay valid even if actions are rebound to different controls.
    * Can listen to all actions using `InputActionTrace.SubscribeToAll`.
    * `InputActionTrace` now maintains a list of subscriptions. Add subscriptions with `SubscribeTo` and remove a subscription with `UnsubscribeFrom`. See the [documentation](Documentation~/Actions.md#tracing-actions) for details.

### Fixes

- Fixed support for Unity 2019.1 where we landed a native API change.
- `InputUser.UnpairDevicesAndRemoveUser()` corrupting device pairings of other InputUsers
- Control picker in UI having no devices if list of supported devices is empty but not null
- `IndexOutOfRangeException` when having multiple action maps in an asset (#359 and #358).
- Interactions timing out even if there was a pending event that would complete the interaction in time.
- Action editor updates when asset is renamed or moved.
- Exceptions when removing action in last position of action map.
- Devices marked as unsupported in input settings getting added back on domain reload.
- Fixed `Pen` causing exceptions and asserts.
- Composites that assign multiple bindings to parts failing to set up properly when parts are assigned out of order (#410).

### Known Issues

- Input processing in edit mode on 2019.1 is sporadic rather than happening on every editor update.

## [0.1.2-preview] - 2018-12-19

    NOTE: The minimum version requirement for the new input system has been bumped
          to 2018.3. The previous minum requirement of 2018.2 is no longer supported.
          Also, we have dropped support for the .NET 3.5 runtime. The new .NET 4
          runtime is now required to use the new input system.

We've started working on documentation. The current work-in-progress can be found on [GitHub](https://github.com/Unity-Technologies/InputSystem/blob/develop/Packages/com.unity.inputsystem/Documentation~/InputSystem.md).

### Changed

- `InputConfiguration` has been replaced with a new `InputSettings` class.
- `InputConfiguration.lockInputToGame` has been moved to `InputEditorUserSettings.lockInputToGameView`. This setting is now persisted as a local user setting.
- `InputSystem.updateMask` has been replaced with `InputSettings.updateMode`.
- `InputSystem.runInBackground` has been moved to `InputSettings.runInBackground`.
- Icons have been updated for improved styling and now have separate dark and light skin versions.
- `Lock Input To Game` and `Diagnostics Mode` are now persisted as user settings
- Brought back `.current` getters and added `InputSettings.filterNoiseOnCurrent` to control whether noise filtering on the getters is performed or not.
- Removed old and outdated Doxygen-generated API docs.

### Added

- `InputSystem.settings` contains the current input system settings.
- A new UI has been added to "Edit >> Project Settings..." to edit input system settings. Settings are stored in a user-controlled asset in any location inside `Assets/`. Multiple assets can be used and switched between.
- Joystick HIDs are now supported on Windows, Mac, and UWP.
- Can now put system into manual update mode (`InputSettings.updateMode`). In this mode, events will not get automatically processed. To process events, call `InputSystem.Update()`.
- Added shortcuts to action editor window (requires 2019.1).
- Added icons for .inputactions assets.

### Fixed

- `InputSystem.devices` not yet being initialized in `MonoBehaviour.Start` when in editor.

### Known Issues

- Input settings are not yet included in player builds. This means that at the moment, player builds will always start out with default input settings.
- There have been reports of some stickiness to buttons on 2019.1 alpha builds.  We are looking at this now.

## [0.0.14-preview] - 2018-12-11

### Changed

- `Pointer.delta` no longer has `SensitivityProcessor` on it. The processor was causing many issues with mouse deltas. It is still available for adding it manually to action bindings but the processor likely needs additional work.

### Fixed

Core:
- Invalid memory accesses when using .NET 4 runtime
- Mouse.button not being identical to Mouse.leftButton
- DualShock not being recognized when connected via Bluetooth

Actions:
- Parameters disappearing on processors and interactions in UI when edited
- Parameters on processors and interactions having wrong value type in UI (e.g. int instead of float)
- RebindingOperation calling OnComplete() after being cancelled

Misc:
- Documentation no longer picked up as assets in user project

## [0.0.13-preview] - 2018-12-05

First release from stable branch.<|MERGE_RESOLUTION|>--- conflicted
+++ resolved
@@ -106,11 +106,8 @@
   * Puts an upper limit on the number of event bytes processed in a single update.
   * If exceeded, any additional event data will get thrown away and an error will be issued.
   * Set to 5MB by default.
-<<<<<<< HEAD
+- Added `InputSystemUIInputModule.AssignDefaultActions` to assign default actions when creating ui module in runtime.
 - Added `UNITY_INCLUDE_TESTS` define constraints to our test assemblies, which is 2019.2+ equivalent to `"optionalUnityReferences": ["TestAssemblies"]`.
-=======
-- Added `InputSystemUIInputModule.AssignDefaultActions` to assign default actions when creating ui module in runtime.
->>>>>>> 8f25b7e3
 
 ## [1.1.0-preview.3] - 2021-02-04
 
