# Changelog

All notable changes to the input system package will be documented in this file.

The format is based on [Keep a Changelog](http://keepachangelog.com/en/1.0.0/)
and this project adheres to [Semantic Versioning](http://semver.org/spec/v2.0.0.html).

Due to package verification, the latest version below is the unpublished version and the date is meaningless.
however, it has to be formatted properly to pass verification tests.

## [Unreleased]

### Changed
- From 2023.2 forward: UI toolkit now uses the "UI" action map of project-wide actions as their default input actions. Previously, the actions were hardcoded and were based on `DefaultInputActions` asset which didn't allow user changes. Also, removing bindings or renaming the 'UI' action map of project wide actions will break UI input for UI toolkit.
- Changed the 'Max player count reached' error to a warning instead.
- Removed "Input Actions" title from UI-Toolkit Input Action Editor when used in a window and not embedded in Project Settings.
- Moved project wide input action storage over to an Asset to avoid issues with multiple assets in a single project settings file.
- Migrate any project-wide input actions found in the InputManager.asset file to a new InputSystem_Actions.inputactions asset file.

### Added
- Added new methods and properties to [`InputAction`](xref:UnityEngine.InputSystem.InputAction):
  - [`InputAction.activeValueType`](xref:UnityEngine.InputSystem.InputAction.activeValueType) returns the `Type` expected by `ReadValue<TValue>` based on the currently active control that is driving the action.
  - [`InputAction.GetControlMagnitude`](xref:UnityEngine.InputSystem.InputAction.GetControlMagnitude) returns the current amount of actuation of the control that is driving the action.
  - [`InputAction.WasCompletedThisFrame`](xref:UnityEngine.InputSystem.InputAction.WasCompletedThisFrame) returns `true` on the frame that the action stopped being in the performed phase. This allows for similar functionality to [`WasPressedThisFrame`](xref:UnityEngine.InputSystem.InputAction.WasPressedThisFrame)/[`WasReleasedThisFrame`](xref:UnityEngine.InputSystem.InputAction.WasReleasedThisFrame) when paired with [`WasPerformedThisFrame`](xref:UnityEngine.InputSystem.InputAction.WasPerformedThisFrame) except it is directly based on the interactions driving the action. For example, you can use it to distinguish between the button being released or whether it was released after being held for long enough to perform when using the Hold interaction.
- Added Copy, Paste and Cut support for Action Maps, Actions and Bindings via context menu and key command shortcuts.
- Added Dual Sense Edge controller to be mapped to the same layout as the Dual Sense controller
- Added drag and drop support in the Input Action Asset Editor for Action Maps, Actions and Bindings.
- UI Toolkit input action editor now supports showing the derived bindings.
- Device filtering support for control schemes in the UI-Toolkit Input Asset Editor.
- Added right-click (context) menu support for empty areas below the Action Maps/Actions lists in the Project Settings Input Action Editor and Asset Input Action Editor.
- Added text to show which action map asset was used to create each action in the Input Debug window.

### Fixed
- Fixed syntax of code examples in API documentation for [`AxisComposite`](xref:UnityEngine.InputSystem.Composites.AxisComposite).
- Fixed missing confirmation popup when deleting a control scheme.
- Fixed support for menu bar/customisable keyboard shortcuts used when interacting with Actions and Action Maps.
- Fixed add bindings button to support left button click.
- Fixed icon for adding bindings and composites button.
- Fixed Documentation~/filter.yml GlobalNamespace rule removing all API documentation.
- Fixed `Destroy may not be called from edit mode` error [ISXB-695](https://issuetracker.unity3d.com/product/unity/issues/guid/ISXB-695)
- Fixed possible exceptions thrown when deleting and adding Action Maps.
- Fixed selection not changing when right-clicking an Action Map or Action in the Project Settings Input Action Editor.
- Fixed potential race condition on access to GCHandle in DefferedResolutionOfBindings and halved number of calls to GCHandle resolution [ISXB-726](https://issuetracker.unity3d.com/product/unity/issues/guid/ISXB-726)
- Fixed issue where composite part dropdown manipulates binding path and leaves composite part field unchanged.
- Fixed lingering highlight effect on Save Asset button after clicking.
- Fixed missing name in window title for Input Action assets.
- Fixed showing action properties view when there were no actions.
- Fixed "Listen" functionality for selecting an input sometimes expecting the wrong input type.
- Fixed console errors that can be produced when opening input package settings from the Inspector.
- Fixed InputManager.asset file growing in size on each Reset call.
- Fixed Opening InputDebugger throws 'Action map must have state at this point' error.
- Fixed Cut/Paste behaviour to match Editor - Cut items will now be cleared from clipboard after pasting.
- Improved window layout to avoid elements being hidden (both the Input Actions in Project Settings, and standalone Input Actions Editor windows).
- Fixed InputAction asset appearing dirty after rename [ISXB-749](https://issuetracker.unity3d.com/product/unity/issues/guid/ISXB-749).
- Fixed Error logged when InputActionEditor window opened without a valid asset.
- Fixed ArgumentNullExceptions thrown when deleting items quickly in the UITK Editor.
- Fixed Project Settings header title styling for Input Actions editor.
- Fixed Input Actions Editor losing reference to current ControlScheme upon entering Play Mode [ISXB-770](https://issuetracker.unity3d.com/product/unity/issues/guid/ISXB-770).
- Fixed Save shortcut (ctrl/cmd + S by default) not saving changes in Input Actions Editor windows. [ISXB-659](https://issuetracker.unity3d.com/product/unity/issues/guid/ISXB-659).
- Fixed headers in InputActionEditor windows becoming squashed when there is a large number of Action Maps/Actions.
- Fixed duplication of project wide input actions when loading/unloading scenes.
- Fixed an issue where UI Toolkit based editor would not close itself if the associated asset would be deleted (To mimic IMGUI Input Action Editor behavior).
- Fixed a regression in IMGUI Input Action Editor where editor would auto-save on focus lost even when the auto-save toggle was disabled.
- Fixed an issue where UI Toolkit based editor would not properly track tentative changes associated with a moved asset file.
- Fixed an issue where selection state of UI Toolkit editor state would not be preserved when associated with a new serialized copy of the asset.
- Fixed an issue where any exceptions throw from within UI Toolkit event queue would only log the error message and not the full exception stack trace, making debugging more difficult.
- Fixed an issue where UI Toolkit Input Action Editor wouldn't provide a correct modification state when coming back from domain reload.
- Fixed an issue in the Input Action Editor window where entries being cut would be deleted instantly and not after being pasted.
- Fixed an issue where preloaded InputActionAsset objects added by a Unity developer could accidentally be selected as the project-wide actions asset instead of the configured asset in built players.
<<<<<<< HEAD
- Fixed Composite types missing in context menu when "Any" ControlType selected. [ISXB-769](https://issuetracker.unity3d.com/product/unity/issues/guid/ISXB-769).
=======
- Fixed a compile-time warning: `warning CS0109: The member 'UnityRemoteTestScript.camera' does not hide an accessible member. The new keyword is not required.` showing up in the Console window when building a player including the Input System Unity Remote sample.
>>>>>>> 55ee0af1

## [1.8.0-pre.2] - 2023-11-09

### Changed
- Removed icons from action map list as these were always the same and the icon was placeholder
- Input asset editor now switched to use UI Toolkit which matches the project wide input actions editor interface.
- Changed [`InputActionProperty`](xref:UnityEngine.InputSystem.InputActionProperty) property drawer to be more compact. Use the More menu (`⋮`) button to open a dropdown menu and select between Use Reference and Use Action.
- Static analysis warnings regarding flag enums have been suppressed in order to avoid compile-time warnings or errors.
- Action Map and Action Tree views of the UI Toolkit based Input Action Editor now prevents deselection in both views when Escape key is pressed.
- Input Action Asset editors Auto-save feature has been modified to trigger on focus-lost when activated instead of triggering on every modification to the asset in order to reduce impact of processing required to handle modified assets.
- Project-wide input actions template extension changed from .inputactions to .json. This avoids showing template actions in the action's selector UI that are not intended to be used.
- Re-enabled some UI tests that were disabled on iOS.
- Reorganized package Project Settings so that "Input System Package" setting node contains "Input Actions" and "Settings" becomes a child node when Project-wide Actions are available. For Unity versions where Project-wide Actions are not available, the settings structure remains unchanged.
- Make Project-wide Actions the default actions for Player Input.

### Added
- Support for [Game rotation vector](https://developer.android.com/reference/android/hardware/Sensor#TYPE_GAME_ROTATION_VECTOR) sensor on Android
- Duplicate Input Action Items in the new Input Action Asset Editor with Ctrl+D (Windows) or Cmd+D (Mac)
- Selection of InputActionReferences from project-wide actions on fields that are of type InputActionReference. Uses a new advanced object picker that allows better searching and filtering of actions.
- Reset project wide Input Settings to default via a new Kebab-menu in Input System Project Settings.

### Fixed
- Partially fixed case ISX-1357 (Investigate performance regressing over time).  A sample showed that leaving an InputActionMap enabled could lead to an internal list of listeners growing.  This leads to slow-down, so we now warn if we think this is happening.
- UI fix for input fields in interactions: they are wider now and the width is fixed.
- Fixed exiting empty input fields for actions, action maps and composites in the input action asset editor.
- Fixed an issue where selecting an Action in the Input Action Asset Editor tree-view and then pressing ESC to unselect would throw an `InvalidOperationException`.
- Fixed an issue where selecting an Action Map in the Input Action Asset Editor list and then pressing ESC to unselect would print an `NullReferenceException` to the Debug console.
- Fixed case [ISXB-251](https://issuetracker.unity3d.com/product/unity/issues/guid/ISXB-251) (Action only calls started & performed callbacks when control type is set to Vector3Composite). `EvaluateMagnitude` wasn't overridden for Vector3Composite, also made some minor changes to Vector3Composite and Vector2Composite for consistency.
- Fixed case [ISXB-580](https://issuetracker.unity3d.com/product/unity/issues/guid/ISXB-580) (UI Submit / Cancel not working with Switch Pro controller) by adding "Submit" & "Cancel" usages to the Switch Pro controller input controls.
- Fixed an issue where undoing deletion of Action Maps did not restore Actions correctly.
- Fixed case [ISXB-628](https://issuetracker.unity3d.com/product/unity/issues/guid/ISXB-628) (OnIMECompositionChange does not return an empty string on accept when using Microsoft IME) by clarifying expectations and intended usage for the IME composition change event.
- Fixed issue where the expanded/collapsed state of items in the input action editor was not properly saved between rebuilds of the UI.
- Fixed issue where The Profiler shows incorrect data and spams the console with "Missing Profiler.EndSample" errors when there is an Input System Component in Scene).
- Fixed an issue where undoing duplications of action maps caused console errors.
- Fix for BindingSyntax `WithInteraction()` which was incorrectly using processors.
- Fix for UITK Input Action Editor binding 'Listen' button which wasn't working in the case for Control Type 'Any'.
- Fixed issue of visual elements being null during editing project-wide actions in project settings which prompted console errors.
- Fixed case ISX-1436 (UI TK Input Action Asset Editor - Error deleting Bindings with DeleteKey on Windows).
- Fixed issue with UI Toolkit based Input Action Editor not restoring it's selected items after Domain Reload.
- Fixed the [`GetHapticCapabilitiesCommand`](xref:UnityEngine.InputSystem.XR.Haptics.GetHapticCapabilitiesCommand) always failing to execute due to a mismatch in the size in bytes of the payload and the size expected by XR devices. Changed [`HapticCapabilities`](xref:UnityEngine.InputSystem.XR.Haptics.HapticCapabilities) to include all properties returned by the XR input subsystem. This makes Input System match the functionality provided by the [XR](https://docs.unity3d.com/Manual/com.unity.modules.xr.html) module's [`InputDevice.TryGetHapticCapabilities`](https://docs.unity3d.com/ScriptReference/XR.InputDevice.TryGetHapticCapabilities.html) and [`HapticCapabilities`](https://docs.unity3d.com/ScriptReference/XR.HapticCapabilities.html).
- Fixed issue where deleting a binding in the Input Action Editor would usually result in an unexpected item being selected next.

## [1.8.0-pre.1] - 2023-09-04

### Added
- Initial version of Project Wide Actions for pre-release (`InputSystem.actions`). This feature is available only on Unity Editor versions 2022.3 and above and can be modified in the Project Settings.

### Fixed
- Fixed device selection menu not responding to mouse clicks when trying to add a device in a Control Scheme ([case ISXB-622](https://issuetracker.unity3d.com/product/unity/issues/guid/ISXB-622)).

## [1.7.0] - 2023-08-14

### Added
- Preliminary support for visionOS.
- Show a list of `Derived Bindings` underneath the Binding Path editor to show all controls that matched.

### Changed
- Changed the `InputAction` constructors so it generates an ID for the action and the optional binding parameter. This is intended to improve the serialization of input actions on behaviors when created through API when the property drawer in the Inspector window does not have a chance to generate an ID.

### Fixed
- Fixed missing prefab errors in InputDeviceTester project ([case ISXB-420](https://issuetracker.unity3d.com/product/unity/issues/guid/ISXB-420)).
- Fixed serialization migration in the Tracked Pose Driver component causing bindings to clear when prefabs are used in some cases ([case ISXB-512](https://issuetracker.unity3d.com/product/unity/issues/guid/ISXB-512), [case ISXB-521](https://issuetracker.unity3d.com/product/unity/issues/guid/ISXB-521)).
- Fixed Tracked Pose Driver to use `Transform.SetLocalPositionAndRotation` when available to improve performance. Based on the user contribution from [DevDunk](https://forum.unity.com/members/devdunk.4432119/) in a [forum post](https://forum.unity.com/threads/more-performant-tracked-pose-driver-solution-included.1462691).
- Fixed the `Clone` methods of `InputAction` and `InputActionMap` so it copies the Initial State Check flag (`InputAction.wantsInitialStateCheck`) of input actions.
- Fixed the "Release tests throws exception in InputSystem" bug ([case ISXB-581](https://issuetracker.unity3d.com/issues/release-tests-fail-when-input-system-package-is-installed)).
- Fixed issues with generating Precompiled Layouts for devices which are not defined in a namespace
- Fixed an issue where some controls like `QuaternionControl` could not be included in a Precompiled Layout because the generated code could not access a setter on child control properties.

## [1.6.3] - 2023-07-11

### Fixed
- Fixed warning in USS file

## [1.6.2] - 2023-07-10

### Added
- Enabled `displayIndex` support for Unity 2022.3.

### Fixed
- Fixed UI clicks not registering when OS provides multiple input sources for the same event, e.g. on Samsung Dex (case ISX-1416, ISXB-342).
- Fixed unstable integration test `Integration_CanSendAndReceiveEvents` by ignoring application focus on integration tests. (case ISX-1381)
- Fixed broken "Listen" button in Input actions editor window with Unity dark skin (case ISXB-536).

## [1.6.1] - 2023-05-26

### Fixed
- Fixed issue with compiling in Unity 2022.1 and with XR Toolkit by guarding the experimental UITK Asset Editor code completely.

## [1.6.0] - 2023-05-25

### Added
- Added internal `InputSystemProvider` class for the new `InputForUI` internal module. `InputForUI` allows the UIToolkit to have a single dependency for input events, regardless of using the new input system or the legacy input system.
- Added `InputSystem.customBindingPathValidators` interface to allow showing warnings in the `InputAsset` Editor for specific InputBindings and draw custom UI in the properties panel.
- Added `InputSystem.runInBackground` to be used internally by specific platforms packages. Allows telling the input system that a specific platform runs in background. It allows fixing of [case UUM-6744](https://issuetracker.unity3d.com/product/unity/issues/guid/UUM-6744).
- Added new UIToolkit version of the `InputActionsAsset` editor. Currently this is incomplete (view-only) and the existing editor is still used by default.
- Added `displayIndex` field to the Touch struct to expose the index of the display that was touched.

### Changed
- Changed XR Layout build behavior to create Axis2D control devices with `StickControl` type instead of `Vector2Control`.

### Fixed
- Fixed BindingPath String-Comparison to be culture and case insensitive (case ISXB-449).
- Fixed custom processor display in the input action asset UI after entering/exiting play mode (previously they got hidden) ([case ISXB-445](https://issuetracker.unity3d.com/product/unity/issues/guid/ISXB-445)).

## [1.5.1] - 2023-03-15

### Fixed
- Fixed unclosed profiler marker in `InvokeCallbacksSafe_AnyCallbackReturnsTrue` which would lead to eventually broken profiler traces in some cases like using `PlayerInput` (case ISXB-393).
- Fixed InputAction.bindings.count not getting correctly updated after removing bindings with Erase().
- Fixed an issue where connecting a gamepad in the editor with certain settings will cause memory and performance to degrade ([case UUM-19480](https://issuetracker.unity3d.com/product/unity/issues/guid/UUM-19480)).
- Fixed issue leading to a stack overflow crash during device initialization in `InsertControlBitRangeNode` (case ISXB-405).
- Fixed the issue where saving and loading override bindings to JSON would set unassigned overrides (that were `null`) to assigned overrides (as an empty string `""`).

## [1.5.0] - 2023-01-24

### Added
- Added support for reading Tracking State in [TrackedPoseDriver](xref:UnityEngine.InputSystem.XR.TrackedPoseDriver) to constrain whether the input pose is applied to the Transform. This should be used when the device supports valid flags for the position and rotation values, which is the case for XR poses.
- Added `InputSettings.shortcutKeysConsumeInput`. This allows programmatic access to opt-in to the enhanced shortcut key behaviour ([case ISXB-254](https://issuetracker.unity3d.com/product/unity/issues/guid/ISXB-254))).
- Significantly optimized cost of `ReadValue`/`ReadUnprocessedValueFromState`/`WriteValueIntoState` for some control types. Optimization is opt-in for now, please call `InputSystem.settings.SetInternalFeatureFlag("USE_OPTIMIZED_CONTROLS", true);` in your project to enable it. You can observe which controls are optimized by looking at new optimized column in device debugger. You will need to call a new `InputControl.ApplyParameterChanges()` method if the code is changing `AxisControl` fields after initial setup is done.
- Added the ability to change the origin positioning and movement behaviour of the OnScreenStick (`OnScreenStick.cs`) via the new `behaviour` property. This currently supports three modes of operation, two of which are new in addition to the previous behaviour. Based on the user contribution from [eblabs](https://github.com/eblabs) in [#658](https://github.com/Unity-Technologies/InputSystem/pull/658).
- Significantly optimized cost of `InputAction.ReadValue` and `InputControl.ReadValue` calls by introducing caching behaviour to input controls. Input controls now keep track of whether their underlying state has been changed and only read the value from the underlying state and apply processors when absolutely necessary. Optimization is opt-in for now, please call `InputSystem.settings.SetInternalFeatureFlag("USE_READ_VALUE_CACHING", true);` in your project to enable it. If there are issues try enabling `InputSystem.settings.SetInternalFeatureFlag("PARANOID_READ_VALUE_CACHING_CHECKS", true);` and check in the console if there are any errors regarding caching.
- Added a note in the [supported devices page](Documentation~/SupportedDevices.md) about DualSense support for Android devices.
- Exposed `displayIndex` property for `Pointer`, `Touchscreen`, `TouchControl`, `TouchState`, `Mouse`, `MouseState` which enables look up of the logical screen associated with a pointer event via (display documentation)[https://docs.unity3d.com/ScriptReference/Display.html]

### Fixed
- Fixed composite bindings incorrectly getting a control scheme assigned when pasting into input asset editor with a control scheme selected.
- Fixed an issue on PS5 where device disconnected events that happen while the app is in the background are missed causing orphaned devices to hang around forever and exceptions when the same device is added again ([case UUM-7842](https://issuetracker.unity3d.com/product/unity/issues/guid/UUM-6744)).
- Fixed Switch Pro, DualShock 4, DualSense gamepads becoming current on PC/macOS when no controls are changing ([case ISXB-223](https://issuetracker.unity3d.com/product/unity/issues/guid/ISXB-223))).
- Fixed an issue that made OnScreenStick unusable when used in conjunction with PlayerInput in Auto-Switch devices mode, or with any code that changes user/device pairing on unsued device activity being detected ([case ISXB-48](https://issuetracker.unity3d.com/product/unity/issues/guid/ISXB-48)).
- Fixed issue where input events were being suppressed during interactive action rebinding even when when their controls were excluded ([case ISXB-367](https://issuetracker.unity3d.com/issues/mouse-position-and-mouse-click-input-not-recognized-when-rebinding-is-active)).
- Removed unneeded check that could trigger a NotImplementedException when binding to a Usage (e.g. Submit) ([case ISXB-373](https://issuetracker.unity3d.com/product/unity/issues/guid/ISXB-373)).
- Display a warning instead of throwing a NotImplementedException when loading binding overrides from json when some of the entries have become outdated ([case ISXB-375](https://issuetracker.unity3d.com/product/unity/issues/guid/ISXB-375)).

### Actions
- Extended input action code generator (`InputActionCodeGenerator.cs`) to support optional registration and unregistration of callbacks for multiple callback instances via `AddCallbacks(...)` and `RemoveCallbacks(...)` part of the generated code. Contribution by [Ramobo](https://github.com/Ramobo) in [#889](https://github.com/Unity-Technologies/InputSystem/pull/889).

### Changed
- Changed define requirements of `Unity.InputSystem.TestFramework`, so that it can be used by other packages without setting the `com.unity.inputsystem` package to be testable in the project manifest.

## [1.4.4] - 2022-11-01

### Fixed
- Fixed `ArgumentNullException` when opening the Prefab Overrides window and selecting a component with an `InputAction`.
- Fixed `{fileID: 0}` getting appended to `ProjectSettings.asset` file when building a project ([case ISXB-296](https://issuetracker.unity3d.com/product/unity/issues/guid/ISXB-296)).
- Fixed `Type of instance in array does not match expected type` assertion when using PlayerInput in combination with Control Schemes and Interactions ([case ISXB-282](https://issuetracker.unity3d.com/product/unity/issues/guid/ISXB-282)).
- The `InputActions consume their inputs` behaviour for shortcut support introduced in v1.4 is opt-in now and can be enabled via the project settings ([case ISXB-254](https://issuetracker.unity3d.com/product/unity/issues/guid/ISXB-254))).
- Fixed Memory alignment issue with deserialized InputEventTraces that could cause infinite loops when playing back replays ([case ISXB-317](https://issuetracker.unity3d.com/product/unity/issues/guid/ISXB-317)).
- Fixed an InvalidOperationException when using Hold interaction, and by extension any interaction that changes to performed state after a timeout ([case ISXB-332](https://issuetracker.unity3d.com/product/unity/issues/guid/ISXB-330)).
- Fixed `Given object is neither an InputAction nor an InputActionMap` when using `InputActionTrace` on input action from an input action asset ([case ISXB-29](https://issuetracker.unity3d.com/product/unity/issues/guid/ISXB-29)).
- Fixing devices not being removed if unplugged during domain reload (entering or exiting play mode) ([case ISXB-232](https://issuetracker.unity3d.com/product/unity/issues/guid/ISXB-232)).

## [1.4.3] - 2022-09-23

### Fixed
- Added missing script and gizmo icon for `TrackedPoseDriver.cs` component ([case ISXB-262](https://issuetracker.unity3d.com/product/unity/issues/guid/ISXB-262)).
- Fix for mitigating symptoms reported in ([case UUM-10774](https://issuetracker.unity3d.com/product/unity/issues/guid/UUM-10774) effectively avoiding reenabling mouse, pen or touch devices in `InputSystemPlugin.OnDestroy()` if currently quitting the editor. The fix avoids editor crashing if closed when Simulator Window is open. Note that the actual issue needs a separate fix in Unity and this package fix is only to avoid running into the issue.
- Fixed an issue where Input Action name would not display correctly in Inspector if serialized as `[SerializedProperty]` within a class not derived from `MonoBehavior` ([case ISXB-124](https://issuetracker.unity3d.com/product/unity/issues/guid/ISXB-124).
- Fix an issue where users could end up with the wrong device assignments when using the InputUser API directly and removing a user ([case ISXB-274](https://issuetracker.unity3d.com/product/unity/issues/guid/ISXB-231)).
- Fixed an issue where PlayerInput behavior description was not updated when changing action assset ([case ISXB-286](https://issuetracker.unity3d.com/product/unity/issues/guid/ISXB-286)).

### Changed
- Readded OnDisable() member to MultiplayerEventSystem which was previously removed from the API
- Improved performance of HID descriptor parsing by moving json parsing to a simple custom predicitve parser instead of relying on Unity's json parsing. This should improve domain reload times when there are many HID devices connected to a machine.

### Changed

- Documentation improvements: New workflows and concepts pages. Reorganised table of contents. Improved some code samples. Updated screenshots.

## [1.4.2] - 2022-08-12

### Changed
- Hide XR legacy HMD and controllers layouts from Editor UI dropdown.

### Fixed
- Fix UI sometimes ignoring the first mouse click event after losing and regaining focus ([case ISXB-127](https://issuetracker.unity3d.com/product/unity/issues/guid/ISXB-127).
- Fixed issue when using MultiplayerEventSystems where the visual state of UI controls would change due to constant toggling of CanvasGroup.interactable on and off ([case ISXB-112](https://issuetracker.unity3d.com/product/unity/issues/guid/ISXB-112)).
- Fixed minor issue when renaming input actions where unique renaming would incorrectly consider the input action being renamed as a different action and not allow renaming of 'A' to 'a' without appending a unique integer for example ([case ISXB-25](https://issuetracker.unity3d.com/product/unity/issues/guid/ISXB-25)).
- Fixed an issue where the Input Action asset icon would not be visible during asset creation ([case ISXB-6](https://issuetracker.unity3d.com/product/unity/issues/guid/ISXB-6)).
- Fixed DualSense low frequency motor speed being always set to min value.
- Fixed an issue where `ReadUnprocessedValueFromState` in PoseControl always returning default values.
- Fix Player 1's UI controls stop working after second player joins ([case ISXB-125](https://issuetracker.unity3d.com/product/unity/issues/guid/ISXB-125)))

## [1.4.1] - 2022-05-30

### Fixed
- Fixed composite touchscreen controls were not firing an action if screen was touched before enabling the action ([case ISXB-98](https://issuetracker.unity3d.com/product/unity/issues/guid/ISXB-98)).

## [1.4.0] - 2022-04-10

### Changed

- `Button` type `InputAction`s now go to `started` when a button goes from a press to below the release threshold but not yet to 0.
  ```CSharp
  // Before:
  Set(Gamepad.current.rightTrigger, 0.7f); // Performed (pressed)
  Set(Gamepad.current.rightTrigger, 0.2f); // Canceled (released)
  Set(Gamepad.current.rightTrigger, 0.1f); // Started!!
  Set(Gamepad.current.rightTrigger, 0f);   // Canceled

  // Now:
  Set(Gamepad.current.rightTrigger, 0.7f); // Performed (pressed)
  Set(Gamepad.current.rightTrigger, 0.2f); // Started (released but not fully)
  Set(Gamepad.current.rightTrigger, 0.1f); // <Nothing>
  Set(Gamepad.current.rightTrigger, 0f);   // Canceled
  ```
  * This also applies to `PressInteraction` when set to `Press` behavior.
  * In effect, it means that a button will be in `started` or `performed` phase for as long as its value is not 0 and will only go to `canceled` once dropping to 0.
- Processors are now always applied when reading action values through `InputAction.ReadValue<>` or `CallbackContext.ReadValue<>`. Previously, if no bound control was actuated, ReadValue calls would return the default value for the action type but not run the value through the processors.([case 1293728](https://issuetracker.unity3d.com/product/unity/issues/guid/1293728/)).
- Made the following internal types public. These types can be useful when deconstructing raw events captured via `InputEventTrace`.
  * `UnityEngine.InputSystem.Android.LowLevel.AndroidAxis`
  * `UnityEngine.InputSystem.Android.LowLevel.AndroidGameControllerState`
  * `UnityEngine.InputSystem.Android.LowLevel.AndroidKeyCode`
- Adding or removing a device no longer leads to affected actions being temporarily disabled ([case 1379932](https://issuetracker.unity3d.com/issues/inputactionreferences-reading-resets-when-inputactionmap-has-an-action-for-the-other-hand-and-that-hand-starts-slash-stops-tracking)).
  * If, for example, an action was bound to `<Gamepad>/buttonSouth` and was enabled, adding a second `Gamepad` would lead to the action being temporarily disabled, then updated, and finally re-enabled.
  * This was especially noticeable if the action was currently in progress as it would get cancelled and then subsequently resumed.
  * Now, an in-progress action will get cancelled if the device of its active control is removed. If its active control is not affected, however, the action will keep going regardless of whether controls are added or removed from its `InputAction.controls` list.
- Installing the package for the first time will now set `"Active Input Handling"` to `"Both"` rather than `"Input System Package"`.
  * This means, that by default, both the old and the new input system will run side by side where supported.
  * This can be manually switched by going to `Edit >> Project Settings >> Player >> Active Input Handling`.

### Fixed

- Fixed an issue where a layout-override registered via `InputSystem.RegisterLayoutOverride(...)` would cause the editor to malfunction or crash if the layout override had a name already used by an existing layout (case 1377685).
- Fixed an issue where attempting to replace an existing layout-override by using an existing layout-override name didn't work as expected and would instead aggregate overrides instead of replacing them when an override with the given name already exists.
- Fixed Switch Pro controller not working correctly in different scenarios ([case 1369091](https://issuetracker.unity3d.com/issues/nintendo-switch-pro-controller-output-garbage), [case 1190216](https://issuetracker.unity3d.com/issues/inputsystem-windows-switch-pro-controller-only-works-when-connected-via-bluetooth-but-not-via-usb), case 1314869).
- Fixed DualShock 4 controller not allowing input from other devices due to noisy input from its unmapped sensors ([case 1365891](https://issuetracker.unity3d.com/issues/input-from-the-keyboard-is-not-working-when-the-dualshock-4-controller-is-connected)).
- Fixed `InputSystem.onAnyButtonPress` so that it doesn't throw exceptions when trying to process non state or delta events ([case 1376034](https://issuetracker.unity3d.com/product/unity/issues/guid/1376034/)).
- Fixed `InputControlPath.Matches` incorrectly reporting matches when only a prefix was matching.
  * This would, for example, cause `Keyboard.eKey` to be matched by `<Keyboard>/escape`.
  * Fix contributed by [Fredrik Ludvigsen](https://github.com/steinbitglis) in [#1485](https://github.com/Unity-Technologies/InputSystem/pull/1485).
- Fixed `OnScreenButton` triggering `NullReferenceException` in combination with custom devices ([case 1380790 ](https://issuetracker.unity3d.com/issues/nullreferenceexception-error-when-setting-on-screen-button-to-a-custom-device)).
- Fixed no devices being available in `Start` and `Awake` methods if, in the player, any `InputSystem` API was accessed during the `SubsystemRegistration` phase ([case 1392358](https://issuetracker.unity3d.com/issues/inputsystem-does-not-initialize-properly-in-a-build-when-accessed-early)).
- Fixed dropdown for "Supported Devices" in settings not showing all device layouts.
- Fixed "STAT event with state format TOUC cannot be used with device 'Touchscreen:/Touchscreen'" when more than max supported amount of fingers, currently 10, are present on the screen at a same time (case 1395648).
- Fixed mouse events not being timesliced when input system is switched to process input in fixed updates (case 1386738).
- Fixed missing tooltips in PlayerInputManagerEditor for the Player Limit and Fixed Splitscreen sizes labels ([case 1396945](https://issuetracker.unity3d.com/issues/player-input-manager-pops-up-placeholder-text-when-hovering-over-it)).
- Fixed DualShock 4 controllers not working in some scenarios by adding support for extended mode HID reports ([case 1281633](https://issuetracker.unity3d.com/issues/input-system-dualshock4-controller-returns-random-input-values-when-connected-via-bluetooth-while-steam-is-running), case 1409867).
- Fixed `BackgroundBehavior.IgnoreFocus` having no effect when `Application.runInBackground` was false ([case 1400456](https://issuetracker.unity3d.com/issues/xr-head-tracking-lost-when-lost-focus-with-action-based-trackedposedriver-on-android)).
- Fixed an issue where a device was left disabled when it was disconnected while an application was out-of-focus and then re-connected when in-focus (case 1404320).

#### Actions

- Fixed `InvalidCastException: Specified cast is not valid.` being thrown when clicking on menu separators in the control picker ([case 1388049](https://issuetracker.unity3d.com/issues/invalidcastexception-is-thrown-when-selecting-the-header-of-an-advanceddropdown)).
- Fixed accessing `InputAction`s directly during `RuntimeInitializeOnLoad` not initializing the input system as a whole and leading to exceptions ([case 1378614](https://issuetracker.unity3d.com/issues/input-system-nullreferenceexception-error-is-thrown-when-using-input-actions-in-builds)).
- Fixed `InputAction.GetTimeoutCompletionPercentage` jumping to 100% completion early ([case 1377009](https://issuetracker.unity3d.com/issues/gettimeoutcompletionpercentage-returns-1-after-0-dot-1s-when-hold-action-was-started-even-though-it-is-not-performed-yet)).
- Fixed d-pad inputs sometimes being ignored on actions that were binding to multiple controls ([case 1389858](https://unity.slack.com/archives/G01RVV1SPU4/p1642501574002300)).
- Fixed `IndexOutOfRangeException` when having multiple interactions on an action and/or binding in an action map other than the first of an asset ([case 1392559](https://issuetracker.unity3d.com/issues/map-index-on-trigger-and-indexoutofrangeexception-are-thrown-when-using-interaction-on-both-binding-and-its-parent-action)).
  * Fix contributed by [Russell Quinn](https://github.com/russellquinn) in [#1483](https://github.com/Unity-Technologies/InputSystem/pull/1483).
- Fixed `AxisComposite` not respecting processors applied to `positive` and `negative` bindings (case 1398942).
  * This was a regression introduced in [1.0.0-pre.6](#axiscomposite-min-max-value-fix).
- Fixed calling `action.AddCompositeBinding(...).With(...)` while action is enabled not correctly updating controls for part bindings of the composite.
- Fixed `TwoModifiersComposite` inadvertently not allowing controls other than `ButtonControl`s being bound to its `binding` part.
- Added support for keyboard shortcuts and mutually exclusive use of modifiers.
  * In short, this means that a "Shift+B" binding can now prevent a "B" binding from triggering.
  * `OneModifierComposite`, `TwoModifiersComposite`, as well as the legacy `ButtonWithOneModifierComposite` and `ButtonWithTwoModifiersComposite` now require their modifiers to be pressed __before__ (or at least simultaneously with) pressing the target button.
    * This check is performed only if the target is a button. For a binding such as `"CTRL+MouseDelta"` the check is bypassed. It can also be manually bypassed via the `overrideModifiersNeedToBePressedFirst`.
  * State change monitors on a device (`IInputStateChangeMonitor`) are now sorted by their `monitorIndex` and will trigger in that order.
  * Actions are now automatically arranging their bindings to trigger in the order of decreasing "complexity". This metric is derived automatically. The more complex a composite a binding is part of, the higher its complexity. So, `"Shift+B"` has a higher "complexity" than just `"B"`.
  * If an binding of higher complexity "consumes" a given input, all bindings waiting to consume the same input will automatically get skipped. So, if a `"Shift+B"` binding composite consumes a `"B"` key press, a binding to `"B"` that is waiting in line will get skipped and not see the key press.
  * If your project is broken by these changes, you can disable the new behaviors via a feature toggle in code:
    ```CSharp
    InputSystem.settings.SetInternalFeatureFlag("DISABLE_SHORTCUT_SUPPORT", true);
    ```
- Added new APIs for getting and setting parameter values on interactions, processors, and composites.
  ```CSharp
  // Get parameter.
  action.GetParameterValue("duration");     // Any "duration" value on any binding.
  action.GetParameterValue("tap:duration"); // "duration" on "tap" interaction on any binding.
  action.GetParameterValue("tap:duration",  // "duration" on "tap" on binding in "Gamepad" group.
      InputBinding.MaskByGroup("Gamepad"));

  // Set parameter.
  action.ApplyParameterOverride("duration", 0.4f);
  action.ApplyParameterOverride("tap:duration", 0.4f);
  action.ApplyParameterOverride("tap:duration", 0.4f,
      InputBinding.MaskByGroup("Gamepad"));

  // Can also apply parameter overrides at the level of
  // InputActionMaps and InputActionAssets with an effect
  // on all the bindings contained therein.
  asset.ApplyParameterOverride("scaleVector2:x", 0.25f,
      new InputBinding("<Mouse>/delta"));
  ```

### Added

- Added support for "Hori Co HORIPAD for Nintendo Switch", "HORI Pokken Tournament DX Pro Pad", "HORI Wireless Switch Pad", "HORI Real Arcade Pro V Hayabusa in Switch Mode", "PowerA NSW Fusion Wired FightPad", "PowerA NSW Fusion Pro Controller (USB only)", "PDP Wired Fight Pad Pro: Mario", "PDP Faceoff Wired Pro Controller for Nintendo Switch", "PDP Faceoff Wired Pro Controller for Nintendo Switch", "PDP Afterglow Wireless Switch Controller", "PDP Rockcandy Wired Controller".
- Added support for SteelSeries Nimbus+ gamepad on Mac (addition contributed by [Mollyjameson](https://github.com/MollyJameson)).
- Added support for Game Core platforms to XR layouts, devices, and input controls. These classes were previously only enabled on platforms where `ENABLE_VR` is defined.
- Added a new `DeltaControl` control type that is now used for delta-style controls such as `Mouse.delta` and `Mouse.scroll`.
  * Like `StickControl`, this control has individual `up`, `down`, `left`, and `right` controls (as well as `x` and `y` that it inherits from `Vector2Control`). This means it is now possible to directly bind to individual scroll directions (such as `<Mouse>/scroll/up`).
- Added the 'Cursor Lock Behavior' setting to InputSystemUIInputModule to control the origin point of UI raycasts when the cursor is locked. This enables the use of PhysicsRaycaster when the cursor is locked to the center of the screen ([case 1395281](https://issuetracker.unity3d.com/product/unity/issues/guid/1395281/)).
- Added support for using the Unity Remote app with the Input System.
  * Requires Unity 2021.2.18 or later.

## [1.3.0] - 2021-12-10

### Changed

- The artificial `ctrl`, `shift`, and `alt` controls (which combine the left and right controls into one) on the keyboard can now be written to and no longer throw `NotSupportedException` when trying to do so ([case 1340793](https://issuetracker.unity3d.com/issues/on-screen-button-errors-on-mouse-down-slash-up-when-its-control-path-is-set-to-control-keyboard)).
- All devices are now re-synced/reset in next update after entering play mode, this is needed to read current state of devices before any intentional input is provided ([case 1231907](https://issuetracker.unity3d.com/issues/mouse-coordinates-reported-as-00-until-the-first-move)).
- Replaced `UnityLinkerBuildPipelineData.inputDirectory` with hardcoded `Temp` folder because `inputDirectory` is deprecated.
- Deprecated `InputSettings.filterNoiseOnCurrent`. Now noise filtering is always enabled. Device only will become `.current` if any non-noise control have changed state.
- A device reset (such as when focus is lost) on `Touchscreen` will now result in all ongoing touches getting cancelled instead of all touches being simply reset to default state.
- Calling `InputTestFixture.Press`, `InputTestFixture.Set`, etc. from within a `[UnityTest]` will no longer immediately process input. Instead, input will be processed like it normally would as part of the Unity player loop.

### Fixed

- Fixed writing values into the half-axis controls of sticks (such as `Gamepad.leftStick.left`) producing incorrect values on the stick ([case 1336240](https://issuetracker.unity3d.com/issues/inputtestfixture-tests-return-inverted-values-when-pressing-gamepads-left-or-down-joystick-buttons)).
- Fixed setting size of event trace in input debugger always growing back to largest size set before.
- Fixed successive clicks not getting triggered with `TouchSimulation` on when not moving the mouse in-between clicks ([case 1330014](https://issuetracker.unity3d.com/issues/onclick-isnt-triggered-on-the-second-click-when-the-mouse-isnt-moved-and-simulate-touch-input-from-mouse-or-pen-is-enabled)).
- Fixed `InputSystemUIInputModule` stopping to listen for input when swapping `InputActionAsset` instances while input was disabled ([case 1371332](https://issuetracker.unity3d.com/issues/ui-navigation-stops-working-after-adding-two-input-devices-to-a-scene)).
- Fixed `InputSystemUIInputModule` showing incorrect bindings after pressing the 'Fix UI Input Module' button in PlayerInput component([case 1319968](https://issuetracker.unity3d.com/product/unity/issues/guid/1319968/)).
- Fixed an issue where UI button clicks could be ignored by `InputSystemUIInputModule` if modifying on-screen devices from Update() callbacks ([case 1365070](https://issuetracker.unity3d.com/product/unity/issues/guid/1365070)).
- Fixed an issue with `InputSystemUIInputModule` that would cause UI to stop responding during play mode after changing a script file while Recompile and Continue mode is active, or by forcing a script recompile using `RequestScriptCompilation`([case 1324215](https://issuetracker.unity3d.com/product/unity/issues/guid/1324215/)).
- Fixed `InputSystemUIInputModule` inspector showing all action bindings as "None" when assigned a runtime created actions asset ([case 1304943](https://issuetracker.unity3d.com/issues/input-system-ui-input-module-loses-prefab-action-mapping-in-local-co-op)).
- Fixed a problem with UI Toolkit buttons remaining active when multiple fingers are used on a touchscreen, using `InputSystemUIInputModule` with pointerBehavior set to `UIPointerBehavior.SingleUnifiedPointer`. UI Toolkit will now always receive the same pointerId when that option is in use, regardless of the hardware component that produced the pointer event. ([case 1369081](https://issuetracker.unity3d.com/issues/transitions-get-stuck-when-pointer-behavior-is-set-to-single-unified-pointer-and-multiple-touches-are-made)).
- Fixed a problem with `InputUser` where devices would be removed and not added again after layout overrides preventing certain devices, e.g. gamepads to not work correctly when associated with action map bindings tied to `PlayerInput` ([case 1347320](https://issuetracker.unity3d.com/product/unity/issues/guid/1347320)).
- Fixed DualSense on iOS not inheriting from `DualShockGamepad` ([case 1378308](https://issuetracker.unity3d.com/issues/input-dualsense-detection-ios)).
- Fixed a device becoming `.current` (e.g. `Gamepad.current`, etc) when sending a new state event that contains no control changes (case 1377952).
- Fixed calling `IsPressed` on an entire device returning `true` ([case 1374024](https://issuetracker.unity3d.com/issues/inputcontrol-dot-ispressed-always-returns-true-when-using-new-input-system)).
- Fixed HIDs having blackslashes in their vendor or product names leading to binding paths generated by interactive rebinding that failed to resolve to controls and thus lead to no input being received ([case 1335465](https://issuetracker.unity3d.com/product/unity/issues/guid/1335465/)).
- Fixed `InputSystem.RegisterLayoutOverride` resulting in the layout that overrides are being applied to losing the connection to its base layout ([case 1377719](https://fogbugz.unity3d.com/f/cases/1377719/)).
- Fixed `Touch.activeTouches` still registering touches after the app loses focus ([case 1364017](https://issuetracker.unity3d.com/issues/input-system-new-input-system-registering-active-touches-when-app-loses-focus)).
- Fixed `MultiplayerEventSystem` not preventing keyboard and gamepad/joystick navigation from one player's UI moving to another player's UI ([case 1306361](https://issuetracker.unity3d.com/issues/input-system-ui-input-module-lets-the-player-navigate-across-other-canvases)).
  * This fix relies on a `CanvasGroup` being injected into each `playerRoot` and the `interactable` property of the group being toggled back and forth depending on which part of the UI is being updated.
- Fixed `InputTestFixture` incorrectly running input updates out of sync with the player loop ([case 1341740](https://issuetracker.unity3d.com/issues/buttoncontrol-dot-waspressedthisframe-is-false-when-using-inputtestfixture-dot-press)).
  * This had effects such as `InputAction.WasPressedThisFrame()` returning false expectedly.
- Fixed broken code example for state structs in `Devices.md` documentation (fix contributed by [jeffreylanters](https://github.com/jeffreylanters)).
- Fixed `TrackedDeviceRaycaster` not picking closest hit in scene (fix originally contributed by [alexboost222](https://github.com/alexboost222)).

#### Actions

- Fixed opening a new project (or one that needs a full reimport) leading to several exceptions in the console if the most recently opened project was closed with a `.inputactions` editor open ([case 1313185](https://issuetracker.unity3d.com/issues/exceptions-about-previously-open-action-map-being-thrown-when-opening-new-project)).
- Fixed incorrect indentation of input actions in the inspector ([case 1285546](https://issuetracker.unity3d.com/product/unity/issues/guid/1285546/)).
- Fixed an issue where serialized `InputAction` properties would have display name "Input Action" in the Inspector window instead of their given name. ([case 1367240](https://issuetracker.unity3d.com/product/unity/issues/guid/1367240)).
- Fixed an issue where `InputAction.Enable` would not reuse memory allocated prior and thus lead to memory leaks ([case 1367442](https://issuetracker.unity3d.com/issues/input-system-puts-a-lot-of-pressure-on-the-garbage-collector-when-enabling-and-disabling-inputactionmaps)).
- Fixed interactions such as `Press` not getting processed correctly when having multiple of them on different bindings of the same action and receiving simultaneous input on all of them ([case 1364667](https://issuetracker.unity3d.com/issues/new-input-system-stops-working-after-pressing-2-keyboard-buttons-at-the-same-time)).
  * If, for example, you bind the A and S key on the same action, put a `Press` interaction on both, and then press both keys, interactions would get missed or got stuck.
- Fixed `InputAction.IsPressed`/`WasPressed`/`WasReleased` returning incorrect results when binding multiple buttons on the same action and pressing/releasing them simultaneously.
- Improved performance of looking up actions by name.
- Fixed `InputAction.controls` exhibiting bad performance when there were no controls bound to an action ([case 1347829](https://issuetracker.unity3d.com/issues/inputaction-dot-controls-are-accessed-slower-when-the-gamepad-slash-controller-is-not-connected)).
- Fixed interactions involving timeouts (such as `HoldInteraction`) performing erroneous delayed triggers on actions when input is composed of multiple controls ([1251231](https://issuetracker.unity3d.com/issues/input-system-composites-hold-interaction-can-be-performed-when-no-keys-are-hold)).
  * For example, if you bind `Shift+B` using a `OneModifierComposite` and put a `HoldInteraction` on the binding, then depending on the order in which the keys are pressed, you would sometimes see the action spuriously getting triggered when in fact no input was received.
- Fixed control schemes of bindings not getting updates when being pasted from one `.inputactions` asset into another ([case 1276106](https://issuetracker.unity3d.com/issues/input-system-control-schemes-are-not-resolved-when-copying-bindings-between-inputactionassets)).
  * For example, if you copied a binding from an asset that had a "Gamepad" control scheme into an asset that had none, the resulting binding would be unusable.
  * All associations with control schemes that do not exist in the target asset are now removed from bindings upon pasting.
- Fixed `InputActionSetupExtensions.AddCompositeBinding` not setting name of composite.

## [1.2.0] - 2021-10-22

### Changed

- When exceptions occur in user code inside of Input System callbacks, the exception message is now printed __first__ and details about the callback second.
  * Previously a message similar to "Exception ... while executing '...' callbacks" was printed first and then followed by exception log. This was hiding the actual exception and created confusion.

### Fixed

- Fixed a performance issue on entering/exiting playmode where HID device capabilities JSON could be parsed multiple times for a single device([case 1362733](https://issuetracker.unity3d.com/issues/input-package-deserializing-json-multiple-times-when-entering-slash-exiting-playmode)).
- Fixed a problem where explicitly switching to the already active control scheme and device set for PlayerInput would cancel event callbacks for no reason when the control scheme switch would have no practical effect. This fix detects and skips device unpairing and re-pairing if the switch is detected to not be a change to scheme or devices. (case 1342297)
- Any unhandled exception in `InputManager.OnUpdate` failing latter updates with `InvalidOperationException: Already have an event buffer set! Was OnUpdate() called recursively?`. Instead the system will try to handle the exception and recover into a working state.
- Fixed an issue that broke the `VirtualMouseInput` component in the editor ([case 1367553](https://issuetracker.unity3d.com/issues/vitrualmouseinput-stickaction-doesnt-work)).
- Fixed a problem where only using runtimes that are not XR supported causes a compile error. This fix adds back in `ENABLE_VR` checks to prevent this case (case 1368300)
- Fixed input action for Android gamepad's right stick will be correctly invoked when only y axis is changing ([case 1308637](https://issuetracker.unity3d.com/issues/android-input-system-right-analog-stick-tracking-is-erratic-when-using-a-gamepad-connected-to-an-android-device)).
- Generic gamepad short display button names were incorrectly mapped on Switch (`A` instead of `B`, etc).
- Fixed an issue where resetting an action via `InputAction.Reset()` while being in disabled state would prevent the action from being enabled again. ([case 1370732](https://issuetracker.unity3d.com/product/unity/issues/guid/1370732/)).
- Fixed "Default constructor not found for type UnityEngine.InputSystem.iOS.LowLevel.iOSStepCounter" any other potential exceptions due to classes, methods, fields and properties being stripped when managed stripping setting set to medium or high ([case 1368761](https://issuetracker.unity3d.com/issues/ios-new-input-system-iosstepcounter-crash-on-launch-with-managed-stripping)).
- Fixed an issue where `InvalidOperationExceptions` are thrown if an input for an action with multiple interactions is held  while disconnecting the device([case 1354098](https://issuetracker.unity3d.com/issues/input-system-errors-are-thrown-when-disconnecting-controller-while-holding-a-button-with-press-and-release-set-up-separately)).
- Fixed `action.ReadValue` and others returning invalid data when used from `FixedUpdate` or early update when running in play mode in the editor ([case 1368559](https://issuetracker.unity3d.com/issues/enter-key-is-not-registered-when-using-waspressedthisframe-with-input-system-1-dot-1-1) [case 1367556](https://issuetracker.unity3d.com/issues/input-action-readvalue-always-returns-zero-when-called-from-fixedupdate) [case 1372830](https://issuetracker.unity3d.com/issues/querying-inputs-before-preupdate-dot-newinputupdate-returns-invalid-data-when-running-in-play-mode-in-editor)).
- Fixed current being `null` for sensors (`Accelerometer.current`, others) ([case 1371204](https://issuetracker.unity3d.com/issues/accelerometer-not-working-when-using-input-system-1-dot-1-1)).

### Added

- Added support for PS5 DualSense controllers on Mac and Windows.
- Improved the user experience when creating single vs multi-touch touchscreen bindings in the Input Action Asset editor by making both options visible in the input action dropdown menu. Now it's not neccessary to be aware of the touch\*/press path binding syntax ([case 1357664](https://issuetracker.unity3d.com/issues/inputsystem-touchscreens-multi-touch-doesnt-work-when-using-a-custom-inputactionasset)).
- Added support for the Unity Remote app.
  * __NOTE__: This unfortunately requires a change in the Unity native runtime. We are in the process of rolling out the change to Unity versions. A public build that receives the change will automatically enable the functionality in the Input System package.

## [1.1.1] - 2021-09-03

### Fixed

- Fixed `InvalidCastException: Specified cast is not valid.` and `InvalidOperationException: Already have an event buffer set! Was OnUpdate() called recursively?` when upgrading from 1.1.0-pre.5 or earlier. If you experience this issue you can also restart the editor to resolve it.
- Fixed `InputDeviceChange.Destroyed` not being available, now it's correctly marked as obsolete instead.
- Removed documentation around platform user account management of `InputUser` which was ahead of actual backend support for the feature.

## [1.1.0] - 2021-08-27

### Changed

- Modified the fix that landed in `1.1-preview.3` for [any given control being added to an action only once](#same_control_multiple_times_fix).
  * This caused a regression with some setups that, for example, bound the same control multiple times in a composite using processors to alter the value of the control.
  * Internally, a control is now again allowed to feed into the same action through more than one binding.
  * However, externally the control will be mentioned on the action's `InputAction.controls` list only once.
- Adding `InputSystemUIInputModule` from code now installs `DefaultInputActions`. This is equivalent to the default setup when adding the component in the editor ([case 1259306](https://issuetracker.unity3d.com/issues/input-system-ugui-button-does-not-react-when-clicked)).
  ```CSharp
  var go = new GameObject();
  go.AddComponent<EventSystem>();
  var uiModule = go.AddComponent<InputSystemUIInputModule>();
  // uiModule.actionsAsset now has a DefaultInputActions() asset assigned to it and the various
  // action references point to its actions.
  ```
  * `InputSystemUIInputModule.UnassignActions` has been added to remove all actions from the module en bloc.
  ```CSharp
  uiModule.UnassignActions();
  ```

### Fixed

- Fixed an issue where mixing test cases based on `InputTestFixture` (using mocked `InputSystem`) and regular test cases (using real `InputSystem`) would lead to static state leaking between test cases causing random failures and unexpected/undefined behavior ([case 1329015](https://issuetracker.unity3d.com/product/unity/issues/guid/1329015)).
- Fixed `InputSystemUIInputModule.AssignDefaultActions` not assigning `trackedDeviceOrientation` and `trackedDevicePosition`.
- Fixed regression introduced by [previous change](#ui_multiple_scenes_fix) where `InputSystemUIInputModule` would not disable actions correctly.
- Fixed `InputAction.canceled` not getting triggered reliably for `InputActionType.PassThrough` actions when `InputSystem.ResetDevice` was called.
- Fixed device resets (e.g. happening as part of focus changes) leading to only some actions bound to these devices getting cancelled instead of all of them.

## [1.1.0-pre.6] - 2021-08-23

### Fixed

- Fixed pairing devices to existing `InputUser`s potentially corrupting list of paired devices from other `InputUser`s ([case 1327628](https://issuetracker.unity3d.com/issues/input-system-devices-are-reassigned-to-the-wrong-users-after-adding-a-new-device)).
- Fixed duplication of control paths when viewing collections of `InputControl`s in the inspector.
  * Fix contributed by [NibbleByte](https://github.com/NibbleByte) in [1354](https://github.com/Unity-Technologies/InputSystem/pull/1354).
- Fixed `StackOverflowException` caused by calling `InputSystem.Update` from inside an input action callback such as `InputAction.performed` ([case 1316000](https://issuetracker.unity3d.com/issues/crash-when-adding-inputsystem-dot-update-to-inputsystem-command-handler-to-force-processing-an-event-and-sending-input)).
- Fixed `InputTestFixture` leaving all `.current` getters uninitialized after a test run ([case 1329015](https://issuetracker.unity3d.com/issues/inputsystem-mouseeventhandler-breaks-when-running-multiple-playmode-tests)).
- Fixed broken script references in Touch Samples project ([case 1190598](https://issuetracker.unity3d.com/issues/input-system-sample-projects-have-missing-script-references)).
- Fixed `PointerInput` composite in `TouchSamples` project being registered only after scenes already loaded ([case 1215048](https://issuetracker.unity3d.com/issues/mobile-input-system-custom-binding-broken-slash-not-registered-when-using-runtimeinitializeonloadmethod-and-loading-scene-directly)).
- Fixed `InputControlExtensions.EnumerateChangedControls` skipping over `left`, `right`, and `down` controls on PS4 controller's dpad ([case 1315107](https://issuetracker.unity3d.com/issues/input-system-left-right-and-down-directional-pad-buttons-do-not-switch-controls-over-to-controller)).
- Fixed undo not working in `Input System Package` project settings pane ([case 1291709](https://issuetracker.unity3d.com/issues/inputsystem-exception-thrown-continuously-when-undo-operation-is-performed-with-supported-devices-list-in-the-project-settings)).
- Fixed incorrect indexing in `InputUser.OnDeviceChanged` that could result in incorrect pairing of devices or `IndexOutOfRangeException` being thrown when removing, adding or reconfiguring a device. Fix contribution by [Mikael Klages](https://github.com/ITR13) in [#1359](https://github.com/Unity-Technologies/InputSystem/pull/1359).
- Fixed incorrect indexing when sorting magnitude based on score in `InputActionRebindingExtensions.RebindingOperation` which could result in incorrect magnitudes for candidates. Contribution by [Fredrik Ludvigsen](https://github.com/steinbitglis) in [#1348](https://github.com/Unity-Technologies/InputSystem/pull/1348).
- Fixed inconsistent ordering and execution when adding to or removing from the various callbacks in the API (such as `InputSystem.onDeviceChange` but also `InputAction.started` etc.) during the execution of a callback ([case 1322530](https://issuetracker.unity3d.com/issues/inputsystems-events-are-not-called-the-order-they-were-added-when-they-are-modified-in-the-middle-of-the-call-by-other-listener).
- Fixed inconsistent behavior of WebGL gamepad left/right stick. Up/Down controls were reverse of X/Y controls. ([case 1348959](https://fogbugz.unity3d.com/f/cases/1348959))
- Fixed `PlayerInputManager`s join action not triggering when using a referenced `InputAction` ([case 1260625](https://issuetracker.unity3d.com/issues/input-system-player-input-managers-join-action-is-not-triggered-when-using-a-referenced-input-action)).
- Fixed UI issue where pressing the wrong button was possible while quickly moving through a UI because the submit action fired on action press instead of action release ([1333563](https://issuetracker.unity3d.com/issues/input-submit-action-is-called-on-release-rather-than-on-press-when-using-enter-key)).
- Fixed InvalidOperationException when opening a preset created from a .inputactions asset ([case 1199544](https://issuetracker.unity3d.com/issues/input-system-properties-are-not-visible-and-invalidoperationexception-is-thrown-on-selecting-inputactionimporter-preset-asset)).
- Fixed a problem arising when combining InputSystemUIInputModule and PlayInput with SendMessage or BroadcastMessage callback behavior on the same game object or hierarchy which is an ambiguous input setup. This fix eliminates callbacks into InputSystemUIInputModule. Related to ([1343712](https://issuetracker.unity3d.com/issues/input-system-ui-components-lags-when-using-input-system-ui-input-module-together-with-player-input-component)).
- Fixed inconsistent usage of `ENABLE_PROFILER` define together with `Profiler.BeginSample`/`Profiler.EndSample` by removing `ENABLE_PROFILER` macro check because `BeginSample`/`EndSample` are already conditional with `[Conditional("ENABLE_PROFILER")]` ([case 1350139](https://issuetracker.unity3d.com/issues/inconsistent-enable-profiler-scripting-defines-in-inputmanager-dot-cs-when-using-profiler-dot-beginssample-and-profiler-dot-endsample)).
- Remediated majority of performance issues with high frequency mice (>=1kHz poll rates) in release mode by merging consecutive mouse move events together ([case 1281266](https://issuetracker.unity3d.com/issues/many-input-events-when-using-1000hz-mouse)), see the events documentation for more information.
- Fixed `InputEventTrace` replays skipping over empty frames and thus causing playback to happen too fast.
- Fixed `"Pointer should have exited all objects before being removed"` error when changing screen orientation on mobile.
- Controls such as mouse positions are no longer reset when focus is lost.
- Pressing a uGUI `Button` and then alt-tabbing away, letting go of the button, and then going back to the application will no longer trigger a button click.
- Fixed `Input.onUnpairedDeviceActivity` triggering from editor input.
- Fixed 'up' and 'down' controls on `WebGLGamepad` left and right sticks not being clamped correctly.

#### Actions

- Fixed right-clicking in empty action map or action list not popping up context menu ([case 1336426](https://issuetracker.unity3d.com/issues/cant-open-drop-down-menu-when-hovering-over-free-space-in-input-action)).
- Fixed binding paths being misaligned in UI when switching to text mode editing ([case 1200107](https://issuetracker.unity3d.com/issues/input-system-path-input-field-text-is-clipping-under-binding-in-the-properties-section)).
- Fixed `"Exception: Style.Draw may not be called with GUIContent that is null."` error from `PlayerInput` inspector when having an action map with no actions ([case 1317735](https://issuetracker.unity3d.com/issues/multiple-error-messages-are-thrown-when-trying-to-expand-the-event-list-of-an-input-actions-asset-that-has-an-empty-action-map)).
- Fixed calling `GetBindingDisplayString()` on an `InputAction` with a composite binding leading to doubled up output ([case 1321175](https://issuetracker.unity3d.com/issues/macos-input-system-getbindingdisplaystring-returns-empty-strings-for-some-mappings)).
- Fixed `MultiTapInteraction` not respecting `InputSettings.multiTapDelayTime` ([case 1292754](https://issuetracker.unity3d.com/issues/multitapdelaytime-does-not-influence-maxtapspacing-in-input-action-assets)).
- Fixed changing values in `Input System Package` project settings not affecting default values displayed in `.inputactions` editor window ([case 1292754](https://issuetracker.unity3d.com/issues/multitapdelaytime-does-not-influence-maxtapspacing-in-input-action-assets)).
- Fixed rebinding a part of a composite with `RebindingOperation.WithTargetBinding` not also changing the type of control being looked for ([case 1272563](https://issuetracker.unity3d.com/issues/input-system-performinteractiverebinding-method-doesnt-detect-button-input-when-rebinding-part-of-a-2d-vector-composite)).
- <a name="axiscomposite-min-max-value-fix"></a> Fixed `AxisComposite` not respecting `minValue` and `maxValue` properties ([case 1335838](https://issuetracker.unity3d.com/issues/inputsystem-1d-axis-composite-binding-will-return-a-incorrect-value-if-minvalue-and-maxvalue-is-not-1-and-1)).
- Fixed `ArgumentOutOfRangeException` caused by `IsPointerOverGameObject` ([case 1337354](https://issuetracker.unity3d.com/issues/mobile-argumentoutofrangeexception-is-thrown-when-calling-ispointerovergameobject)).
- `PlayerInput` no longer logs an error message when it is set to `Invoke UnityEvents` and can't find  an action in the given `.inputactions` asset ([case 1259577](https://issuetracker.unity3d.com/issues/an-error-is-thrown-when-deleting-an-input-action-and-entering-play-mode)).
- Fixed `HoldInteraction` getting stuck when hold and release happens in same event ([case 1346786](https://issuetracker.unity3d.com/issues/input-system-the-canceled-event-is-not-fired-when-clicking-a-button-for-a-precise-amount-of-time)).
- Fixed adding an action in the `.inputactions` editor automatically duplicating interactions and processors from the first action in the map.
- Fixed `InputActionSetupExtensions.ChangeBinding` when modifying binding from a different action than specified. Contribution by [Fredrik Ludvigsen](https://github.com/steinbitglis) in [#1348](https://github.com/Unity-Technologies/InputSystem/pull/1352).

### Added

- Added `InputSystem.runUpdatesInEditMode` to enable processing of non-editor updates without entering playmode (only available for XR).
- Added a new "UI vs Game Input" sample to the package. The sample can be installed from the Unity Package Manager UI in the editor.
  * The sample demonstrates how to deal with inputs that may both lead to UI actions as well as in-game actions.
- Added method `SetMotorSpeedsAndLightBarColor` as a workaround for setting both the light bar and motor speeds simultaneously on a DualShock 4 controller ([case 1271119](https://issuetracker.unity3d.com/issues/dualshock4-setlightbarcolor-and-setmotorspeeds-cannot-be-called-on-the-same-frame-using-input-system)).
- Added the concept of "soft" and "hard" device resets.
  * In general, resetting a device will reset its state to default values.
  * Individual controls can be marked as `dontReset` to exclude them from resets. This makes the reset "soft" (default).
    ```CSharp
    //  Perform a "soft" reset of the mouse. The mouse position will not be affected
    // but controls such as buttons will be reset.
    InputSystem.ResetDevice(Mouse.current);
    ```
  * A "hard" reset can be forced through the API. This also resets `dontReset` controls.
    ```CSharp
    // Perform a "hard" reset of the mouse. The mouse position will also be reset to (0,0).
    InputSystem.ResetDevice(Mouse.current, alsoResetDontResetControls: true);
    ```
  * Resets will lead to `InputAction`s that are enabled and in-progress from controls that being reset, to be canceled. This will not perform actions even if they trigger on, for example, button release.
- `InputDevice.canRunInBackground` can now be force-set through layouts.
   ```CSharp
   // Force XInputWindows gamepads to not run in the background.
   InputSystem.RegisterLayoutOverride(@"
       {
           ""name"": ""XInputWindowsNoCanRunInBackground"",
           ""extend"": ""XInputWindows"",
           ""runInBackground"": ""off""
       }
   ");
   ```
- Improved performance of `Touchscreen` by merging consecutive touch move events together. See the events documentation for more information.

#### Actions

- Added a new `InputAction.wantsInitialStateCheck` property that allows toggling on initial state checks for `Button` and `Pass-Through` actions (implicitly enabled for `Value` actions).
  * This allows responding immediately to controls that are already actuated when the action is enabled.
- Added new API for more easily listening for event changes.
  ```CSharp
  InputSystem.onEvent
    .ForDevice<Gamepad>()
    .Where(e => e.HasButtonPress())
    .CallOnce(e => Debug.Log("Button pressed!));
  ```
- Added new API to easily listen for button presses on any device.
  ```CSharp
  InputSystem.onAnyButtonPress
    .CallOnce(ctrl => Debug.Log($"Button '{ctrl}' pressed"));
  ```
  * This is a simple wrapper around the new API mentioned above.

### Changed

- Application focus handling behavior has been reworked.
  * When `runInBackground` is off, no action will be taken on focus loss. When focus comes back, all devices will receive a sync request. Those that don't support it will see a "soft" reset.
  * When `runInBackground` is on (which, when running in the editor, is considered to always be the case), a new setting `InputSettings.backgroundBehavior` dictates how input is to be handled while the application does not have focus. The default setting of `ResetAndDisableNonBackgroundDevices` will soft-reset and disable all devices for which `InputDevice.canRunInBackground` is false. While in the background, devices that are flagged as `canRunInBackground` will keep running as in the foreground.
  * In the editor, devices other than `Pointer` and `Keyboard` devices (i.e. anything not used to operate the editor UI) are now by default routing their input to the Game View regardless of focus. This also fixes the problem of gamepad sticks resetting to `(0,0)` on focus loss ([case 1222305](https://issuetracker.unity3d.com/issues/input-system-gamepad-stick-values-are-cached-when-changing-editor-window-focus)).
  * A new setting `InputSettings.gameViewFocus` has been introduced to determine how Game View focused is handled in the editor with respect to input.
- Editor: Removed 'Lock Input to Game View' setting in the Input Debugger.
  * The setting has been replaced by the new 'Game View Focus' project setting.
- `InputSystem.defaultButtonPressPoint` is now clamped to a minimum value of `0.0001` ([case 1349002](https://issuetracker.unity3d.com/issues/onclick-not-working-when-in-player)).
- `InputDevice.OnConfigurationChanged` can now be overridden in derived classes.
- `InputSystemUIInputModule` now defers removing pointers for touches by one frame.
  * This is to ensure that `IsPointerOverGameObject` can meaningfully be queried for touches that have happened within the frame &ndash; even if by the time the method is called, a touch has technically already ended ([case 1347048](https://issuetracker.unity3d.com/issues/input-system-ispointerovergameobject-returns-false-when-used-with-a-tap-interaction)).
  * More precisely, this means that whereas before a `PointerExit` and `PointerUp` was received in the same frame, a touch will now see a `PointerUp` in the frame of release but only see a `PointerExit` in the subsequent frame.
- Calling `EventSystem.IsPointerOverGameObject()` from within `InputAction` callbacks (such as `InputAction.performed`) will now result in a warning.
  * UI updates *after* input and consumes input through `InputAction`s as they are processed. Thus, querying UI state from within `InputAction` callbacks will query outdated UI state.
- Changed `TrackedPoseDriver` to use properties of type `InputActionProperty` rather than `InputAction` to allow more flexibility.
- Changed quickstart documentation sample to use the Update method instead of FixedUpdate to show a more correct usage of the `wasPressedThisFrame` API.

## [1.1.0-pre.5] - 2021-05-11

- Fixes a problem with the package's manifest missing a dependency on the UI Elements module.

## [1.1.0-pre.4] - 2021-05-04

### Changed

- The `VirtualMouseInput` component is now part of the Input System assembly. It was previously packaged with the `Gamepad Mouse Cursor` sample.
  * The component has a different GUID from before, so existing setups that use the component from the sample are not broken. To use the built-in component you must explicitly switch over.
- `InputTestFixture` no longer deletes the `GameObject`s in the current scene in its `TearDown` ([case 1286987](https://issuetracker.unity3d.com/issues/input-system-inputtestfixture-destroys-test-scene)).
  * This was added for the sake of the Input System's own tests but should not have been in the public fixture.
- Generic `Gamepad` now has platform independent long button names. Previously it used different names if editor targeted PS4/Switch consoles (case 1321676).
- When creating a new control scheme with a name `All Control Schemes`, `All Control Schemes1` will be created to avoid confusion with implicit `All Control Schemes` scheme ([case 1217379](https://issuetracker.unity3d.com/issues/control-scheme-cannot-be-selected-when-it-is-named-all-control-schemes)).
- Display names of keyboard buttons are now passed through `ToLower` and `ToTitleCase` to enforce consistent casing between different platforms and keyboard layouts ([case 1254705](https://issuetracker.unity3d.com/issues/the-display-names-for-keyboard-keys-in-the-input-debugger-do-not-match-those-defined-in-input-system-package)).
- Editor: All remaining `InputUser` instances are now removed automatically when exiting play mode. This means that all devices are automatically unpaired.
  * In essence, like `InputAction`, `InputUser` is now considered a player-only feature.
- Events queued __during__ event processing (i.e. `InputSystem.Update()`) are now processed in the same frame. This eliminates the 1-frame lag previously incurred by simulated input.
  * Note that this does not extend to input queued __outside__ of event processing but in the same frame. For example, input queued by the UI (such as by `OnScreenButton` and `OnScreenStick`) will still see a 1-frame lag as UI event processing happens later in the frame and outside of input event processing.

#### Actions

- When removing/unplugging a device, it will now also be removed from the device list of `InputActionMap.devices` and `InputActionAsset.devices`.
  ```CSharp
  var gamepad = InputSystem.AddDevice<Gamepad>();
  var actions = new MyGeneratedActions();
  actions.devices = new[] { gamepad };
  InputSystem.RemoveDevice(gamepad);
  // `actions.devices` is now an empty array.
  ```
- Adding an action to a `InputActionMap` that is part of an `InputActionAsset` now requires all actions in the asset to be disabled ([case 1288335](https://issuetracker.unity3d.com/issues/adding-actions-at-runtime-to-existing-map-from-asset-triggers-assertion-error)).
  * This used to trigger an `Assert` at runtime but now properly throws an `InvalidOperationException`.

### Fixed

- Fixed inputs in game view sometimes not working when running in the editor, as initial focus state could end up being incorrect.
- Fixed bad performance in Input Debugger with high-frequency devices (e.g. 1+ KHz gaming mice). Before, high event volumes led to excessive refreshes of debugger data.
- Fixed compile error on tvOS due to step counter support for iOS added in `1.1.0-preview.3`.
- Fixed PS4- and PS3-specific `rightTriggerButton` and `leftTriggerButton` controls not being marked as synthetic and thus conflicting with `rightTrigger` and `leftTrigger` input ([case 1293734](https://issuetracker.unity3d.com/issues/input-system-when-binding-gamepad-controls-triggerbutton-gets-bound-instead-of-triggeraxis)).
  * This manifested itself, for example, when using interactive rebinding and seeing `rightTriggerButton` getting picked instead of the expected `rightTrigger` control.
- Fixed changes to usages of devices in remote player not being reflected in Input Debugger.
- Fixed exceptions and incorrect values with HIDs using 32-bit fields ([case 1189859](https://issuetracker.unity3d.com/issues/inputsystem-error-when-vjoy-is-installed)).
  * This happened, for example, with vJoy installed.
- Fixed `InputUser` no longer sending `InputUserChange.ControlsChanged` when adding a new user after previously, all users were removed.
  * Fix contributed by [Sven Herrmann](https://github.com/SvenRH) in [1292](https://github.com/Unity-Technologies/InputSystem/pull/1292).
- Fixed `AxisDeadzoneProcessor` min/max values not being settable to 0 in editor UI ([case 1293744](https://issuetracker.unity3d.com/issues/input-system-input-system-axis-deadzone-minimum-value-fallsback-to-default-value-if-its-set-to-0)).
- Fixed blurry icons in input debugger, asset editor, input settings ([case 1299595](https://issuetracker.unity3d.com/issues/inputsystem-supported-device-list-dropdown-icons-present-under-project-settings-are-not-user-friendly)).
- Fixed `clickCount` not being incremented correctly by `InputSystemUIInputModule` for successive mouse clicks ([case 1317239](https://issuetracker.unity3d.com/issues/eventdata-dot-clickcount-doesnt-increase-when-clicking-repeatedly-in-the-new-input-system)).
- <a name="ui_multiple_scenes_fix"></a>Fixed UI not working after additively loading scenes with additional InputSystemUIInputModule modules ([case 1251720](https://issuetracker.unity3d.com/issues/input-system-buttons-cannot-be-pressed-after-additively-loading-scenes-with-additional-event-systems)).
- Fixed no `OnPointerExit` received when changing UI state without moving pointer ([case 1232705](https://issuetracker.unity3d.com/issues/input-system-onpointerexit-is-not-triggered-when-a-ui-element-interrupts-a-mouse-hover)).
- Fixed reference to `.inputactions` of `Player Prefab` referenced by `PlayerInputManager` being destroyed on going into play mode, if the player prefab was a nested prefab ([case 1319756](https://issuetracker.unity3d.com/issues/playerinput-component-loses-its-reference-to-an-inputactionasset)).
- Fixed "Scheme Name" label clipped in "Add Control Schema" popup window ([case 1199560]https://issuetracker.unity3d.com/issues/themes-input-system-scheme-name-is-clipped-in-add-control-schema-window-with-inter-default-font)).
- Fixed `InputSystem.QueueEvent` calls from within `InputAction` callbacks getting dropped entirely ([case 1297339](https://issuetracker.unity3d.com/issues/input-system-ui-button-wont-click-when-simulating-a-mouse-click-with-inputsystem-dot-queueevent)).
- Fixed `InputSystemUIInputModule` being in invalid state when added from `Awake` to a game object when entering playmode ([case 1323566](https://issuetracker.unity3d.com/issues/input-system-default-ui-actions-do-not-register-when-adding-inputsystemuiinputmodule-at-runtime-to-an-active-game-object)).
- Fixed `Keyboard.current` becoming `null` after `OnScreenButton` is disabled or destroyed ([case 1305016](https://issuetracker.unity3d.com/issues/inputsystem-keyboard-dot-current-becomes-null-after-onscreenbutton-is-destroyed)).

#### Actions

- Fixed rebinding not working for any discrete control that was held when the rebinding operation started ([case 1317225](https://issuetracker.unity3d.com/issues/inputsystem-a-key-will-not-be-registered-after-rebinding-if-it-was-pressed-when-the-rebinding-operation-started)).
- Fixed bindings being added to every InputAction in a collection when editing a collection of InputActions in the inspector. ([case 1258578](https://issuetracker.unity3d.com/issues/adding-a-binding-to-one-inputaction-element-in-a-list-adds-the-same-binding-to-all-the-other-elements-in-the-list))
- Fixed `Retrieving array element that was out of bounds` and `SerializedProperty ... has disappeared!` errors when deleting multiple action bindings in the input asset editor ([case 1300506](https://issuetracker.unity3d.com/issues/errors-are-thrown-in-the-console-when-deleting-multiple-bindings)).
- Fixed delete key not working in the input actions editor ([case 1282090](https://issuetracker.unity3d.com/issues/input-system-delete-key-doesnt-work-in-the-input-actions-window)).
- Fixed actions embedded into `MonoBehaviours` not showing bindings added directly from within constructors ([case 1291334](https://issuetracker.unity3d.com/issues/input-action-binding-doesnt-show-up-in-the-inspector-when-set-using-a-script)).
  ```CSharp
  public class MyMB : MonoBehaviour {
    // This would end up not showing the binding in the inspector.
    public InputAction action = new InputAction(binding: "<Gamepad>/leftStick");
  ```
- Fixed tooltips not appearing for elements of the Input Actions editor window ([case 1311595](https://issuetracker.unity3d.com/issues/no-tooltips-appear-when-hovering-over-parts-of-input-action-editor-window)).
- Fixed `NullReferenceException` when reading values through `InputAction.CallbackContext` on a `OneModifierComposite` or `TwoModifierComposite` binding.
- Fixed multi-taps not working when multiple controls were bound to an action ([case 1267805](https://issuetracker.unity3d.com/issues/input-system-multi-tap-interaction-doesnt-get-triggered-when-there-are-2-or-more-bindings-in-the-active-control-scheme)).
  * When there were multiple controls bound to an action, this bug would get triggered by any interaction that did not result in a phase change on the action.
- Fixed runtime rebinds added as new bindings from leaking into .inputactions assets when exiting play mode ([case 1190502](https://issuetracker.unity3d.com/issues/inputsystem-runtime-rebinds-are-leaking-into-inputactions-asset))
- Fixed `IndexOutOfRangeException` and `null` elements in `InputUser.lostDevices` when an `InputUser` loses a devices from a control scheme with only optional devices ([case 1275148](https://issuetracker.unity3d.com/issues/disconnecting-and-reconnecting-input-device-causes-exception-in-inputuser)).
- Fixed binding path selection windows not remembering navigation state when going up through hierarchy ([case 1254981](https://issuetracker.unity3d.com/issues/action-binding-path-selection-windows-doesnt-remember-navigation-state)).

### Added

- Support for Device Simulator touchscreen input.
- Enabled XR device support on Magic Leap (Lumin).
- Added ability to force XR Support in a project by defining `UNITY_INPUT_FORCE_XR_PLUGIN`.
- Added a warning message to PlayerInputManager editor when the attached input action asset won't work with Join Players When Button Is Pressed behaviour due to missing control scheme device requirements ([case 1265853](https://issuetracker.unity3d.com/issues/input-system-player-prefabs-are-not-instantiated-on-join-action-when-they-have-inputactionasset-assigned-to-them)).
- Added support for [UI Toolkit](https://docs.unity3d.com/Manual/UIElements.html) with Unity 2021.1+.
  * UITK is now supported as a UI solution in players. Input support for both [Unity UI](https://docs.unity3d.com/Manual/com.unity.ugui.html) and [UI Toolkit](https://docs.unity3d.com/Manual/UIElements.html) is based on the same `InputSystemUIInputModule` code path. More details in the manual.
- `InputSystemUIInputModule` now has an `xrTrackingOrigin` property. When assigned, this will transform all tracked device positions and rotations from it's local space into Unity's world space ([case 1308480](https://issuetracker.unity3d.com/issues/xr-sdk-tracked-device-raycaster-does-not-work-correctly-with-worldspace-canvas-when-xr-camera-is-offset-from-origin)).
- Added `InputSystemUIInputModule.GetLastRaycastResult`. This returns the most recent raycast result and can be used to draw ray visualizations or get information on the most recent UI object hit.
- Added `InputStateBlock` support for `kFormatSBit` when working with floats ([case 1258003](https://issuetracker.unity3d.com/issues/hid-exceptions-are-thrown-when-launching-a-project-while-analog-keyboard-is-connected-to-the-machine)).
- Added an API to parse control paths.
  ```CSharp
  var parsed = InputControlPath.Parse("<XRController>{LeftHand}/trigger").ToArray();

  Debug.Log(parsed.Length); // Prints 2.
  Debug.Log(parsed[0].layout); // Prints "XRController".
  Debug.Log(parsed[0].name); // Prints an empty string.
  Debug.Log(parsed[0].usages.First()); // Prints "LeftHand".
  Debug.Log(parsed[1].layout); // Prints null.
  Debug.Log(parsed[1].name); // Prints "trigger".
  ```
  * Can, for example, be used with `InputBinding.path`.
- Added a new API-only setting in the form of `InputSystem.settings.maxEventBytesPerUpdate`.
  * Puts an upper limit on the number of event bytes processed in a single update.
  * If exceeded, any additional event data will get thrown away and an error will be issued.
  * Set to 5MB by default.
- Added a new API-only setting called `InputSystem.settings.maxQueuedEventsPerUpdate`.
  * This limits the number of events that can be queued during event processing using the `InputSystem.QueueEvent` method. This guards against infinite loops in the case where an action callback queues an event that causes the same action callback to be called again.
- Added `InputSystemUIInputModule.AssignDefaultActions` to assign default actions when creating ui module in runtime.
- Added `UNITY_INCLUDE_TESTS` define constraints to our test assemblies, which is 2019.2+ equivalent to `"optionalUnityReferences": ["TestAssemblies"]`.

## [1.1.0-preview.3] - 2021-02-04

### Changed

- An upper limit of 1024 controls per device and 1kb of memory state per device has been introduced.
  * This allows for certain optimizations.
  * Should the limits prove too tight, they can be raised in the future.
  * The most complex device we have at the moment (`Touchscreen`) has 242 controls and 616 bytes of state.
- `TouchSimulation` now __disables__ the `Pointer` devices it reads input from.
  * This is to address the problem of mouse input leading to __both__ mouse and touch input happening concurrently. Instead, enabling touch simulation will now effectively __replace__ mouse and pen input with touch input.
  * Devices such `Mouse` and `Pen` will remain in place but will not get updated. Events received for them will be consumed by `TouchSimulation`.
- Enabled XR device support on Switch.

### Fixed

- Fixed Right stick to use AXIS.Z and AXIS.RZ for Android gamepads.
- Fixed triggers to always use Axis.Gas and Axis.Brake for Android gamepads.
- Fixed precompiled layouts such as `FastKeyboard` leading to build time regressions with il2cpp (case 1283676).
- Fixed `InputDevice.canRunInBackground` not being correctly set for VR devices (thus not allowing them to receive input while the application is not focused).
- Fixed `InputUser.OnEvent` and `RebindingOperation.OnEvent` exhibiting bad performance profiles and leading to multi-millisecond input update times (case 1253371).
  * In our own measurements, `InputUser.OnEvent` is >9 times faster than before and `RebindingOperation.OnEvent` is ~2.5 times faster.
- Fixed PS4 controller not recognized on Mac when connected over Bluetooth ([case 1286449](https://issuetracker.unity3d.com/issues/input-system-dualshock-4-zct1e-dualshock-2-v1-devices-are-not-fully-recognised-over-bluetooth)).
- Fixed `EnhancedTouch` leaking `NativeArray` memory on domain reloads ([case 1190150](https://issuetracker.unity3d.com/issues/new-input-system-simulated-touch-in-editor-doesnt-work)).
- Fixed `TouchSimulation` leading to `"Pointer should have exited all objects before being removed"` errors ([case 1190150](https://issuetracker.unity3d.com/issues/new-input-system-simulated-touch-in-editor-doesnt-work)).
- Fixed multi-touch not working with `InputSystemUIInputModule` ([case 1271942](https://issuetracker.unity3d.com/issues/android-onenddrag-not-being-called-when-there-are-at-least-2-touches-on-the-screen)).
  * This also manifested itself when using On-Screen Controls and not being able to use multiple controls at the same time (for example, in the [Warriors demo](https://github.com/UnityTechnologies/InputSystem_Warriors)).
- Fixed restart prompt after package installation not appearing on Unity 2020.2+ ([case 1292513](https://issuetracker.unity3d.com/issues/input-system-after-package-install-the-update-slash-switch-and-restart-prompt-does-not-appear)).
- Fixed action with multiple bindings getting stuck in `Performed` state when two or more controls are pressed at the same time ([case 1295535](https://issuetracker.unity3d.com/issues/input-system-not-registering-multiple-inputs)).
  * Regression introduced in 1.1-preview.2.
- Fixed `Touch.activeTouches` having incorrect touch phases after calling `EnhancedTouch.Disable()` and then `EnhancedTouch.Enable()` ([case 1286865](https://issuetracker.unity3d.com/issues/new-input-system-began-moved-and-ended-touch-phases-are-not-reported-when-a-second-scene-is-loaded)).
- Fixed compile errors related to XR/AR on console platforms.

#### Actions

- <a name="same_control_multiple_times_fix"></a>Fixed actions not triggering correctly when multiple bindings on the same action were referencing the same control ([case 1293808](https://issuetracker.unity3d.com/product/unity/issues/guid/1293808/)).
  * Bindings will now "claim" controls during resolution. If several bindings __on the same action__ resolve to the same control, only the first such binding will successfully resolve to the control. Subsequent bindings will only resolve to controls not already referenced by other bindings on the action.
  ```CSharp
  var action = new InputAction();
  action.AddBinding("<Gamepad>/buttonSouth");
  action.AddBinding("<Gamepad>/buttonSouth"); // Will be ignored.
  action.AddBinding("<Gamepad>/button*"); // Will only receive buttonWest, buttonEast, and buttonNorth.
  ```
  * This also means that `InputAction.controls` will now only contain any control at most once.
- Fixed JSON serialization of action maps not preserving empty binding paths ([case 1231968](https://issuetracker.unity3d.com/issues/cloning-actionmap-through-json-converts-empty-paths-to-null-which-is-not-allowed)).

### Added

- Added DualShock4GamepadAndroid and XboxOneGamepadAndroid layout for Android
- Added a new high-performance way to iterate over changed controls in an event.
  ```CSharp
  // Can optionally specify a magnitude threshold that controls must cross.
  // NOTE: This will note allocate GC memory.
  foreach (var control in eventPtr.EnumerateChangedControls(magnitudeThreshold: 0.1f))
      Debug.Log($"Control {control} changed state");
  ```
  * This can be used, for example, to implement much more performant "any button pressed?" queries.
  ```CSharp
  InputSystem.onEvent +=
      (eventPtr, device) =>
      {
          // Ignore anything that is not a state event.
          var eventType = eventPtr.type;
          if (eventType != StateEvent.Type && eventType != DeltaStateEvent.Type)
              return;

          // Find all changed controls actuated above the button press threshold.
          foreach (var control in eventPtr.EnumerateChangedControls
              (device: device, magnitudeThreshold: InputSystem.settings.defaultButtonPressThreshold))
              // Check if it's a button.
              if (control is ButtonControl button)
                  Debug.Log($"Button {button} was pressed");
      }
  ```
- Added support for Step Counter sensors for iOS.
  * You need to enable **Motion Usage** under Input System settings before using the sensor. You can also manually add **Privacy - Motion Usage Description** to your application's Info.plist file.

## [1.1.0-preview.2] - 2020-10-23

### Changed

- The `submit` and the `cancel` actions of the UI input module now trigger on __release__ instead of press. This makes the behavior consistent with clicks triggering UI response on release rather than press.
- Removed the old "Tanks" demo (previously available from the samples shipped with the package).
  * Added a new and improved demo project, which you can download from the [InputSystem_Warriors](https://github.com/UnityTechnologies/InputSystem_Warriors) GitHub repository.

#### Actions

- Actions of type `InputActionType.Button` now respect button press (and release) points.
  * Previously, button-type actions, when used without explicit "Press" interactions, would perform immediately when a bound control was actuated.
  * Now, a button-type action will behave the same as if a "Press" interaction is applied with "Trigger Behavior" set to "Press Only".
  * This means that a button-type action will now perform (and perform __once__ only) when a control crosses the button press threshold defined in the global settings or, if present, locally on a `ButtonControl`. It will then stay performed and finally cancel only when the control falls back to or below the release threshold.
- `InputAction.ReadValue<T>()` now always returns `default<T>` when the action is canceled.
  * This is to make it consistent with `InputAction.CallbackContext.ReadValue<T>()` which already returned `default<T>` when the action was canceled.
  * In general, all APIs that read values will return default values when an action is in a phase other than `Started` or `Performed`.
- If multiple actions in different action maps but in the same .inputactions asset have the same name, calling `InputActionAsset.FindAction()` with just an action name will now return the first __enabled__ action. If none of the actions are enabled, it will return the first action with a matching name as before ([case 1207550](https://issuetracker.unity3d.com/issues/input-system-action-can-only-be-triggered-by-one-of-the-action-maps-when-action-name-is-identical)).
  ```CSharp
  var map1 = new InputActionMap("map1");
  var map2 = new InputActionMap("map2");
  map1.AddAction("actionWithSameName");
  map2.AddAction("actionWithSameName");
  var asset = ScriptableObject.CreateInstance<InputActionAsset>();
  asset.AddActionMap(map1);
  asset.AddActionMap(map2);

  map2["actionWithSameName"].Enable();

  var action = asset["actionWithSameName"];
  // Before: "map1/actionWithSameName"
  // Now: "map2/actionWithSameName"
  ```

### Fixed

- Fixed player build causing `ProjectSettings.asset` to be checked out in Perforce ([case 1254502](https://issuetracker.unity3d.com/issues/projectsettings-dot-asset-is-checked-out-in-perforce-when-building-a-project-with-the-input-system-package-installed)).
- Fixed player build corrupting preloaded asset list in `PlayerSettings` if it was modified by another build processor.
- Fixed remoting in Input Debugger not working for devices in the player that are created from generated layouts (such as XR devices).
- Fixed potential `NullReferenceException` in `InputActionProperty` when the `InputActionReference` is `null`.
- Fixed "On-Screen Controls" sample still using `StandaloneInputModule` and thus throwing `InvalidOperationException` when used with "Active Input Handling" set to "Input System Package (New)" ([case 1201866](https://issuetracker.unity3d.com/issues/input-system-old-input-module-is-available-in-onscreencontrolssample-sample-scene-from-package)).
- Fixed `OnScreenButton` leaving button controls in pressed state when disabled in-between receiving `OnPointerDown` and `OnPointerUp`. Usually manifested itself by having to click the button twice next time it was enabled.
- Fixed exiting out of play mode in the Unity Editor while a test run is in progress leading to the Input System permanently losing all its state until the editor is restarted ([case 1251724](https://issuetracker.unity3d.com/issues/the-input-system-does-not-get-re-enabled-when-a-playmode-input-test-is-interrupted)).
- Fixed max values for `Axis` and `Double` controls stored as multi-bit fields being off by one ([case 1223436](https://issuetracker.unity3d.com/issues/value-equal-to-1-is-not-returned-by-the-input-system-when-reading-a-multi-bit-control)).
  * Fix contributed by [jamre](https://github.com/jamre) in [962](https://github.com/Unity-Technologies/InputSystem/pull/962). Thank you!
- Fixed debug assert in `InputDeviceTester` sample when simultaneously pressing two buttons on gamepad ([case 1244988](https://issuetracker.unity3d.com/issues/input-system-runtime-errors-when-pressing-more-than-one-button-at-the-same-time)).
- Fixed use of UI `Slider` causing drag thresholds to no longer work ([case 1275834](https://issuetracker.unity3d.com/issues/inputsystem-drag-threshold-value-is-ignored-for-scroll-view-after-interacting-with-a-slider-slash-scroll-bar)).
- Fixed layout lists in Input Debugger not updating when removing layouts.
- Fixed device connects leading to different but similar device being reported as reconnected.

#### Actions

- Fixed Action with multiple bindings becoming unresponsive after a Hold interaction was performed ([case 1239551](https://issuetracker.unity3d.com/issues/input-system-hold-interaction-makes-an-input-action-unresponsive-when-2-or-more-binding-are-attached-to-the-same-input-action)).
- Fixed `NullReferenceException` when `Player Input` component `Create Action` is pressed and saved ([case 1245921](https://issuetracker.unity3d.com/issues/input-system-nullreferenceexception-is-thrown-when-player-input-component-create-action-is-pressed-and-saved)).
- Fixed `InputActionTrace.ActionEventPtr.ReadValueAsObject` leading to `InvalidCastException` when trying to read values that came from composite bindings.
- Fixed not being able to stack a `MultiTap` on top of a `Tap` ([case 1261462](https://issuetracker.unity3d.com/issues/multi-tap-and-tap-interactions-in-the-same-action-doesnt-work-properly)).
- Fixed rebinds triggered by the Enter key causing stuck Enter key states ([case 1271591](https://issuetracker.unity3d.com/issues/input-system-rebind-action-requires-two-inputs-slash-presses-when-using-the-enter-key)).
- Fixed `Map index on trigger` and `IndexOutOfRangeException` errors when using multiple Interactions on the same Action. ([case 1253034](https://issuetracker.unity3d.com/issues/map-index-on-trigger-and-indexoutofrangeexception-errors-when-using-multiple-interactions-on-the-same-action)).
- Fixed context menu in action editor not filtering out composites the same way that the `+` icon menu does. This led to, for example, a "2D Vector" composite being shown as an option for a button type action.
- Fixed initial state checks for composite bindings failing if performed repeatedly. For example, doing a `ReadValue<Vector2>` for a WASD binding would return an incorrect value after disabling the map twice while no input from the keyboard was received ([case 1274977](https://issuetracker.unity3d.com/issues/input-system-cannot-read-vector2-values-after-inputactionset-has-been-disabled-and-enabled-twice)).
- Fixed "Add Interaction" menu in action editor not filtering out interactions with incompatible value types ([case 1272772](https://issuetracker.unity3d.com/issues/new-input-system-action-gets-called-only-once-when-using-mouse-press-interaction)).
- Fixed `PlayerInput` no longer auto-switching control schemes if `neverAutoSwitchControlSchemes` was toggled off and back on after the component was first enabled ([case 1232039](https://issuetracker.unity3d.com/issues/input-system-auto-switch-locks-on-one-device-when-its-disabled-and-re-enabled-via-script)).
- Fixed action map name being the same as .inputactions asset name leading to compile errors when `Generate C# Class` is used; now leads to import error ([case 1212052](https://issuetracker.unity3d.com/issues/input-system-user-can-name-inputaction-asset-and-action-map-the-same-creating-compilation-errors-on-generation)).
- Fixed bindings not getting updated when binding by display name and there is no control with the given display name initially.
  ```
  // If at the time this action is enabled, there's no ä key on the keyboard,
  // this did not update properly later when switched to a layout that does have the key.
  var action = new InputAction(binding: "<Keyboard>/#(ä)");
  ```

### Added

- Added tvOS documentation entries in 'Supported Input Devices' page.

#### Actions

- Added "release thresholds" for buttons.
  * Release points are now separated from press points by a percentage threshold.
  * The threshold is defined by `InputSettings.buttonReleaseThreshold`.
  * Thresholds are defined as percentages of press points. A release is thus defined as a button, after having reached a value of at least `InputSettings.defaultButtonPressPoint` (or whatever local press is used), falling back to a value equal to or less than `InputSettings.buttonReleaseThreshold` percent of the press point.
  * This is intended to solve the problem of buttons flickering around button press points.
  * The default threshold is set at 75%, that is, buttons release at 3/4 of the press point.
- Added new methods to the `InputAction` class:
  * `InputAction.IsPressed()`: Whether a bound control has crossed the press threshold and has not yet fallen back below the release threshold.
  * `InputAction.WasPressedThisFrame()`: Whether a bound control has crossed the press threshold this frame.
  * `InputAction.WasReleasedThisFrame()`: Whether a bound control has fallen back below the release threshold this frame.
  * `InputAction.WasPerformedThisFrame()`: Whether the action was performed at any point during the current frame. Equivalent to `InputAction.triggered`, which will be deprecated in the future.
  * `InputAction.Reset()`: Forcibly reset the action state. Cancels the action, if it is currently in progress.
- Added `InputAction.GetTimeoutCompletionPercentage` to query the amount left to complete a currently ongoing interaction.
  ```CSharp
  // Let's say there's a hold interaction on a "warp" action. The user presses a button bound
  // to the action and then holds it. While the user holds the button, we want to know how much
  // longer the user will have to hold it so that we can display feedback in the UI.
  var holdCompleted = playerInput.actions["warp"].GetTimeoutCompletionPercentage();
  ```
- Added three new binding composite types:
  * `OneModifierComposite`: This is a generalization of `ButtonWithOneModifier` (which is still available but now hidden from the UI) which also represents bindings such as "SHIFT+1" but now can be used to target bindings other than buttons (e.g. "SHIFT+delta").
  * `TwoModifiersComposite`: This is a generalization of `ButtonWithTwoModifiers` (which is still available but now hidden from the UI) which also represents bindings such as "SHIFT+CTRL+1" but now can be used to target bindings other than buttons (e.g. "SHIFT+CTRL+delta").
  * `Vector3Composite`: Works the same way `Vector2Composite` does. Adds a `forward` and `backward` binding in addition to `up`, `down`, `left`, and `right`.

## [1.1.0-preview.1] - 2020-08-20

>__The minimum version requirement for the Input System package has been moved up to 2019.4 LTS.__

### Changed

#### Actions

- Auto-generated C# files now have `<auto-generated>` headers so they get ignored by Rider code analysis.
- Auto-generated C# classes are now `partial` so that they can be manually extended.
- Deleting a composite binding with `action.ChangeBinding(0).Erase()` now also erases all the bindings that are part of the composite.
- Trigger binding resolution from within action callbacks (e.g. `InputAction.performed`) will now defer resolution until after the callback has completed.
  * This fixes crashes such as [case 1242406](https://issuetracker.unity3d.com/issues/mecanim-crash-when-entering-or-exiting-play-mode-destroying-gameobjects) where disabling `PlayerInput` from within an action callback led to an action's state being released while the action was still in a callback.

### Fixed

- Fixed input history on Android mono build by alligning memory of history records
- Fixed no input being processed when running a `[UnityTest]` over several frames. Before, this required calling `InputSystem.Update` manually.
- Fixed clicking on help page button in Unity inspector for Input System components not going to relevant manual pages.
- Fixed a bug that prevented DualShock controllers from working on tvOS. (case 1221223).
- `GravitySensor`, `LinearAccelerationSensor`, and `AttitudeSensor` not being initialized on iOS ([case 1251382](https://issuetracker.unity3d.com/product/unity/issues/guid/1251382/)).
- Fixed compilation issues with XR and VR references when building to platforms that do not have complete XR and VR implementations.
- Fixed possible `NullReferenceException`s on ARMs with controls that receive automatic memory offsets.
- Fixed `TouchControl.tapCount` resetting to 0 when "Script Debugging" is enabled (case 1194636).
- Fixed `Touch.activeTouches` not having a `TouchPhase.Began` entry for touches that moved in the same frame that they began in ([case 1230656](https://issuetracker.unity3d.com/issues/input-system-mobile-enhancedtouch-screen-taps-start-with-moved-or-stationary-phase-instead-of-began)).
- Fixed sequential taps causing touches to get stuck in `Touch.activeTouches`.
- Improved performance of `Touch.activeTouches` (most notably, a lot of time was spent in endlessly repetitive safety checks).
- Fixed `EnhancedTouch` APIs not indicating that they need to be enabled with `EnhancedTouchSupport.Enable()`.
  - The APIs now throw `InvalidOperationException` when used without being enabled.
- Fixed memory corruption in `InputEventTrace.AllocateEvent` ([case 1262496](https://issuetracker.unity3d.com/issues/input-system-crash-with-various-stack-traces-when-using-inputactiontrace-dot-subscribetoall))
  * Manifested itself, for example, as crashes when using `InputActionTrace.SubscribeToAll`.
- AxisControls and Vector2Controls' X and Y subcontrols on XR devices now have a minimum range of -1 and a maximum range of 1. This means they can now properly respond to modifiers and interactions in the binding system.

#### Actions

- Fixed drag&drop reordering actions while having one control scheme selected causing bindings from other control schemes to be lost ([case 122800](https://issuetracker.unity3d.com/issues/input-system-bindings-get-cleared-for-other-control-scheme-actions-when-reordering-an-action-in-a-specific-control-scheme)).
- Fixed stack overflow in `PlayerInput.SwitchCurrentActionMap` when called from action callback ([case 1232893](https://issuetracker.unity3d.com/issues/inputsystem-switchcurrentactionmap-causes-a-stackoverflow-when-called-by-each-pahse-of-an-action)).
- Fixed control picker ending up empty when listing devices in "Supported Devices" ([case 1254150](https://issuetracker.unity3d.com/product/unity/issues/guid/1254150/)).

### Added

- Device layouts can now be "precompiled" for speed. `Keyboard`, `Mouse`, and `Touchscreen` are now included as precompiled layouts greatly reducing instantiation time and GC heap cost for these devices. For `Touchscreen`, this results in a >20x speed-up for `InputSystem.AddDevice<Touchscreen>()`.
- Added Pose Control layout. The Pose Control is used on XR Devices and wraps tracking state, position, rotation, and velocity information.

#### Actions

- Can now save binding overrides as JSON strings and restore them from such using the newly added `SaveBindingOverridesAsJson` and `LoadBindingOverridesFromJson` extension methods.
  ```CSharp
  void SaveUserRebinds(PlayerInput player)
  {
      var rebinds = player.actions.SaveBindingOverridesAsJson();
      PlayerPrefs.SetString("rebinds", rebinds);
  }

  void LoadUserRebinds(PlayerInput player)
  {
      var rebinds = PlayerPrefs.GetString("rebinds");
      player.actions.LoadBindingOverridesFromJson(rebinds);
  }
  ```

## [1.0.0] - 2020-04-23

### Fixed

- Fixed compilation issues in `TrackedDeviceRaycaster` when disabling built-in XR module.

## [1.0.0-preview.7] - 2020-04-17

### Fixed

- `VirtualMouseInput` not moving the software cursor when set to `HardwareCursorIsAvailable` but not having a hardware cursor ()
- Can now override built-in Android gamepad layouts. Previously, the input system would always choose its default defaults even after registering more specific layouts using `InputSystem.RegisterLayout`.
- `InputControlPath.TryGetControlLayout` no longer throws `NotImplementedException` for `<Mouse>/scroll/x` and similar paths where the layout is modifying a control it inherited from its base layout ([thread](https://forum.unity.com/threads/notimplementedexception-when-using-inputcontrolpath-trygetcontrollayout-on-mouse-controls.847129/)).
- Fixed compilation errors when disabling built-in VR and XR modules. ([case 1214248](https://issuetracker.unity3d.com/issues/enable-input-system-symbol-is-not-being-updated-when-the-input-system-is-changed-in-player-settings/)).
- Fixed compilation errors when disabling built-in Physics and Physics2D modules. ([case 1191392](https://issuetracker.unity3d.com/issues/inputsystem-trackeddeviceraycaster-has-hard-references-on-both-physics-and-physics2d)).
- No longer throws `NotImplementedException` when matching against a field of `InputDeviceDescription.capabilities` when the value of the field used scientific notation.
- No longer incorrectly matches fields of `InputDeviceDescription.capabilities` by prefix only (i.e. previously it would find the field "foo" when actually looking for "foobar").
- Input device debugger window slowing editor to a crawl when opened on PS4 DualShock controller.
- `InputUser.UnpairDevices()` corrupting user device list.

#### Actions

- Controls are now re-resolved after adding or removing bindings from actions ([case 1218544](https://issuetracker.unity3d.com/issues/input-system-package-does-not-re-resolve-bindings-when-adding-a-new-binding-to-a-map-that-has-already-generated-its-state)).
- Can now have spaces and special characters in action names when using `PlayerInput` with the `SendMessages` or `BroadcastMessages` behavior. Previously, an incorrect method name was generated (fix contributed by [BHSPitMonkey](https://github.com/BHSPitMonkey) in [#1022](https://github.com/Unity-Technologies/InputSystem/pull/1022); [case 1214519](https://issuetracker.unity3d.com/issues/player-input-send-messages-wont-trigger-when-input-action-name-contains-spaces)).
- Adding a new action now sets `expectedControlType` to `Button` as expected ([case 1221015](https://issuetracker.unity3d.com/issues/input-system-default-value-of-expectedcontroltype-is-not-being-set-when-creating-a-new-action)).
- Player joins with `PlayerInputManager` from button presses no longer fail if there are multiple devices of the same type present and the join was not on the first gamepad ([case 226920](https://fogbugz.unity3d.com/f/cases/1226920/)).
- `PlayerInputEditor` no longer leads to the player's `InputActionAsset` mistakenly getting replaced with a clone when the inspector is open on a `PlayerInput` component ([case 1228636](https://issuetracker.unity3d.com/issues/action-map-gets-lost-on-play-when-prefab-is-highlighted-in-inspector)).
- The control picker in the .inputactions editor will no longer incorrectly filter out layouts such as `Xbox One Gamepad (on XB1)` when using them in control schemes. Also, it will no longer filter out controls from base layouts (such as `Gamepad`) ([case 1219415](https://issuetracker.unity3d.com/issues/impossible-to-choose-gamepad-as-binding-path-when-control-scheme-is-set-as-xboxone-scheme)).
- `RebindOperation`s will no longer pick controls right away that are already actuated above the magnitude threshold when the operation starts. Instead, these controls will have to change their actuation from their initial level such that they cross the magnitude threshold configured in the operation ([case 1215784](https://issuetracker.unity3d.com/issues/unnecessary-slash-unwanted-binding-candidates-are-found-when-detecting-and-changing-an-input-value-of-an-input-device)).
- Newly added actions and action maps are now scrolled to when there are more items than fit into view. Previously newly added item was appended but outside of the visible area.
- Actions and bindings in the `.inputactions` editor are no longer force-expanded on every domain reload and whenever a new action or binding is added.
- The importer for `.inputactions` assets will now check out from version control the generated .cs file when overwriting it &ndash; which only happens if the contents differ ([case 1222972](https://issuetracker.unity3d.com/issues/inputsystem-editor-generated-c-number-file-is-not-checked-out-when-overwriting)).
- The editor for `.inputactions` assets will now check out from version control the asset before saving it.
- Drag-reordering action maps no longer throws "Should have drop target" asserts in the console (case [1229146](https://issuetracker.unity3d.com/issues/inputsystem-reordering-of-actionmaps-in-input-action-window-fails-and-throws-should-have-drop-target-error)).
- Drag-reordering actions no longer changes action IDs of some of the existing actions ([case 1231233](https://issuetracker.unity3d.com/issues/input-systems-action-ids-dont-stick-with-action-names-when-input-actions-are-reorganized)).
- References to `InputActionReference` objects created by the importer for `.inputactions` files are no longer broken when the action referenced by the object is renamed ([case 1229145](https://issuetracker.unity3d.com/issues/inputsystem-inputactionreference-loses-guid-when-its-action-is-moved-or-renamed-in-the-inputaction-asset)).
  * __NOTE: This fix does not apply to existing `InputActionReference` instances.__ The problem was inherent in the internal file IDs generated for actions &ndash; which were affected by action and map names. Thus, changing the name of an action or map would change the resulting file ID of the `InputActionReference`.<br>However, changing file IDs will break any existing reference to the object. Thus we had to preserve the existing `InputActionReference` objects under their original file ID. We hide them in the Project Browser, however. The ones that are visible now have the new, fixed file IDs.<br>To switch existing `InputActionReference` properties to the new file IDs, simply replace them with the newly created `InputActionReference`.

### Changed

- `InputDevice.all` has been deprecated due to the confusion it creates with other getters like `Gamepad.all`. Use `InputSystem.devices` instead ([case 1231216](https://issuetracker.unity3d.com/issues/joystick-dot-all-lists-more-than-just-joysticks)).
  * In the same vein, we added a new `Joystick.all` getter that works the same as `Gamepad.all`.
- Changed UI Package to be optional dependency. Removing the package will now disable all UI relevant Input code.

## [1.0.0-preview.6] - 2020-03-06

### Changed

* `InputSystemUIInputModule.trackedDeviceSelect` has been removed. Use `InputSystemUIInputModule.leftClick` instead.
* `InputSystemUIInputModule.repeatDelay` has been renamed to `moveRepeatDelay` and `repeatRate` has been renamed to `moveRepeatRate`.

### Fixed

- Fixed CS0109 warning being generated during player build due to use of `new` with the `PlayerInput.camera property` (case 1174688).
- Fixed a number of issues in `InputSystemUIInputModule`.
  * Fixed GC heap garbage when click-dragging.
  * Fixed number of pointer states growing indefinitely if OS did not reuse touch IDs.
  * Fixed `lastPress` on `PointerEventData` getting lost.
  * Fixed button press-and-release happening in same frame resulting in no UI input.
  * Fixed clicks initiated from non-pointer devices resulting in pointer inputs with `(0,0)` positions.
  * Fixed huge screen deltas on pointer events from tracked devices.
  * Fixed touch input not sending pointer exit events ([case 1213550](https://issuetracker.unity3d.com/issues/input-system-onpointerexit-does-not-work)).
- Fixed `TrackedDeviceRaycaster` not setting `screenPosition` in `RaycastResult`.

#### Actions

- Mixing the enabling&disabling of single actions (as, for example, performed by `InputSystemUIInputModule`) with enabling&disabling of entire action maps (as, for example, performed by `PlayerInput`) no longer leaves to unresponsive input and `"should not reach here"` assertions ([forum thread](https://forum.unity.com/threads/error-while-switching-between-action-maps.825204/)).
- Leaving play mode no longer leaves state change monitors lingering around from enabled actions.
- Enabling action maps with bindings that do not refer to an existing action in the map no longer leads to asserts and exceptions when input on the bindings is received ([case 1213085](https://issuetracker.unity3d.com/issues/input-system-input-actions-cause-exceptions-and-should-not-get-here-errors-to-appear-after-deleting-an-action-map)).
- `PressInteraction` no longer misses the next button press if it gets reset from within the `performed` callback ([case 1205285](https://issuetracker.unity3d.com/issues/inputsystem-problem-with-button-state-after-deactivating-and-reactivating-an-action-map)).
- `InputBinding.DisplayStringOptions.DontIncludeInteractions` is now properly respected.
- Reading the value of a composite binding no longer causes processors from the last active part binding to be applied rather than the processors of the composite itself, if any ([case 1207082](https://issuetracker.unity3d.com/issues/input-system-invert-processors-have-no-effect-on-the-inputaction-dot-callbackcontext-value)).
- Fixed `InputSystem.onActionChange` getting invoked too many times on binding changes.

### Added

- `InputSystemUIInputModule` now sends pointer events using a new `ExtendedPointerEventData` instead of using the base `PointerEventData` class. This surfaces additional input data in pointer events.
- Added `InputSystemUIInputModule.pointerBehavior` to allow dictating how the UI will resolve concurrent input from multiple pointers.

#### Actions

- Added `InputAction.CallbackContext.ReadValueAsButton`.

## [1.0.0-preview.5] - 2020-02-14

### Changed

- We've changed the rules that govern how action phases have to progress:
  * __This is a breaking change!__
    - The primary effect is additional callbacks getting triggered.
  * __Before__:
    - There were no enforced rules about how an action would go through `InputAction.started`, `InputAction.performed`, and `InputAction.canceled`. Which of the callbacks were triggered and in what order depended on a number of factors, the biggest influencer of which were the different interactions that could be applied to actions (like `Press` or `Hold`).
    - This made for unpredictable and frequently surprising results. In addition, it led to bugs where, for [example](https://issuetracker.unity3d.com/issues/input-system-ui-becomes-unresponsive-after-the-first-ui-button-press), adding a `Press` interaction to the `Click` action of `InputSystemUIInputModule` would cause the click state to get stuck because the click action would never cancel.
  * __Now__:
    - The system will now *always* trigger `InputAction.started` first. If this is not done explicitly, it happens implicitly.
    - Likewise, the system will now *always* trigger `InputAction.canceled` before going back to waiting state. Like with `InputAction.started`, if this isn't done explicitly, it will happen implicitly. This implies that `InputAction.canceled` no longer signifies an action getting aborted because it stopped after it started but before it performed. It now simply means "the action has ended" whether it actually got performed or not.
    - In-between `InputAction.started` and `InputAction.canceled`, `InputAction.performed` may be triggered arbitrary many times (including not at all).
  * While late in the cycle for 1.0, we've opted to make this change now in order to fix a range of bugs and problems we've observed that people encountered because of the previous behavior of the system.
- Related to the change above, the behavior of `PressInteraction` has been tweaked and now is the following:
  * `Press Only`: Starts and immediately performs when pressed, then stays performed and cancels when button is released.
  * `Release Only`: Starts when button is pressed and then performs and immediately cancels when the button is released.
  * `Press And Release`: Starts and immediately performs when button is pressed, then stays performed and performs again and immediately cancels when button is released.
- `Vector2Composite` now has a `mode` parameter which can be used to choose between `DigitalNormalized` (the default), `Digital` (same as `DigitalNormalized` but does not normalize the resulting vector), and `Analog` (uses float input values as is).
  * `Vector2Composite.normalize` has been deprecated. Note that it will not work together with `Analog`. The parameter will be removed in the future.

### Fixed

- XR controllers and HMDs have proper display names in the UI again. This regressed in preview.4 such that all XR controllers were displayed as just "XR Controller" in the UI and all HMDs were displayed as "XR HMD".
- `InputSystemUIInputModule` no longer generates GC heap garbage every time mouse events are processed.
- Fixed a bug where an internal array helper method was corrupting array contents leading to bugs in both `InputUser` and `Touch`.
- Fixed exception when saving changes to an Input Action asset and the parent directory has been renamed. ([case 1207527](https://issuetracker.unity3d.com/issues/input-system-console-errors-appear-when-you-save-input-action-asset-after-changing-the-name-of-the-folder-containing-it))

#### Actions

- The regression in 1.0.0-preview.4 of `PlayerInputManager` not joining players correctly if a scheme has more than one device requirement has been fixed.
  * This most notably manifested itself with keyboard+mouse control schemes.
- `PlayerInputManager` will no longer join players when control schemes are used and none of the schemes produces a successful match based on the devices available for the join.
- When no action map is selected in action editor, plus icon to add an action is now disabled; formerly threw an exception when clicked (case 1199562).
- Removing a callback from actions from the callback itself no longer throws `ArgumentOutOfRangeException` ([case 1192972](https://issuetracker.unity3d.com/issues/input-system-package-argumentoutofrangeexception-error-is-thrown-when-the-callback-is-removed-while-its-being-triggered)).
- "Invalid user" `ArgumentException` when turning the same `PlayerInput` on and off ([case 1198889](https://issuetracker.unity3d.com/issues/input-system-package-argumentexception-invalid-user-error-is-thrown-when-the-callback-disables-game-object-with-playerinput)).
- The list of device requirements for a control scheme in the action editor no longer displays devices with their internal layout name rather than their external display name.
- `StackOverflowException` when `Invoke Unity Events` is selected in `PlayerInput` and it cannot find an action (#1033).
- `HoldInteraction` now stays performed after timer has expired and cancels only on release of the control ([case 1195498](https://issuetracker.unity3d.com/issues/inputsystem-inputaction-dot-readvalue-returns-0-when-a-hold-action-is-performed-for-hold-time-amount-of-time)).
- Foldouts in the various action UIs now properly toggle their expansion state when clicked in Unity 2019.3+ ([case 1213781](https://issuetracker.unity3d.com/issues/input-system-package-playerinput-component-events-menu-doesnt-expand-when-clicked-directly-on-the-arrow-icon)).

### Added

- We've added a new `Simple Multiplayer` sample which demonstrates a simple, bare-bones local multiplayer setup.
- We've also added a `Gamepad Mouse Cursor` sample that shows how to drive a UI mouse cursor using the gamepad.
  - The sample contains a reusable `VirtualMouseInput` component that does most of the work.
- Added a `Deselect On Background Click` option to `InputSystemUIInputModule`. This allows toggling the behavior off where clicking the mouse and not hitting a `GameObject` will automatically clear the current selection -- which will break keyboard and gamepad navigation.

## [1.0.0-preview.4] - 2020-01-24

This release includes a number of Quality-of-Life improvements for a range of common problems that users have reported.

### Added

- To aid in debugging issues, we've extended the system's event tracing and replay functionality to allow persisting and replaying arbitrary input event streams.
  * `InputEventTrace` now has APIs to persist the events to disk and to load them back in from previously persisted event streams. The same API can be used to persist in arbitrary C# `Stream` instances, not just in file streams.
     ```CSharp
    // Write.
    myTrace.WriteTo("file.inputtrace");

    // Read.
    InputEventTrace.LoadFrom("file.inputtrace");
     ```
  * `InputEventTrace` now has built-in replay functionality.
     ```CSharp
    myTrace.Replay().PlayAllFramesOneByOne();
     ```
  * The event trace in device windows of the Input Debugger has been extended with controls to save and load traces.
- We've added a new `InputRecording` sample which has a reusable `MonoBehaviour` component that can be used to capture and replay device activity.
- `Keyboard` now has a `FindKeyOnCurrentKeyboardLayout` method to look up key controls by their display names.
- Keyboards now have synthetic controls that combine left and right variants of modifier keys.
  * This means that you can bind to just "shift" now, for example, instead of having to bind to both "left shift" and "right shift".
    ```CSharp
    new InputAction(binding: "<Keyboard>/shift");
    ```
  * The controls are also available as properties on `Keyboard`.
    ```CSharp
    if (Keyboard.current.shiftKey.isPressed) /* ... */;

    // Is equivalent to:
    if (Keyboard.current.leftShiftKey.isPressed ||
        Keyboard.current.rightShiftKey.isPressed) /* ... */;
    ```

#### Actions

- `PlayerInput` now has a new `Controls Changed` event/message which is triggered when the control setup of the player changes (e.g. when switching control schemes).
    ```CSharp
        public void OnControlsChanged()
        {
            // Update UI display hints, for example...
        }
    ```
- We've added APIs to simplify turning bindings into strings suitable for display in UIs.
    ```CSharp
    // Takes things such as currently bound controls and active binding masks into account
    // and can handle composites.
    action.GetBindingDisplayString();
    ```
  * Related to this, custom binding composites can now be annotated with the new `DisplayStringFormat` attribute to control how composites as a whole are turned into display strings.
    ```CSharp
    [DisplayStringFormat("{button}+{stick}")]
    public class MyComposite : InputBindingComposite<Vector2>
    {
        [InputControl(layout = "Button")] public int button;
        [InputControl(layout = "Stick")] public int stick;
    }
    ```
- `InputActionRebindingExtension.RebindingOperation` has a new configuration method `WithMatchingEventsBeingSuppressed` which allows suitable input events to automatically be swallowed while a rebind is ongoing. This greatly helps with not having something else respond to input while a rebind is in progress.
- We've added two new samples:
  * __Rebinding UI__: Demonstrates how to create a rebinding screen using the Input System's APIs. The sample also includes a reusable prefab you can use directly in your projects to quickly put rebinding screens together.
  * __In-Game Hints__: Demonstrates how to show context-sensitive help that respects the current control scheme.

### Changed

- The logic for resetting devices on focus loss has changed somewhat:
  * When focus is lost, all devices are forcibly reset to their default state. As before, a `RequestResetCommand` for each device is also sent to the backend but regardless of whether the device responds or not, the input state for the device will be overwritten to default.
  * __Noisy controls are exempted from resets__. The assumption here is that noisy controls most often represent sensor readings of some kind (e.g. tracking data) and snapping the values back to their default will usually
  * If `Application.runInBackground` is `true`, all devices that return `true` from `InputDevice.canRunInBackground` are exempted from resets entirely. This, for example, allows XR devices to continue running regardless of focus change.
  * This fixes problems such as keyboard keys getting stuck when alt-tabbing between applications (case 1206199).
- `InputControlExtensions.GetStatePtrFromStateEvent` no longer throws `InvalidOperationException` when the state format for the event does not match that of the device. It simply returns `null` instead (same as when control is found in the event's state).
- `InputEventTrace` instances are no longer disposed automatically from their finalizer but __MUST__ be disposed of explicitly using `Dispose()`.
  * This is to allow event traces to survive domain reloads. If they are disposed of automatically during finalizers, even if they survive the reload, the next GC will cause traces to be deallocated.

#### Actions

* `InputActionRebindingExtensions.PerformInteractiveRebinding` has been greatly enhanced to apply a wide range of default configurations to the rebind. This greatly reduces the need to manually configure the resulting rebind.
    ```CSharp
    // Start a rebind with the default configuration.
    myAction.PerformInteractiveRebinding().Start();
    ```
  - Pointer position input will be ignored by default.
  - If not a suitable binding target itself, `<Keyboard>/escape` will automatically be made to quit the rebind.
  - Events with control input not explicitly matching exclusions will now get suppressed. This prevents input actions from getting triggered while a rebind is in progress.
  - The expected control type is automatically adjusted if a part binding of a composite is targeted by the rebind (e.g. if the action expects a `Vector2` but the part binding expects a `Button`, the rebind switches automatically to `Button`).
  - If the targeted binding is part of a control scheme, controls will automatically be restricted to match the device requirements of the control scheme. For example, if the binding belongs to a "Keyboard&Mouse" scheme that has `<Keyboard>` and a `<Mouse>` requirement, the rebind will ignore input on gamepads.
  - As before, you can always create a `RebindingOperation` from scratch yourself or wipe/alter the configuration returned by `PerformInteractiveRebinding` however you see fit.
- Control schemes can now handle ambiguity.
  * This means that, for example, you can now have one control scheme for generic gamepads and another control scheme specifically for PS4 controllers and the system will reliably pick the PS4 scheme when a PS4 controller is used and fall back to the generic gamepad scheme otherwise.
  * While this is exposed as a new `score` property on `InputControlScheme.MatchResult`, no code changes are necessary to take advantage of this feature.
- `PlayerInput.active` has been renamed to `PlayerInput.inputIsActive` to avoid ambiguities with `GameObject` activation.

### Fixed

- `InputUser` in combination with touchscreens no longer throws `InvalidOperationException` complaining about incorrect state format.
 * In a related change, `InputControlExtensions.GetStatePtrFromStateEvent` now works with touch events, too.
- Stack overflow in `InputTestFixture.currentTime` getter.
- Input that occurs in-between pressing the play button and the game starting no longer leaks into the game (case 1191342).
  * This usually manifested itself as large accumulated mouse deltas leading to such effects as the camera immediately jerking around on game start.
- Removing a device no longer has the potential of corrupting state change monitors (and thus actions getting triggered) from other devices.
  * This bug led to input being missed on a device once another device had been removed.
- `TrackedDevice` layout is no longer incorrectly registered as `Tracked Device`.
- Event traces in the input debugger are no longer lost on domain reloads.
- `IndexOutOfRangeException` being thrown when looking up controls on XR devices.

#### Actions

- Clicking the "Replace with InputSystemUIInputModule" button in the inspector when looking at `StandaloneInputModule`, the resulting operation is now undoable and will properly dirty the scene.

## [1.0.0-preview.3] - 2019-11-14

### Fixed

- Fixed wrong event handlers getting removed when having three or more handlers on an event (case 1196143).
  * This was an bug in an internal data structure that impacted a number of code paths that were using the data structure.
- Fixed `LayoutNotFoundException` being thrown when `InputControlPath.ToHumanReadableString` referenced a layout that could not be found.

## [1.0.0-preview.2] - 2019-11-04

### Changed

- Automatic conversion of window coordinates in `EditorWindow` code is now performed regardless of focus or the setting of `Lock Input to Game View` in the input debugger.

### Fixed

- Fixed touch taps triggering when they shouldn't on Android.
- Fixed custom devices registered from `[InitializeOnLoad]` code being lost on domain reload (case 1192379).
  * This happened when there were multiple pieces of `[InitializeOnLoad]` code that accessed the input system in the project and the `RegisterLayout` for the custom device happened to not be the first in sequence.
- OpenVR touchpad controls (`touchpadClicked` & `touchpadPressed`) now report accurate data.

#### Actions

- Fixed missing keyboard bindings in `DefaultInputActions.inputactions` for navigation in UI.
- Fixed using C# reserved names in .inputactions assets leading to compile errors in generated C# classes (case 1189861).
- Assigning a new `InputActionAsset` to a `InputSystemUIInputModule` will no longer look up action names globally but rather only look for actions that are located in action maps with the same name.
  * Previously, if you e.g. switched from one asset where the `point` action was bound to `UI/Point` to an asset that had no `UI` action map but did have an action called `Point` somewhere else, it would erroneously pick the most likely unrelated `Point` action for use by the UI.
- Fixed missing custom editors for `AxisDeadzoneProcessor` and `StickDeadzoneProcessor` that link `min` and `max` values to input settings.
- Fixed actions ending up being disabled if switching to a control scheme that has no binding for the action (case 1187377).
- Fixed part of composite not being bound leading to subsequent part bindings not being functional (case 1189867).
- Fixed `PlayerInput` not pairing devices added after it was enabled when not having control schemes.
  * This problem would also show in the `SimpleDemo` sample when having the `CustomDeviceUsages` sample installed as well. Gamepads would not get picked up in that case.
- Fixed `ArgumentNullException` when adding a device and a binding in an action map had an empty path (case 1187163).
- Fixed bindings that are not associated with any control scheme not getting enabled with other control schemes as they should.

### Added

- Added a new `EditorWindow Demo` sample that illustrates how to use the input system in editor UI code.

## [1.0.0-preview.1] - 2019-10-11

### Changed

- Generated action wrappers now won't `Destroy` the generated Asset in a finalizer, but instead implement `IDisposable`.
- Added back XR layouts (except for Magic Leap) that were removed for `1.0-preview`.
  * We removed these layouts under the assumption that they would almost concurrently become available in the respective device-specific XR packages. However, this did not work out as expected and the gap here turned out to be more than what we anticipated.
  * To deal with this gap, we have moved the bulk of the XR layouts back and will transition things gradually as support in device-specific packages becomes publicly available.

### Fixed

- Fixed a bug where the Input Settings Window might throw exceptions after assembly reload.
- Correctly implemented `IsPointerOverGameObject` method for `InputSystemUIInputModule`.
- Several bugs with layout overrides registered with (`InputSystem.RegisterLayoutOverrides`).
  * In `1.0-preview`, layout overrides could lead to corruption of the layout state and would also not be handled correctly by the various editor UIs.
- Selecting a layout in the input debugger no longer selects its first child item, too.
- Fixed XR devices reporting noise as valid user input (should fix problem of control schemes involving VR devices always activating when using `PlayerInput`).
- Fixed tap/swipe gesture detection in touch samples.

### Actions

- Fixed a bug where multiple composite bindings for the same controls but on different action maps would throw exceptions.
- Fixed `anyKey` not appearing in control picker for `Keyboard`.
- The text on the "Listen" button is no longer clipped off on 2019.3.
- Controls bound to actions through composites no longer show up as duplicates in the input debugger.
- Fixed "Create Actions..." on `PlayerInput` creating an asset with an incorrect binding for taps on Touchscreens. \
  __NOTE: If you have already created an .inputactions asset with this mechanism, update "tap [Touchscreen]" to "Primary Touch/Tap" to fix the problem manually.__
- Fixed `Invoke CSharp Events` when selected in `PlayerInput` not triggering `PlayerInput.onActionTriggered`.
- Fixed duplicating multiple items at the same time in the action editor duplicating them repeatedly.

### Added

- Will now recognize Xbox One and PS4 controllers connected to iOS devices correctly as Xbox One and PS4 controllers.
- Added a new sample called "Custom Device Usages" that shows how to use a layout override on `Gamepad` to allow distinguishing two gamepads in bindings based on which player the gamepad is assigned to.
- Added abstract `TrackedDevice` input device class as the basis for various kinds of tracked devices.

## [1.0.0-preview] - 2019-09-20

### Fixed

- Will now close Input Action Asset Editor windows from previous sessions when the corresponding action was deleted.
- Fixed an issue where Stick Controls could not be created in Players built with medium or high code stripping level enabled.
- Fixed incorrect default state for axes on some controllers.

#### Actions

- Fixed `CallbackContext.ReadValue` throwing when invoked during device removal

### Changed
### Added

## [0.9.6-preview] - 2019-09-06

### Fixed

- Exceptions in scenes of `Visualizers` sample if respective device was not present on system (e.g. in `PenVisualizer` if no pen was present in system).
- Fixed exception in Input Action Asset Editor window when typing whitespace into the search field.
- Fixed control scheme popup window in input action asset editor window showing in the correct screen position on windows.

#### Actions

- Setting timeouts from `IInputInteraction.Process` not working as expected when processing happened in response to previous timeout expiring (#714).
- Pending timeouts on a device not being removed when device was removed.

### Changed

- Replaced `HIDSupport.shouldCreateHID` event with a new `HIDSupport.supportedHIDUsages` property, which takes an array of supported usages.

### Added

#### Actions

- Added `PlayerInput.neverAutoSwitchControlSchemes` to disable logic that automatically enables control scheme switching when there is only a single `PlayerInput` in the game.
- Added `PlayerInput.SwitchControlScheme` to switch schemes manually.

## [0.9.5-preview] - 2019-08-29

### Fixed

- Don't pass events for null devices (for devices which have not been created) to `InputSystem.onEvent` callbacks.
- Will close debugger input state windows, when the state is no longer valid instead of throwing exceptions.
- Fixed pointer coordinates in editor windows for non-mouse pointing devices.
- Fixed using the input system in il2cpp when managed stripping level is set higher then "Low".
- Device debugger window will still show when reading from specific controls throws exceptions.
- Offsets and sizes for elements on Linux joysticks are now computed correctly.
- Joysticks now have a deadzone processor on the stick itself.
- Up/down/left/right on sticks are now deadzoned just like X and Y on sticks are.
- Removed toplevel `X` and `Y` controls on HIDs when there is a `Stick/X` and `Stick/Y` added for the device.
- HID fallback can now deal with sticks that have X and Y controls of different sizes and sitting in non-contiguous locations in the HID input report.
- Button 1 on HID joysticks will now correctly come out as the `trigger` control. Previously, the trigger control on the joystick was left pointing to random state.

#### Actions

- Binding paths now show the same way in the action editor UI as they do in the control picker.
  * For example, where before a binding to `<XInputController>/buttonSouth` was shown as `rightShoulder [XInputController]`, the same binding will now show as `A [Xbox Controller]`.
- When deleting a control scheme, bindings are now updated. A dialog is presented that allows choosing between deleting the bindings or just unassigning them from the control scheme.
- When renaming a control scheme, bindings are now updated. Previously the old name was in place on bindings.
- Control scheme names can no longer be set to empty strings.
- `PlayerInput.Instantiate` now correctly sets up a given control scheme, if specified.
  * When passing a `controlScheme:` argument, the result used to be a correctly assigned control scheme at the `InputUser` level but no restrictions being actually applied to the bindings, i.e. every single binding was active regardless of the specified control scheme.
- NullReferenceExceptions during event processing from `RebindingOperation`.

### Changed

- `InputUser.onUnpairedDeviceUsed` now receives a 2nd argument which is the event that triggered the callback.
  * Also, the callback is now triggered __BEFORE__ the given event is processed rather than after the event has already been written to the device. This allows updating the pairing state of the system before input is processed.
  * In practice, this means that, for example, if the user switches from keyboard&mouse to gamepad, the initial input that triggered the switch will get picked up right away.
- `InputControlPath.ToHumanReadableString` now takes display names from registered `InputControlLayout` instances into account.
  * This means that the method can now be used to generate strings to display in rebinding UIs.
- `AxisControl.clamp` is now an enum-valued property rather than a bool. Can now perform clamping *before* normalization.

#### Actions

- When switching devices/controls on actions, the system will no longer subsequently force an initial state check on __all__ actions. Instead, every time an action's bindings get re-resolved, the system will simply cancel all on-going actions and then re-enable them the same way it would happen by manually calling `InputAction.Enable`.
- Removed non-functional `InputControlScheme.baseScheme` API and `basedOn` serialized property. This was never fully implemented.

### Added

- Can right-click devices in Input Debugger (also those under "Unsupported") and select "Copy Device Description" to copy the internal `InputDeviceDescription` of the device in JSON format to the system clipboard.
  * This information is helpful for us to debug problems related to specific devices.
- If a device description has been copied to the clipboard, a new menu "Paste Device Description as Device" entry in the "Options" menu of the input debugger appears. This instantiates the device from the description as if it was reported locally by the Unity runtime.

## [0.9.3-preview] - 2019-08-15

### Fixed

- `XInputController` and `XboxOneGamepad` no longer have two extraneous, non-functional "menu" and "view" buttons.
- Fixed `InputUser.onUnpairedDeviceUser` ignoring input on controls that do not support `EvaluateMagnitude`.
  * This led to situations, for example, where `PlayerInput` would not initialize a control scheme switch from a `<Mouse>/delta` binding as the delta X and Y axes do not have min&max limits and thus return -1 from `EvaluateMagnitude`.
- Fixed available processor list not updated right away when changing the action type in the Input Action editor window.

#### Actions

- `NullReferenceException` when the input debugger is open with actions being enabled.
- When selecting a device to add to a control scheme, can now select devices with specific usages, too (e.g. "LeftHand" XRController).

### Changed

- Removed `timesliceEvents` setting - and made this tied to the update mode instead. We now always time slice when using fixed updates, and not when using dynamic updates.
- When adding a composite, only ones compatible with the value type of the current action are shown. This will, for example, no longer display a `2D Vector` composite as an option on a floating-point button action.
- The `InputState.onChange` callback now receives a second argument which is the event (if any) that triggered the state change on the device.

### Added

- `InputSystemUIInputModule` can now track multiple pointing devices separately, to allow multi-touch input - required to allow control of multiple On-Scree controls at the same time with different fingers.
- Two new composite bindings have been added.
  * `ButtonWithOneModifier` can be used to represent shortcut-like bindings such as "CTRL+1".
  * `ButtonWithTwoModifiers` can be used to represent shortcut-like bindings such as "CTRL+SHIFT+1".

## [0.9.2-preview] - 2019-08-09

### Fixed

- A `RebindingOperation` will now fall back to the default path generation behavior if the callback provided to `OnGeneratePath` returns null.
- Fixed the Input Action editor window throwing exceptions when trying to view action properties.

### Actions

- `PlayerInput` will now copy overrides when creating duplicate actions.
- It is now possible to use an empty binding path with a non empty override path.
- It is now possible to use set an empty override path to disable a binding.
- It is not possible to query the effectively used path of a binding using `effectivePath`.
- Actions embedded into MonoBehaviour components can now have their properties edited in the inspector. Previously there was no way to get to the properties in this workflow. There is a gear icon now on the action that will open the action properties.

### Changed

### Added

- Added a new sample to the package called `SimpleDemo`. You can install the sample from the package manager. See the [README.md](https://github.com/Unity-Technologies/InputSystem/Assets/Samples/SimpleDemo/README.md) file for details about the sample.

## [0.9.1-preview] - 2019-08-08

### Fixed

- Fixed GC heap garbage being caused by triggered by event processing.
  * This meant that every processing of input would trigger garbage being allocated on the managed heap. The culprit was a peculiarity in the C# compiler which caused a struct in `InputEventPtr.IsA` to be allocated on the heap.
- The bindings selection popup window will now show child controls matching the current action type even if the parent control does not match.
- Fixed `duration` values reported for Hold and Press interactions.
- DualShock 3 on macOS:
  * Fixed actions bound to the dpad control performing correctly.
  * Fixed non-present touchpad button control being triggered incorrectly.
- Fixed compile issues with switch classes on standalone Linux.
- Leak of unmanaged memory in `InputControlList`.

#### Actions

- Fixed actions not updating their set of controls when the usages of a device are changed.
- Composite bindings with the default interaction will now correctly cancel when the composite is released, even if there are multiple composite bindings on the action.

### Changed

- `MouseState`, `KeyboardState`, and `GamepadState` have been made public again.
- `PlayerInput` and `PlayerInputManager` have been moved from the `UnityEngine.InputSystem.PlayerInput` namespace to `UnityEngine.InputSystem`.
- The signature of `InputSystem.onEvent` has changed. The callback now takes a second argument which is the device the given event is sent to (null if there's no corresponding `InputDevice`).
  ```
  // Before:
  InputSystem.onEvent +=
      eventPtr =>
      {
          var device = InputSystem.GetDeviceById(eventPtr.deviceId);
          //...
      };

  // Now:
  InputSystem.onEvent +=
      (eventPtr, device) =>
      {
          //...
      };
  ```
- The signatures of `InputSystem.onBeforeUpdate` and `InputSystem.onAfterUpdate` have changed. The callbacks no longer receive an `InputUpdateType` argument.
  * Use `InputState.currentUpdateType` in case you need to know the type of update being run.
- `InputUpdateType` has been moved to the `UnityEngine.InputSystem.LowLevel` namespace.
- `InputSystem.Update(InputUpdateType)` has been removed from the public API.
- The way input devices are built internally has been streamlined.
  * `InputDeviceBuilder` is now internal. It is no longer necessary to access it to look up child controls. Simply use `InputControl.GetChildControl` instead.
  * To build a device without adding it to the system, call the newly added `InputDevice.Build` method.
    ```
    InputDevice.Build<Mouse>();
    ```
  * `InputSystem.SetLayoutVariant` has been removed. Layout variants can no longer be set retroactively but must be decided on as part of device creation.
- `InputSystem.RegisterControlProcessor` has been renamed to just `InputSystem.RegisterProcessor`.

#### Actions

* `InputAction.ReadValue<TValue>()` is longer correlated to `InputAction.triggered`. It simply returns the current value of a bound control or composite while the action is being interacted with.
* `InputInteractionContext.PerformedAndGoBackToWaiting` has been renamed to just `InputInteractionContext.Performed`.

#### Actions

- Individual composite part bindings can now no longer have interactions assigned to them as that never made any sense.

### Added

- Devices can now have more than one usage.
  * Call `InputSystem.AddDeviceUsage(device,usage)` to add additional usages to a device.
  * Call `InputSystem.RemoveDeviceUsage(device,usage)` to remove existing usages from a device.
  * `InputSystem.SetDeviceUsage(device,usage)` still exists. It will clear all existing usages from the given device.
- A new `VisualizerSamples` sample that can be installed through the package manager.
  * Contains two components `InputControlVisualizer` and `InputActionVisualizer` that help visualizing/debugging control/device and action activity through in-game overlays. A few sample scenes illustrate how to use them.

#### Actions

- Added `InputAction.ReadValueAsObject` API.
- Added `InputAction.activeControl` API.

## [0.9.0-preview] - 2019-07-18

### Fixed

- Validate all parameters on public APIs.
- Fixed an internal bug in `InlinedArray.RemoveAtByMovingTailWithCapacity`, which could cause data corruption.
- Fixed Xbox controller support on macOS il2cpp.
- Fixed issue of Xbox gamepads on Windows desktop not being able to navigate left and down in a UI.
- Allow using InputSystem package if the XR, VR or Physics modules are disabled for smaller builds.
- Fixed documentation landing page and table of contents.
- Fixed tracked devices assigning pointer ids for UI pointer events correctly.
- Adjusted some UI Elements to fit the Unity 19.3 font.
- Fixed NullReferenceException being thrown when project changes.
- Fixed duplicate devices showing in the "Supported Devices" popup when using a search filter.
- Fixed an error when adding new bindings in the Input Actions editor window when a filter was applied.
- Fixed scroll wheel handling in `InputSystemUIInputModule` not being smooth.
- Fixed compile errors from Switch Pro controller code on Linux.

#### Actions

- Fixed `CallbackContext.control` referencing the composite member control which was actually actuated for this trigger for composite bindings.
- Generated C# wrappers for .inputactions assets are no longer placed in Assets/Assets/ folder on Windows.

### Added

- Touch support has been reworked and extended.
  * `Touchscreen.touch[0..9]` are now bindable from the control picker.
  * `Touchscreen.primaryTouch` is now a separate control which tracks the primary touch on the screen.
  * The controls `Touchscreen` inherits from `Pointer` (such as `position`, `phase`, and `delta`) are now tied to `Touchscreen.primaryTouch` and allow for `Touchscreen` to function as a generic `Pointer` (like `Mouse` and `Pen`).
  * `Touchscreen.press` (renamed from `Touchscreen.button`) is now a working, synthetic button that is down whenever at least one finger is on the screen.
  * Recording of start time and start position has been added to touches.
    - `TouchControl.startPosition` gives the starting position of the touch.
    - `TouchControl.startTime` gives the starting time of the touch.
  * Tap detection has been added to `Touchscreen`.
    - Tap time (i.e. time within which a press-and-release must be completed for a tap to register) corresponds to `InputSettings.defaultTapTime`.
    - Tap release must happen within a certain radius of first contact. This is determined by a new setting `InputSettings.tapRadius`.
    - `TouchControl.tap` is a new button control that triggers then the touch is tapped. Note that this happens instantly when a touch ends. The button will go to 1 and __immediately__ go back to 0. This means that polling the button in `Update`, for example, will never trigger a tap. Either use actions to observe the button or use the `Touch` API from `EnhancedTouch` to poll taps.
  * `Touchscreen.activeTouches` has been removed. Use `Touch.activeTouches` from the new enhanced touch API instead for more reliable touch tracking.
  * `Touchscreen.allTouchControls` has been renamed to `Touchscreen.touches`.
  * A new `EnhancedTouch` plugin has been added which offers an enhanced `Touch` and `Finger` API to reliably track touches and fingers across updates. This obsoletes the need to manually track touch IDs and phases and gives access to individual touch history.
  * Touch can be simulated from mouse or pen input now. To enable simulation, call `TouchSimulation.Enable()` or put the `TouchSimulation` MonoBehaviour in your scene. Also, in the input debugger, you can now enable touch simulation from the "Options" dropdown.
- Changing state has been decoupled from events. While input events are the primary means by which to trigger state changes, anyone can perform state changes manually now from anywhere.
    ```
    InputState.Change(gamepad.leftStick, new Vector2(123, 234));
    ```
  * This change makes it possible to update state __from__ state and thus synthesize input data from other input coming in.
- A new API for recording state changes over time has been added.
    ```
    var history = new InputStateHistory("<Gamepad>/leftStick");
    history.StartRecording();

    //...

    foreach (var record in history)
        Debug.Log(record);
    ```
- Added support for generic joysticks on WebGL (which don't use the standard gamepad mapping).
- Added support for DualShock 3 gamepads on desktops.
- Added support for Nintendo Switch Pro Controllers on desktops.

#### Actions

- Actions now also have a __polling API__!
  * `InputAction.triggered` is true if the action was performed in the current frame.
  * `InputAction.ReadValue<TValue>()` yields the last value that `started`, `performed`, or `cancelled` (whichever came last) was called with. If the action is disabled, returns `default(TValue)`. For `InputActionType.Button` type actions, returns `1.0f` if `triggered==true` and `0.0f` otherwise.
- Generated C# wrappers for .inputactions can now placed relative to the .inputactions file by specifying a path starting with './' (e.g. `./foo/bar.cs`).

### Changed

- **The system no longer supports processing input in __BOTH__ fixed and dynamic updates**. Instead, a choice has to be made whether to process input before each `FixedUpdate()` or before each `Update()`.
  * Rationale: the existing code that supported having both updates receive input independently still had several holes and became increasingly complex and brittle. Our solution was based on not actually processing input twice but on channeling input concurrently into both the state of both updates. Together with the fact that specific inputs have to reset (and possibly accumulate) correctly with respect to their update time slices, this became increasingly hard to do right. This, together with the fact that we've come to increasingly question the value of this feature, led us to removing the capability while preserving the ability to determine where input is processed.
  * NOTE: Timeslicing is NOT affected by this. You can still switch to `ProcessEventInFixedUpdates` and get events timesliced to individual `FixedUpdate` periods according to their timestamps.
  * `InputSettings.UpdateMode.ProcessEventsInBothFixedAndDynamicUpdate` has been removed.
  * `InputSettings.UpdateMode.ProcessEventsInDynamicUpdateOnly` has been renamed to `InputSettings.UpdateMode.ProcessEventsInDynamicUpdate` and is now the default.
  * `InputSettings.UpdateMode.ProcessEventsInFixedUpdateOnly` has been renamed to `InputSettings.UpdateMode.ProcessEventsInFixedUpdate`.
- Added icons for PlayerInput, PlayerInputManager, InputSystemUIInputModule and MultiplayerEventSystem components.
- Changed `Keyboard` IME properties (`imeEnabled`, `imeCursorPosition`) to methods (`SetIMEEnabled`, `SetIMECursorPosition`).
- Added getters to all `IInputRuntime` properties.
- Replace some `GetXxx` methods in our API with `xxx`  properties.
- `Pointer.phase` has been removed and `PointerPhase` has been renamed to `TouchPhase`. Phases are now specific to touch. `PointerPhaseControl` has been renamed to `TouchPhaseControl`.
- `Pointer.button` has been renamed to `Pointer.press` and now is a control that indicates whether the pointer is in "press down" state.
  * For mouse, corresponds to left button press.
  * For pen, corresponds to tip contact.
  * For touch, corresponds to primary touch contact (i.e. whether __any__ finger is down).
- The state change monitor APIs (`IInputStateChangeMonitor` and friends) have been moved out of `InputSystem` into a new static class `InputState` in `UnityEngine.Experimental.Input.LowLevel`.
  * Rationale: These APIs are fairly low-level and not of general interest so having them out of `InputSystem` reduces the API surface visible to most users.
- `InputDeviceChange.StateChanged` has been removed and is now a separate callback `InputState.onChange`.
  * Rationale: The other `InputDeviceChange` notifications are low-frequency whereas `StateChanged` is high-frequency. Putting them all on the same callback made adding a callback to `InputSystem.onDeviceChange` unnecessarily expensive.
- `IInputStateCallbackReceiver` has been rewritten from scratch. Now has two simple methods `OnNextUpdate` and `OnEvent`. If implemented by a device, the device now has completely control over changing its own state. Use the `InputState.Change` methods to affect state changes while trigger state change monitors (e.g. for actions) correctly.
- Simplified handling of XR input in `InputSystemUIInputModule` by having only one set of actions for all XR devices.
- We now use the same hierarchical device picker in the "Add Control Scheme" popup, which is already used in the "Input Settings" window.
- Made all `IInputStateTypeInfo` implementations internal, as these did not offer value to the user.
- Made all `IInputDeviceCommandInfo` implementations internal, as these did not offer value to the user.
- Removed `ReadWriteArray`, which was only used for making `RebindingOperation.scores` editable, which did not add any value.
- Removed `PrimitiveValueOrArray`, as non of it's functionality over `PrimitiveValue` was implemented.
- Made all `InputProcessor` implementation internal, as access to these types is exposed only through text mode representations.
- Removed `CurveProcessor` as it was not implemented.
- Renamed XInputControllerOSX to a more descriptive XboxGamepadMacOS.

#### Actions

- `InputAction.continuous` has been removed. Running logic every frame regardless of input can easily be achieved in game code.
- The way action behavior is configured has been simplified.
  * The previous roster of toggles has been replaced with two settings:
    1. `Action Type`: Determines the behavior of the action. Choices are `Value`, `Button`, and `PassThrough`.
    2. `Control Type`: Determines the type of control (and implicitly the type of value) the action is looking for if the action is a `Value` or `PassThrough` action.
  * The previous `Initial State Check` toggle is now implicit in the action type now. `Value` actions perform an initial state check (i.e. trigger if their control is already actuated when the action is enabled). Other types of actions don't.
  * The previous `Pass Through` toggle is now rolled into the action type.

## [0.2.10-preview] - 2019-05-17

### Added

- Added a `MultiplayerEventSystem` class, which allows you use multiple UI event systems to control different parts of the UI by different players.
- `InputSystemUIInputModule` now lets you specify an `InputActionAsset` in the `actionsAsset` property. If this is set, the inspector will populate all actions from this asset. If you have a `PlayerInput` component on the same game object, referencing the same  `InputActionAsset`, the `PlayerInput` component will keep the actions on the `InputSystemUIInputModule` in synch, allowing easy setup of multiplayer UI systems.

### Changed

- `StickControl.x` and `StickControl.y` are now deadzoned, i.e. have `AxisDeadzone` processors on them. This affects all gamepads and joysticks.
  * __NOTE:__ The deadzoning is __independent__ of the stick. Whereas the stack has a radial deadzones, `x` and `y` have linear deadzones. This means that `leftStick.ReadValue().x` is __not__ necessary equal to `leftStick.x.ReadValue()`.
  * This change also fixes the problem of noise from sticks not getting filtered out and causing devices such as the PS4 controller to constantly make itself `Gamepad.current`.

- Redesigned `UIActionInputModule`
 * Added a button in the inspector to automatically assign actions from an input action asset based on commonly used action names.
 * Will now populate actions with useful defaults.
 * Removed `clickSpeed` property - will use native click counts from the OS where available instead.
 * Removed `sendEventsWhenInBackground` property.
 * Hiding `Touches` and `TrackedDevices` until we decide how to handle them.
 * Remove `moveDeadzone` property as it is made redundant by the action's dead zone.
 * Removed `UIActionInputModuleEnabler` component, `UIActionInputModule` will now enable itself.
- Changed default button press point to 0.5.
- Changed all constants in public API to match Unity naming conventions ("Constant" instead of "kConstant").
- Changed namespace from `UnityEngine.Experimental.Input` to `UnityEngine.InputSystem`.
- Generated wrapper code now has nicer formatting.
- Renamed `UIActionInputModule` to `InputSystemUIInputModule`.
- Nicer icons for `InputActionAssets` and `InputActions` and for `Button` and generic controls.
- Change all public API using `IntPtr` to use unsafe pointer types instead.
- `PlayerInput` will no longer disable any actions not in the currently active action map when disabling input or switching action maps.
- Change some public fields into properties.
- Input System project settings are now called "Input System Package" in the project window instead of "Input (NEW)".
- Removed `Plugins` from all namespaces.
- Rename "Cancelled" -> "Canceled" (US spelling) in all APIs.

### Fixed

- Adding devices to "Supported Devices" in input preferences not allowing to select certain device types (like "Gamepad").
- Fixed scrolling in `UIActionInputModule`.
- Fixed compiling the input system package in Unity 19.2 with ugui being moved to a package now.
- In the Input System project settings window, you can no longer add a supported device twice.

#### Actions

- Custom inspector for `PlayerInput` no longer adds duplicates of action events if `Invoke Unity Events` notification behavior is selected.
- Fixed `Hold` interactions firing immediately before the duration has passed.
- Fixed editing bindings or processors for `InputAction` fields in the inspector (Changes wouldn't persist before).
- Fixed exception message when calling `CallbackContext.ReadValue<TValue>()` for an action with a composite binding with `TValue` not matching the composite's value type.

### Added

#### Actions

- `PlayerInput` can now handle `.inputactions` assets that have no control schemes.
  * Will pair __all__ devices mentioned by any of the bindings except if already paired to another player.

## [0.2.8-preview] - 2019-04-23

### Added

- Added a `clickCount` control to the `Mouse` class, which specifies the click count for the last mouse click (to allow distinguishing between single-, double- and multi-clicks).
- Support for Bluetooth Xbox One controllers on macOS.

#### Actions

- New API for changing bindings on actions
```
    // Several variations exist that allow to look up bindings in various ways.
    myAction.ChangeBindingWithPath("<Gamepad>/buttonSouth")
        .WithPath("<Keyboard>/space");

    // Can also replace the binding wholesale.
    myAction.ChangeBindingWithPath("<Keyboard>/space")
        .To(new InputBinding { ... });

    // Can also remove bindings programmatically now.
    myAction.ChangeBindingWithPath("<Keyboard>/space").Erase();
```

### Changed

- `Joystick.axes` and `Joystick.buttons` have been removed.
- Generated wrapper code for Input Action Assets are now self-contained, generating all the data from code and not needing a reference to the asset; `InputActionAssetReference` has been removed.
- The option to generate interfaces on wrappers has been removed, instead we always do this now.
- The option to generate events on wrappers has been removed, we felt that this no longer made sense.
- Will now show default values in Input Action inspector if no custom values for file path, class name or namespace have been provided.
- `InputSettings.runInBackground` has been removed. This should now be supported or not on a per-device level. Most devices never supported it in the first place, so a global setting did not seem to be useful.
- Several new `Sensor`-based classes have been added. Various existing Android sensor implementations are now based on them.
- `InputControlLayoutAttribute` is no longer inherited.
  * Rationale: A class marked as a layout will usually be registered using `RegisterLayout`. A class derived from it will usually be registered the same way. Because of layout inheritance, properties applied to the base class through `InputControlLayoutAttribute` will affect the subclass as intended. Not inheriting the attribute itself, however, now allows having properties such as `isGenericTypeOfDevice` which should not be inherited.
- Removed `acceleration`, `orientation`, and `angularVelocity` controls from `DualShockGamepad` base class.
  * They are still on `DualShockGamepadPS4`.
  * The reason is that ATM we do not yet support these controls other than on the PS4. The previous setup pretended that these controls work when in fact they don't.
- Marking a control as noisy now also marks all child controls as noisy.
- The input system now defaults to ignoring any HID devices with usage types not known to map to game controllers. You can use `HIDSupport.supportedUsages` to enable specific usage types.
- In the Input Settings window, asset selection has now been moved to the "gear" popup menu. If no asset is created, we now automatically create one.
- In the inspector for Input Settings assets, we now show a button to go to the Input Settings window, and a button to make the asset active if it isn't.
- Tests are now no longer part of the com.unity.inputsystem package. The `InputTestFixture` class still is for when you want to write input-related tests for your project. You can reference the `Unity.InputSystem.TestFixture` assembly when you need to do that.
- Implemented adding usages to and removing them from devices.

#### Actions

- A number of changes have been made to the control picker UI in the editor. \
  ![Input Control Picker](Documentation~/Images/InputControlPicker.png)
  * The button to pick controls interactively (e.g. by pressing a button on a gamepad) has been moved inside the picker and renamed to "Listen". It now works as a toggle that puts the picker into a special kind of 'search' mode. While listening, suitable controls that are actuated will be listed in the picker and can then be picked from.
  * Controls are now displayed with their nice names (e.g. "Cross" instead of "buttonSouth" in the case of the PS4 controller).
  * Child controls are indented instead of listed in "parent/child" format.
  * The hierarchy of devices has been rearranged for clarity. The toplevel groups of "Specific Devices" and "Abstract Devices" are now merged into one hierarchy that progressively groups devices into more specific groups.
  * Controls now have icons displayed for them.
- There is new support for binding to keys on the keyboard by their generated character rather than by their location. \
  ![Keyboard Binding](Documentation~/Images/KeyboardBindByLocationVsCharacter.png)
  * At the toplevel of the Keyboard device, you now have the choice of either binding by keyboard location or binding by generated/mapped character.
  * Binding by location shows differences between the local keyboard layout and the US reference layout.
  * The control path language has been extended to allow referencing controls by display name. `<Keyboard>/#(a)` binds to the control on a `Keyboard` with the display name `a`.
- `continuous` flag is now ignored for `Press and Release` interactions, as it did not  make sense.
- Reacting to controls that are already actuated when an action is enabled is now an __optional__ behavior rather than the default behavior. This is a __breaking__ change.
  * Essentially, this change reverts back to the behavior before 0.2-preview.
  * To reenable the behavior, toggle "Initial State Check" on in the UI or set the `initialStateCheck` property in code.
  ![Inital State Check](Documentation~/Images/InitialStateCheck.png)
  * The reason for the change is that having the behavior on by default made certain setups hard to achieve. For example, if `<Keyboard>/escape` is used in one action map to toggle *into* the main menu and in another action map to toggle *out* of it, then the previous behavior would immediately exit out of the menu if `escape` was still pressed from going into the menu. \
  We have come to believe that wanting to react to the current state of a control right away is the less often desirable behavior and so have made it optional with a separate toggle.
- Processors and Interactions are now shown in a component-inspector-like fashion in the Input Action editor window, allowing you to see the properties of all items at once.
- The various `InputAction.lastTriggerXXX` APIs have been removed.
  * Rationale: They have very limited usefulness and if you need the information, it's easy to set things up in order to keep track of it yourself. Also, we plan on having a polling API for actions in the future which is really what the `lastActionXXX` APIs were trying to (imperfectly) solve.
- `Tap`, `SlowTap`, and `MultiTap` interactions now respect button press points.
- `Tap`, `SlowTap`, and `MultiTap` interactions now have improved parameter editing UIs.

### Fixed

- Input Settings configured in the editor are now transferred to the built player correctly.
- Time slicing for fixed updates now works correctly, even when pausing or dropping frames.
- Make sure we Disable any InputActionAsset when it is being destroyed. Otherwise, callbacks which were not cleaned up would could cause exceptions.
- DualShock sensors on PS4 are now marked as noisy (#494).
- IL2CPP causing issues with XInput on windows and osx desktops.
- Devices not being available yet in `MonoBehavior.Awake`, `MonoBehaviour.Start`, and `MonoBehaviour.OnEnable` in player or when entering play mode in editor.
- Fixed a bug where the event buffer used by `InputEventTrace` could get corrupted.

#### Actions

- Actions and bindings disappearing when control schemes have spaces in their names.
- `InputActionRebindingExceptions.RebindOperation` can now be reused as intended; used to stop working properly the first time a rebind completed or was cancelled.
- Actions bound to multiple controls now trigger correctly when using `PressInteraction` set to `ReleaseOnly` (#492).
- `PlayerInput` no longer fails to find actions when using UnityEvents (#500).
- The `"{...}"` format for referencing action maps and actions using GUIDs as strings has been obsoleted. It will still work but adding the extra braces is no longer necessary.
- Drag&dropping bindings between other bindings that came before them in the list no longer drops the items at a location one higher up in the list than intended.
- Editing name of control scheme in editor not taking effect *except* if hitting enter key.
- Saving no longer causes the selection of the current processor or interaction to be lost.
  * This was especially annoying when having "Auto-Save" on as it made editing parameters on interactions and processors very tedious.
- In locales that use decimal separators other than '.', floating-point parameters on composites, interactions, and processors no longer lead to invalid serialized data being generated.
- Fix choosing "Add Action" in action map context menu throwing an exception.
- The input action asset editor window will no longer fail saving if the asset has been moved.
- The input action asset editor window will now show the name of the asset being edited when asking for saving changes.
- Clicking "Cancel" in the save changes dialog for the input action asset editor window will now cancel quitting the editor.
- Fixed pasting or dragging a composite binding from one action into another.
- In the action map editor window, switching from renaming an action to renaming an action map will no longer break the UI.
- Fixed calling Enable/Disable from within action callbacks sometimes leading to corruption of state which would then lead to actions not getting triggered (#472).
- Fixed setting of "Auto-Save" toggle in action editor getting lost on domain reload.
- Fixed blurry icons in editor for imported .inputactions assets and actions in them.
- `Press` and `Release` interactions will now work correctly if they have multiple bound controls.
- `Release` interactions will now invoke a `Started` callback when the control is pressed.
- Made Vector2 composite actions respect the press points of button controls used to compose the value.

## [0.2.6-preview] - 2019-03-20

>NOTE: The UI code for editing actions has largely been rewritten. There may be regressions.
>NOTE: The minimum version requirement for the new input system has been bumped
       to 2019.1

### Added

- Support gamepad vibration on Switch.
- Added support for Joysticks on Linux.

#### Actions

- Added ability to change which part of a composite a binding that is part of the composite is assigned to.
  * Part bindings can now be freely duplicated or copy-pasted. This allows having multiple bindings for "up", for example. Changing part assignments retroactively allows to freely edit the composite makeup.
- Can now drag&drop multiple items as well as drop items onto others (equivalent to cut&paste). Holding ALT copies data instead of moving it.
- Edits to control schemes are now undoable.
- Control schemes are now sorted alphabetically.
- Can now search by binding group (control scheme) or devices directly from search box.
  * `g:Gamepad` filters bindings to those in the "Gamepad" group.
  * `d:Gamepad` filters bindings to those from Gamepad-compatible devices.

### Changed

- The input debugger will no longer automatically show remote devices when the profiler is connected. Instead, use the new menu in debugger toolbar to connect to players or to enable/disable remote input debugging.
- "Press and Release" interactions will now invoke the `performed` callback on both press and release (instead of invoking `performed` and `cancel`, which was inconsistent with other behaviors).

#### Actions

- Bindings have GUIDs now like actions and maps already did. This allows to persistently and uniquely identify individual bindings.
- Replaced UI overlay while rebinding interactively with cancellable progress bar. Interactive rebinding now cancels automatically after 4 seconds without suitable input.
- Bindings that are not assigned to any control scheme are now visible when a particular control scheme is selected.
  * Bindings not assigned to any control scheme are active in *ALL* control schemes.
  * The change makes this visible in the UI now.
  * When a specific control scheme is selected, these bindings are affixed with `{GLOBAL}` for added visibility.
- When filtering by devices from a control scheme, the filtering now takes layout inheritance into account. So, a binding to a control on `Pointer` will now be shown when the filter is `Mouse`.
- The public control picker API has been revised.
  * The simplest way to add control picker UI to a control path is to add an `InputControlAttribute` to the field.
    ```
    // In the inspector, shows full UI to select a control interactively
    // (including interactive picking through device input).
    [InputControl(layout = "Button")]
    private string buttonControlPath;
    ```
- Processors of incompatible types will now be ignored instead of throwing an exception.

### Fixed

- Remote connections in input debugger now remain connected across domain reloads.
- Don't incorrectly create non-functioning devices if a physical device implements multiple incompatible logical HID devices (such as the MacBook keyboard/touch pad and touch bar).
- Removed non-functioning sort triangles in event list in Input Debugger device windows.
- Sort events in input debugger window by id rather then by timestamp.
- Make parsing of float parameters support floats represented in "e"-notation and "Infinity".
- Input device icons in input debugger window now render in appropriate resolution on retina displays.
- Fixed Xbox Controller on macOS reporting negative values for the sticks when represented as dpad buttons.
- `InputSettings.UpdateMode.ProcessEventsManually` now correctly triggers updates when calling `InputSystem.Update(InputUpdateType.Manual)`.

#### Actions

- Pasting or duplicating an action in an action map asset will now assign a new and unique ID to the action.
- "Add Action" button being active and triggering exceptions when no action map had been added yet.
- Fixed assert when generating C# class and make sure it gets imported correctly.
- Generate directories as needed when generating C# class, and allow path names without "Assets/" path prefix.
- Allow binding dpad controls to actions of type "Vector2".
- Fixed old name of action appearing underneath rename overlay.
- Fixed inspector UIs for on-screen controls throwing exceptions and being non-functional.
- Fixed deleting multiple items at same time in action editor leading to wrong items being deleted.
- Fixed copy-pasting actions not preserving action properties other than name.
- Fixed memory corruptions coming from binding resolution of actions.
- InputActionAssetReferences in ScriptableObjects will continue to work after domain reloads in the editor.
- Fixed `startTime` and `duration` properties of action callbacks.

## [0.2.1-preview] - 2019-03-11

### Changed

 - NativeUpdateCallback API update to match Unity 2018.3.8f1

## [0.2.0-preview] - 2019-02-12

This release contains a number of fairly significant changes. The focus has been on further improving the action system to make it easier to use as well as to make it work more reliably and predictably.

>NOTE: There are some breaking changes. Please see the "Changed" section below.

### Changed

- Removed Unity 2018.2 support code.
- Removed .NET 3.5 support code.
- Started using C# 7.
- `IInputControlProcessor<TValue>` has been replaced with `InputProcessor` and `InputProcessor<TValue>` base classes.
- `IInputBindingComposite` has been replaced with an `InputBindingComposite` base class and the `IInputBindingComposite<TValue>` interface has been merged with the `InputBindingComposite<TValue>` class which had already existed.
- `InputUser.onUnpairedDeviceUser` will now notify for each actuated control until the device is paired or there are no more actuated controls.
- `SensitivityProcessor` has been removed.
    * The approach needs rethinking. What `SensitivityProcessor` did caused more problems than it solved.
- State monitors no longer have their timeouts removed automatically when they fire. This makes it possible to have a timeout that is removed only in response to a specific state change.
- Events for devices that implement `IInputStateCallbacks` (such as `Touchscreen`) are allowed to go back in time. Avoids the problem of having to order events between multiple fingers correctly or seeing events getting rejected.
- `PenState.Button` is now `PenButton`.
- Removed TouchPositionTransformProcessor, was used only by Android, the position transformation will occur in native backend in 2019.x

#### Actions:
- Bindings that have no interactions on them will trigger differently now. __This is a breaking change__.
  * Previously, these bindings would trigger `performed` on every value change including when going back to their default value. This is why you would see two calls of `performed` with a button; one when the button was pressed, another when it was depressed.
  * Now, a binding without an interaction will trigger `started` and then `performed` when a bound control is actuated. Thereafter, the action will remain in `Started` phase. For as long as the control is actuated, every value change will trigger `performed` again. When the control stops being actuated, it will trigger `cancelled` and the action will remain in `Waiting` state.
  * Control actuation is defined as a control having a magnitude (see `InputControl.EvaluateMagnitude`) greater than zero. If a control does not support magnitudes (returns -1 from `EvaluateMagnitude`), then the control is considered actuated when it changes state away from its default state.
  * To restore the previous behavior, simply change code like
      ```
        myAction.performed += MyCallback;
      ```
    to
      ```
        myAction.performed += MyCallback;
        myAction.cancelled += MyCallback;
      ```
  * Alternatively, enable `passThrough` mode on an action. This effectively restores the previous default behavior of actions.
    ```
        new InputAction(binding: "<Gamepad>/leftTrigger") { passThrough = true };
    ```
- As part of the aforementioned change, the following interactions have been removed as they are no longer relevant:
  - `StickInteraction`: Can simply be removed from bindings. The new default behavior obsoletes the need for what `StickInteraction` did. Use `started` to know then the stick starts being actuated, `performed` to be updated on movements, and `cancelled` to know when the stick goes back into rest position.
  - `PressAndReleaseInteraction`: Can simply be removed from bindings. The default behavior with no interaction encompasses press and release detection. Use `started` to know then a button is pressed and `cancelled` to know when it is released. To set a custom button press point, simply put an `AxisDeadzoneProcessor` on the binding.
- `PressInteraction` has been completely rewritten.
  - Trigger behavior can be set through `behavior` parameter and now provides options for observing just presses (`PressOnly`), just releases (`ReleaseOnly`), or both presses and releases (`PressAndRelease`).
  - Also, the interaction now operates on control actuation rather than reading out float values directly. This means that any control that supports magnitudes can be used.
  - Also supports continuous mode now.
- If bound controls are already actuated when an action is enabled, the action will now trigger in the next input update as if the control had just been moved from non-actuated to actuated state.
  - In other words, if e.g. you have a binding to the A button of the gamepad and the A button is already pressed when the action is first enabled, then the action associated with the A button will trigger as if the button had just been pressed. Previously, it required releasing and re-pressing the button first -- which, together with certain interactions, could lead to actions ending up in a confused state.
- When an action is disabled, it will now cancel all ongoing interactions, if any (i.e. you will see `InputAction.cancelled` being called).
  - Note that unlike the above-mentioned callbacks that happen when an action starts out with a control already actuated, the cancellation callbacks happen __immediately__ rather than in the next input update.
- Actions that at runtime are bound to multiple controls will now perform *conflict resolution*, if necessary.
  - This applies only if an action actually receives multiple concurrent actuations from controls.
  - When ambiguity is detected, the greatest amount of actuation on any of the controls gets to drive the action.
  - In practice, this means that as long as any of the controls bound to an action is actuated, the action will keep going. This resolves ambiguities when an action has primary and secondary bindings, for examples, or when an action is bound to multiple different devices at the same time.
  - Composite bindings count as single actuations regardless of how many controls participate in the composite.
  - This behavior __can be bypassed__ by setting the action to be pass-through.
- Action editor now closes when asset is deleted.
  - If there are unsaved changes, asks for confirmation first.
- Interactions and processors in the UI are now filtered based on the type of the action (if set) and sorted by name.
- Renamed "Axis" and "Dpad" composites to "1D Axis" and "2D Vector" composite.
  - The old names can still be used and existing data will load as expected.
  - `DpadComposite` got renamed to `Vector2Composite`; `AxisComposite` is unchanged.
- `InputInteractionContext.controlHasDefaultValue` has been replaced with `InputInteractionContext.ControlIsActuated()`.
- `InputActionChange.BindingsHaveChangedWhileEnabled` has been reworked and split in two:
    1. `InputActionChange.BoundControlsAboutToChange`: Bindings have been previously resolved but are about to be re-resolved.
    2. `InputActionChange.BoundControlsChanged`: Bindings have been resolved on one or more actions.
- Actions internally now allocate unmanaged memory.
  - Disposing should be taken care of automatically (though you can manually `Dispose` as well). If you see errors in the console log about unmanaged memory being leaked, please report the bug.
  - All execution state except for C# heap objects for processors, interactions, and composites has been collapsed into a single block of unmanaged memory. Actions should now be able to re-resolve efficiently without allocating additional GC memory.

### Added

- `PlayerInput` component which simplifies setting up individual player input actions and device pairings. \
  ![PlayerInput](Documentation~/Images/PlayerInput.png)
- `PlayerInputManager` component which simplifies player joining and split-screen setups. \
  ![PlayerInput](Documentation~/Images/PlayerInputManager.png)
- `InputDevice.all` (equivalent to `InputSystem.devices`)
- `InputControl.IsActuated()` can be used to determine whether control is currently actuated (defined as extension method in `InputControlExtensions`).
- Can now read control values from buffers as objects using `InputControl.ReadValueFromBufferAsObject`. This allows reading a value stored in memory without having to know the value type.
- New processors:
    * `ScaleProcessor`
    * `ScaleVector2Processor`
    * `ScaleVector3Processor`
    * `InvertVector2Processor`
    * `InvertVector3Processor`
    * `NormalizeVector2Processor`
    * `NormalizeVector3Processor`
- Added `MultiTapInteraction`. Can be used to listen for double-taps and the like.
- Can get total and average event lag times through `InputMetrics.totalEventLagTime` and `InputMetrics.averageEventLagTime`.
- `Mouse.forwardButton` and `Mouse.backButton`.
- The input debugger now shows users along with their paired devices and actions. See the [documentation](Documentation~/UserManagement.md#debugging)
- Added third and fourth barrel buttons on `Pen`.

#### Actions:
- Actions have a new continuous mode that will cause the action to trigger continuously even if there is no input. See the [documentation](Documentation~/Actions.md#continuous-actions) for details. \
  ![Continuous Action](Documentation~/Images/ContinuousAction.png)
- Actions have a new pass-through mode. In this mode an action will bypass any checks on control actuation and let any input activity on the action directly flow through. See the [documentation](Documentation~/Actions.md#pass-through-actions) for details. \
  ![Pass-Through Action](Documentation~/Images/PassThroughAction.png)
- Can now add interactions and processors directly to actions.
  ![Action Properties](Documentation~/Images/ActionProperties.png)
    * This is functionally equivalent to adding the respective processors and/or interactions to every binding on the action.
- Can now change the type of a composite retroactively.
  ![Composite Properties](Documentation~/Images/CompositeProperties.png)
- Values can now be read out as objects using `InputAction.CallbackContext.ReadValueAsObject()`.
    * Allocates GC memory. Should not be used during normal gameplay but is very useful for testing and debugging.
- Added auto-save mode for .inputactions editor.
  ![Auto Save](Documentation~/Images/AutoSave.png)
- Processors, interactions, and composites can now define their own parameter editor UIs by deriving from `InputParameterEditor`. This solves the problem of these elements not making it clear that the parameters usually have global defaults and do not need to be edited except if local overrides are necessary.
- Can now set custom min and max values for axis composites.
    ```
    var action = new InputAction();
    action.AddCompositeBinding("Axis(minValue=0,maxValue=2)")
        .With("Positive", "<Keyboard>/a")
        .With("Negative", "<Keyboard>/d");
    ```
- "C# Class File" property on .inputactions importer settings now has a file picker next to it.
- `InputActionTrace` has seen various improvements.
    * Recorded data will now stay valid even if actions are rebound to different controls.
    * Can listen to all actions using `InputActionTrace.SubscribeToAll`.
    * `InputActionTrace` now maintains a list of subscriptions. Add subscriptions with `SubscribeTo` and remove a subscription with `UnsubscribeFrom`. See the [documentation](Documentation~/Actions.md#tracing-actions) for details.

### Fixes

- Fixed support for Unity 2019.1 where we landed a native API change.
- `InputUser.UnpairDevicesAndRemoveUser()` corrupting device pairings of other InputUsers
- Control picker in UI having no devices if list of supported devices is empty but not null
- `IndexOutOfRangeException` when having multiple action maps in an asset (#359 and #358).
- Interactions timing out even if there was a pending event that would complete the interaction in time.
- Action editor updates when asset is renamed or moved.
- Exceptions when removing action in last position of action map.
- Devices marked as unsupported in input settings getting added back on domain reload.
- Fixed `Pen` causing exceptions and asserts.
- Composites that assign multiple bindings to parts failing to set up properly when parts are assigned out of order (#410).

### Known Issues

- Input processing in edit mode on 2019.1 is sporadic rather than happening on every editor update.

## [0.1.2-preview] - 2018-12-19

    NOTE: The minimum version requirement for the new input system has been bumped
          to 2018.3. The previous minum requirement of 2018.2 is no longer supported.
          Also, we have dropped support for the .NET 3.5 runtime. The new .NET 4
          runtime is now required to use the new input system.

We've started working on documentation. The current work-in-progress can be found on [GitHub](https://github.com/Unity-Technologies/InputSystem/blob/develop/Packages/com.unity.inputsystem/Documentation~/InputSystem.md).

### Changed

- `InputConfiguration` has been replaced with a new `InputSettings` class.
- `InputConfiguration.lockInputToGame` has been moved to `InputEditorUserSettings.lockInputToGameView`. This setting is now persisted as a local user setting.
- `InputSystem.updateMask` has been replaced with `InputSettings.updateMode`.
- `InputSystem.runInBackground` has been moved to `InputSettings.runInBackground`.
- Icons have been updated for improved styling and now have separate dark and light skin versions.
- `Lock Input To Game` and `Diagnostics Mode` are now persisted as user settings
- Brought back `.current` getters and added `InputSettings.filterNoiseOnCurrent` to control whether noise filtering on the getters is performed or not.
- Removed old and outdated Doxygen-generated API docs.

### Added

- `InputSystem.settings` contains the current input system settings.
- A new UI has been added to "Edit >> Project Settings..." to edit input system settings. Settings are stored in a user-controlled asset in any location inside `Assets/`. Multiple assets can be used and switched between.
- Joystick HIDs are now supported on Windows, Mac, and UWP.
- Can now put system into manual update mode (`InputSettings.updateMode`). In this mode, events will not get automatically processed. To process events, call `InputSystem.Update()`.
- Added shortcuts to action editor window (requires 2019.1).
- Added icons for .inputactions assets.

### Fixed

- `InputSystem.devices` not yet being initialized in `MonoBehaviour.Start` when in editor.

### Known Issues

- Input settings are not yet included in player builds. This means that at the moment, player builds will always start out with default input settings.
- There have been reports of some stickiness to buttons on 2019.1 alpha builds.  We are looking at this now.

## [0.0.14-preview] - 2018-12-11

### Changed

- `Pointer.delta` no longer has `SensitivityProcessor` on it. The processor was causing many issues with mouse deltas. It is still available for adding it manually to action bindings but the processor likely needs additional work.

### Fixed

Core:
- Invalid memory accesses when using .NET 4 runtime
- Mouse.button not being identical to Mouse.leftButton
- DualShock not being recognized when connected via Bluetooth

Actions:
- Parameters disappearing on processors and interactions in UI when edited
- Parameters on processors and interactions having wrong value type in UI (e.g. int instead of float)
- RebindingOperation calling OnComplete() after being cancelled

Misc:
- Documentation no longer picked up as assets in user project

## [0.0.13-preview] - 2018-12-05

First release from stable branch.<|MERGE_RESOLUTION|>--- conflicted
+++ resolved
@@ -67,11 +67,8 @@
 - Fixed an issue where UI Toolkit Input Action Editor wouldn't provide a correct modification state when coming back from domain reload.
 - Fixed an issue in the Input Action Editor window where entries being cut would be deleted instantly and not after being pasted.
 - Fixed an issue where preloaded InputActionAsset objects added by a Unity developer could accidentally be selected as the project-wide actions asset instead of the configured asset in built players.
-<<<<<<< HEAD
+- Fixed a compile-time warning: `warning CS0109: The member 'UnityRemoteTestScript.camera' does not hide an accessible member. The new keyword is not required.` showing up in the Console window when building a player including the Input System Unity Remote sample.
 - Fixed Composite types missing in context menu when "Any" ControlType selected. [ISXB-769](https://issuetracker.unity3d.com/product/unity/issues/guid/ISXB-769).
-=======
-- Fixed a compile-time warning: `warning CS0109: The member 'UnityRemoteTestScript.camera' does not hide an accessible member. The new keyword is not required.` showing up in the Console window when building a player including the Input System Unity Remote sample.
->>>>>>> 55ee0af1
 
 ## [1.8.0-pre.2] - 2023-11-09
 
