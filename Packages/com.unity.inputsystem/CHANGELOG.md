# Changelog

All notable changes to the input system package will be documented in this file.

The format is based on [Keep a Changelog](http://keepachangelog.com/en/1.0.0/)
and this project adheres to [Semantic Versioning](http://semver.org/spec/v2.0.0.html).

Due to package verification, the latest version below is the unpublished version and the date is meaningless.
however, it has to be formatted properly to pass verification tests.

## [Unreleased]

### Fixed
- Fixed unclosed profiler marker in `InvokeCallbacksSafe_AnyCallbackReturnsTrue` which would lead to eventually broken profiler traces in some cases like using `PlayerInput` (case ISXB-393).
<<<<<<< HEAD
- Fixed an issue where connecting a gamepad in the editor with certain settings will cause memory and performance to degrade ([case UUM-19480](https://issuetracker.unity3d.com/product/unity/issues/guid/UUM-19480)).
=======
- Fixed InputAction.bindings.count not getting correctly updated after removing bindings with Erase().
>>>>>>> 670f8336

## [1.5.0] - 2023-01-24

### Added
- Added support for reading Tracking State in [TrackedPoseDriver](xref:UnityEngine.InputSystem.XR.TrackedPoseDriver) to constrain whether the input pose is applied to the Transform. This should be used when the device supports valid flags for the position and rotation values, which is the case for XR poses.
- Added `InputSettings.shortcutKeysConsumeInput`. This allows programmatic access to opt-in to the enhanced shortcut key behaviour ([case ISXB-254](https://issuetracker.unity3d.com/product/unity/issues/guid/ISXB-254))).
- Significantly optimized cost of `ReadValue`/`ReadUnprocessedValueFromState`/`WriteValueIntoState` for some control types. Optimization is opt-in for now, please call `InputSystem.settings.SetInternalFeatureFlag("USE_OPTIMIZED_CONTROLS", true);` in your project to enable it. You can observe which controls are optimized by looking at new optimized column in device debugger. You will need to call a new `InputControl.ApplyParameterChanges()` method if the code is changing `AxisControl` fields after initial setup is done.
- Added the ability to change the origin positioning and movement behaviour of the OnScreenStick (`OnScreenStick.cs`) via the new `behaviour` property. This currently supports three modes of operation, two of which are new in addition to the previous behaviour. Based on the user contribution from [eblabs](https://github.com/eblabs) in [#658](https://github.com/Unity-Technologies/InputSystem/pull/658).
- Significantly optimized cost of `InputAction.ReadValue` and `InputControl.ReadValue` calls by introducing caching behaviour to input controls. Input controls now keep track of whether their underlying state has been changed and only read the value from the underlying state and apply processors when absolutely necessary. Optimization is opt-in for now, please call `InputSystem.settings.SetInternalFeatureFlag("USE_READ_VALUE_CACHING", true);` in your project to enable it. If there are issues try enabling `InputSystem.settings.SetInternalFeatureFlag("PARANOID_READ_VALUE_CACHING_CHECKS", true);` and check in the console if there are any errors regarding caching.
- Added a note in the [supported devices page](Documentation~/SupportedDevices.md) about DualSense support for Android devices.
- Exposed `displayIndex` property for `Pointer`, `Touchscreen`, `TouchControl`, `TouchState`, `Mouse`, `MouseState` which enables look up of the logical screen associated with a pointer event via (display documentation)[https://docs.unity3d.com/ScriptReference/Display.html]

### Fixed
- Fixed composite bindings incorrectly getting a control scheme assigned when pasting into input asset editor with a control scheme selected.
- Fixed an issue on PS5 where device disconnected events that happen while the app is in the background are missed causing orphaned devices to hang around forever and exceptions when the same device is added again ([case UUM-7842](https://issuetracker.unity3d.com/product/unity/issues/guid/UUM-6744)).
- Fixed Switch Pro, DualShock 4, DualSense gamepads becoming current on PC/macOS when no controls are changing ([case ISXB-223](https://issuetracker.unity3d.com/product/unity/issues/guid/ISXB-223))).
- Fixed an issue that made OnScreenStick unusable when used in conjunction with PlayerInput in Auto-Switch devices mode, or with any code that changes user/device pairing on unsued device activity being detected ([case ISXB-48](https://issuetracker.unity3d.com/product/unity/issues/guid/ISXB-48)).
- Fixed issue where input events were being suppressed during interactive action rebinding even when when their controls were excluded ([case ISXB-367](https://issuetracker.unity3d.com/issues/mouse-position-and-mouse-click-input-not-recognized-when-rebinding-is-active)).
- Removed unneeded check that could trigger a NotImplementedException when binding to a Usage (e.g. Submit) ([case ISXB-373](https://issuetracker.unity3d.com/product/unity/issues/guid/ISXB-373)).
- Display a warning instead of throwing a NotImplementedException when loading binding overrides from json when some of the entries have become outdated ([case ISXB-375](https://issuetracker.unity3d.com/product/unity/issues/guid/ISXB-375)).

### Actions
- Extended input action code generator (`InputActionCodeGenerator.cs`) to support optional registration and unregistration of callbacks for multiple callback instances via `AddCallbacks(...)` and `RemoveCallbacks(...)` part of the generated code. Contribution by [Ramobo](https://github.com/Ramobo) in [#889](https://github.com/Unity-Technologies/InputSystem/pull/889).

### Changed
- Changed define requirements of `Unity.InputSystem.TestFramework`, so that it can be used by other packages without setting the `com.unity.inputsystem` package to be testable in the project manifest.

## [1.4.4] - 2022-11-01

### Fixed
- Fixed `ArgumentNullException` when opening the Prefab Overrides window and selecting a component with an `InputAction`.
- Fixed `{fileID: 0}` getting appended to `ProjectSettings.asset` file when building a project ([case ISXB-296](https://issuetracker.unity3d.com/product/unity/issues/guid/ISXB-296)).
- Fixed `Type of instance in array does not match expected type` assertion when using PlayerInput in combination with Control Schemes and Interactions ([case ISXB-282](https://issuetracker.unity3d.com/product/unity/issues/guid/ISXB-282)).
- The `InputActions consume their inputs` behaviour for shortcut support introduced in v1.4 is opt-in now and can be enabled via the project settings ([case ISXB-254](https://issuetracker.unity3d.com/product/unity/issues/guid/ISXB-254))).
- Fixed Memory alignment issue with deserialized InputEventTraces that could cause infinite loops when playing back replays ([case ISXB-317](https://issuetracker.unity3d.com/product/unity/issues/guid/ISXB-317)).
- Fixed an InvalidOperationException when using Hold interaction, and by extension any interaction that changes to performed state after a timeout ([case ISXB-332](https://issuetracker.unity3d.com/product/unity/issues/guid/ISXB-330)).
- Fixed `Given object is neither an InputAction nor an InputActionMap` when using `InputActionTrace` on input action from an input action asset ([case ISXB-29](https://issuetracker.unity3d.com/product/unity/issues/guid/ISXB-29)).
- Fixing devices not being removed if unplugged during domain reload (entering or exiting play mode) ([case ISXB-232](https://issuetracker.unity3d.com/product/unity/issues/guid/ISXB-232)).

## [1.4.3] - 2022-09-23

### Fixed
- Added missing script and gizmo icon for `TrackedPoseDriver.cs` component ([case ISXB-262](https://issuetracker.unity3d.com/product/unity/issues/guid/ISXB-262)).
- Fix for mitigating symptoms reported in ([case UUM-10774](https://issuetracker.unity3d.com/product/unity/issues/guid/UUM-10774) effectively avoiding reenabling mouse, pen or touch devices in `InputSystemPlugin.OnDestroy()` if currently quitting the editor. The fix avoids editor crashing if closed when Simulator Window is open. Note that the actual issue needs a separate fix in Unity and this package fix is only to avoid running into the issue.
- Fixed an issue where Input Action name would not display correctly in Inspector if serialized as `[SerializedProperty]` within a class not derived from `MonoBehavior` ([case ISXB-124](https://issuetracker.unity3d.com/product/unity/issues/guid/ISXB-124).
- Fix an issue where users could end up with the wrong device assignments when using the InputUser API directly and removing a user ([case ISXB-274](https://issuetracker.unity3d.com/product/unity/issues/guid/ISXB-231)).
- Fixed an issue where PlayerInput behavior description was not updated when changing action assset ([case ISXB-286](https://issuetracker.unity3d.com/product/unity/issues/guid/ISXB-286)).

### Changed
- Readded OnDisable() member to MultiplayerEventSystem which was previously removed from the API
- Improved performance of HID descriptor parsing by moving json parsing to a simple custom predicitve parser instead of relying on Unity's json parsing. This should improve domain reload times when there are many HID devices connected to a machine.

### Changed

- Documentation improvements: New workflows and concepts pages. Reorganised table of contents. Improved some code samples. Updated screenshots.

## [1.4.2] - 2022-08-12

### Changed
- Hide XR legacy HMD and controllers layouts from Editor UI dropdown.

### Fixed
- Fix UI sometimes ignoring the first mouse click event after losing and regaining focus ([case ISXB-127](https://issuetracker.unity3d.com/product/unity/issues/guid/ISXB-127).
- Fixed issue when using MultiplayerEventSystems where the visual state of UI controls would change due to constant toggling of CanvasGroup.interactable on and off ([case ISXB-112](https://issuetracker.unity3d.com/product/unity/issues/guid/ISXB-112)).
- Fixed an issue where the Input Action asset icon would not be visible during asset creation ([case ISXB-6](https://issuetracker.unity3d.com/product/unity/issues/guid/ISXB-6)).
- Fixed DualSense low frequency motor speed being always set to min value.
- Fixed an issue where `ReadUnprocessedValueFromState` in PoseControl always returning default values.
- Fix Player 1's UI controls stop working after second player joins ([case ISXB-125](https://issuetracker.unity3d.com/product/unity/issues/guid/ISXB-125)))

## [1.4.1] - 2022-05-30

### Fixed
- Fixed composite touchscreen controls were not firing an action if screen was touched before enabling the action ([case ISXB-98](https://issuetracker.unity3d.com/product/unity/issues/guid/ISXB-98)).

## [1.4.0] - 2022-04-10

### Changed

- `Button` type `InputAction`s now go to `started` when a button goes from a press to below the release threshold but not yet to 0.
  ```CSharp
  // Before:
  Set(Gamepad.current.rightTrigger, 0.7f); // Performed (pressed)
  Set(Gamepad.current.rightTrigger, 0.2f); // Canceled (released)
  Set(Gamepad.current.rightTrigger, 0.1f); // Started!!
  Set(Gamepad.current.rightTrigger, 0f);   // Canceled

  // Now:
  Set(Gamepad.current.rightTrigger, 0.7f); // Performed (pressed)
  Set(Gamepad.current.rightTrigger, 0.2f); // Started (released but not fully)
  Set(Gamepad.current.rightTrigger, 0.1f); // <Nothing>
  Set(Gamepad.current.rightTrigger, 0f);   // Canceled
  ```
  * This also applies to `PressInteraction` when set to `Press` behavior.
  * In effect, it means that a button will be in `started` or `performed` phase for as long as its value is not 0 and will only go to `canceled` once dropping to 0.
- Processors are now always applied when reading action values through `InputAction.ReadValue<>` or `CallbackContext.ReadValue<>`. Previously, if no bound control was actuated, ReadValue calls would return the default value for the action type but not run the value through the processors.([case 1293728](https://issuetracker.unity3d.com/product/unity/issues/guid/1293728/)).
- Made the following internal types public. These types can be useful when deconstructing raw events captured via `InputEventTrace`.
  * `UnityEngine.InputSystem.Android.LowLevel.AndroidAxis`
  * `UnityEngine.InputSystem.Android.LowLevel.AndroidGameControllerState`
  * `UnityEngine.InputSystem.Android.LowLevel.AndroidKeyCode`
- Adding or removing a device no longer leads to affected actions being temporarily disabled ([case 1379932](https://issuetracker.unity3d.com/issues/inputactionreferences-reading-resets-when-inputactionmap-has-an-action-for-the-other-hand-and-that-hand-starts-slash-stops-tracking)).
  * If, for example, an action was bound to `<Gamepad>/buttonSouth` and was enabled, adding a second `Gamepad` would lead to the action being temporarily disabled, then updated, and finally re-enabled.
  * This was especially noticeable if the action was currently in progress as it would get cancelled and then subsequently resumed.
  * Now, an in-progress action will get cancelled if the device of its active control is removed. If its active control is not affected, however, the action will keep going regardless of whether controls are added or removed from its `InputAction.controls` list.
- Installing the package for the first time will now set `"Active Input Handling"` to `"Both"` rather than `"Input System Package"`.
  * This means, that by default, both the old and the new input system will run side by side where supported.
  * This can be manually switched by going to `Edit >> Project Settings >> Player >> Active Input Handling`.

### Fixed

- Fixed an issue where a layout-override registered via `InputSystem.RegisterLayoutOverride(...)` would cause the editor to malfunction or crash if the layout override had a name already used by an existing layout (case 1377685).
- Fixed an issue where attempting to replace an existing layout-override by using an existing layout-override name didn't work as expected and would instead aggregate overrides instead of replacing them when an override with the given name already exists.
- Fixed Switch Pro controller not working correctly in different scenarios ([case 1369091](https://issuetracker.unity3d.com/issues/nintendo-switch-pro-controller-output-garbage), [case 1190216](https://issuetracker.unity3d.com/issues/inputsystem-windows-switch-pro-controller-only-works-when-connected-via-bluetooth-but-not-via-usb), case 1314869).
- Fixed DualShock 4 controller not allowing input from other devices due to noisy input from its unmapped sensors ([case 1365891](https://issuetracker.unity3d.com/issues/input-from-the-keyboard-is-not-working-when-the-dualshock-4-controller-is-connected)).
- Fixed `InputSystem.onAnyButtonPress` so that it doesn't throw exceptions when trying to process non state or delta events ([case 1376034](https://issuetracker.unity3d.com/product/unity/issues/guid/1376034/)).
- Fixed `InputControlPath.Matches` incorrectly reporting matches when only a prefix was matching.
  * This would, for example, cause `Keyboard.eKey` to be matched by `<Keyboard>/escape`.
  * Fix contributed by [Fredrik Ludvigsen](https://github.com/steinbitglis) in [#1485](https://github.com/Unity-Technologies/InputSystem/pull/1485).
- Fixed `OnScreenButton` triggering `NullReferenceException` in combination with custom devices ([case 1380790 ](https://issuetracker.unity3d.com/issues/nullreferenceexception-error-when-setting-on-screen-button-to-a-custom-device)).
- Fixed no devices being available in `Start` and `Awake` methods if, in the player, any `InputSystem` API was accessed during the `SubsystemRegistration` phase ([case 1392358](https://issuetracker.unity3d.com/issues/inputsystem-does-not-initialize-properly-in-a-build-when-accessed-early)).
- Fixed dropdown for "Supported Devices" in settings not showing all device layouts.
- Fixed "STAT event with state format TOUC cannot be used with device 'Touchscreen:/Touchscreen'" when more than max supported amount of fingers, currently 10, are present on the screen at a same time (case 1395648).
- Fixed mouse events not being timesliced when input system is switched to process input in fixed updates (case 1386738).
- Fixed missing tooltips in PlayerInputManagerEditor for the Player Limit and Fixed Splitscreen sizes labels ([case 1396945](https://issuetracker.unity3d.com/issues/player-input-manager-pops-up-placeholder-text-when-hovering-over-it)).
- Fixed DualShock 4 controllers not working in some scenarios by adding support for extended mode HID reports ([case 1281633](https://issuetracker.unity3d.com/issues/input-system-dualshock4-controller-returns-random-input-values-when-connected-via-bluetooth-while-steam-is-running), case 1409867).
- Fixed `BackgroundBehavior.IgnoreFocus` having no effect when `Application.runInBackground` was false ([case 1400456](https://issuetracker.unity3d.com/issues/xr-head-tracking-lost-when-lost-focus-with-action-based-trackedposedriver-on-android)).
- Fixed an issue where a device was left disabled when it was disconnected while an application was out-of-focus and then re-connected when in-focus (case 1404320).

#### Actions

- Fixed `InvalidCastException: Specified cast is not valid.` being thrown when clicking on menu separators in the control picker ([case 1388049](https://issuetracker.unity3d.com/issues/invalidcastexception-is-thrown-when-selecting-the-header-of-an-advanceddropdown)).
- Fixed accessing `InputAction`s directly during `RuntimeInitializeOnLoad` not initializing the input system as a whole and leading to exceptions ([case 1378614](https://issuetracker.unity3d.com/issues/input-system-nullreferenceexception-error-is-thrown-when-using-input-actions-in-builds)).
- Fixed `InputAction.GetTimeoutCompletionPercentage` jumping to 100% completion early ([case 1377009](https://issuetracker.unity3d.com/issues/gettimeoutcompletionpercentage-returns-1-after-0-dot-1s-when-hold-action-was-started-even-though-it-is-not-performed-yet)).
- Fixed d-pad inputs sometimes being ignored on actions that were binding to multiple controls ([case 1389858](https://unity.slack.com/archives/G01RVV1SPU4/p1642501574002300)).
- Fixed `IndexOutOfRangeException` when having multiple interactions on an action and/or binding in an action map other than the first of an asset ([case 1392559](https://issuetracker.unity3d.com/issues/map-index-on-trigger-and-indexoutofrangeexception-are-thrown-when-using-interaction-on-both-binding-and-its-parent-action)).
  * Fix contributed by [Russell Quinn](https://github.com/russellquinn) in [#1483](https://github.com/Unity-Technologies/InputSystem/pull/1483).
- Fixed `AxisComposite` not respecting processors applied to `positive` and `negative` bindings (case 1398942).
  * This was a regression introduced in [1.0.0-pre.6](#axiscomposite-min-max-value-fix).
- Fixed calling `action.AddCompositeBinding(...).With(...)` while action is enabled not correctly updating controls for part bindings of the composite.
- Fixed `TwoModifiersComposite` inadvertently not allowing controls other than `ButtonControl`s being bound to its `binding` part.
- Added support for keyboard shortcuts and mutually exclusive use of modifiers.
  * In short, this means that a "Shift+B" binding can now prevent a "B" binding from triggering.
  * `OneModifierComposite`, `TwoModifiersComposite`, as well as the legacy `ButtonWithOneModifierComposite` and `ButtonWithTwoModifiersComposite` now require their modifiers to be pressed __before__ (or at least simultaneously with) pressing the target button.
    * This check is performed only if the target is a button. For a binding such as `"CTRL+MouseDelta"` the check is bypassed. It can also be manually bypassed via the `overrideModifiersNeedToBePressedFirst`.
  * State change monitors on a device (`IInputStateChangeMonitor`) are now sorted by their `monitorIndex` and will trigger in that order.
  * Actions are now automatically arranging their bindings to trigger in the order of decreasing "complexity". This metric is derived automatically. The more complex a composite a binding is part of, the higher its complexity. So, `"Shift+B"` has a higher "complexity" than just `"B"`.
  * If an binding of higher complexity "consumes" a given input, all bindings waiting to consume the same input will automatically get skipped. So, if a `"Shift+B"` binding composite consumes a `"B"` key press, a binding to `"B"` that is waiting in line will get skipped and not see the key press.
  * If your project is broken by these changes, you can disable the new behaviors via a feature toggle in code:
    ```CSharp
    InputSystem.settings.SetInternalFeatureFlag("DISABLE_SHORTCUT_SUPPORT", true);
    ```
- Added new APIs for getting and setting parameter values on interactions, processors, and composites.
  ```CSharp
  // Get parameter.
  action.GetParameterValue("duration");     // Any "duration" value on any binding.
  action.GetParameterValue("tap:duration"); // "duration" on "tap" interaction on any binding.
  action.GetParameterValue("tap:duration",  // "duration" on "tap" on binding in "Gamepad" group.
      InputBinding.MaskByGroup("Gamepad"));

  // Set parameter.
  action.ApplyParameterOverride("duration", 0.4f);
  action.ApplyParameterOverride("tap:duration", 0.4f);
  action.ApplyParameterOverride("tap:duration", 0.4f,
      InputBinding.MaskByGroup("Gamepad"));

  // Can also apply parameter overrides at the level of
  // InputActionMaps and InputActionAssets with an effect
  // on all the bindings contained therein.
  asset.ApplyParameterOverride("scaleVector2:x", 0.25f,
      new InputBinding("<Mouse>/delta"));
  ```

### Added

- Added support for "Hori Co HORIPAD for Nintendo Switch", "HORI Pokken Tournament DX Pro Pad", "HORI Wireless Switch Pad", "HORI Real Arcade Pro V Hayabusa in Switch Mode", "PowerA NSW Fusion Wired FightPad", "PowerA NSW Fusion Pro Controller (USB only)", "PDP Wired Fight Pad Pro: Mario", "PDP Faceoff Wired Pro Controller for Nintendo Switch", "PDP Faceoff Wired Pro Controller for Nintendo Switch", "PDP Afterglow Wireless Switch Controller", "PDP Rockcandy Wired Controller".
- Added support for SteelSeries Nimbus+ gamepad on Mac (addition contributed by [Mollyjameson](https://github.com/MollyJameson)).
- Added support for Game Core platforms to XR layouts, devices, and input controls. These classes were previously only enabled on platforms where `ENABLE_VR` is defined.
- Added a new `DeltaControl` control type that is now used for delta-style controls such as `Mouse.delta` and `Mouse.scroll`.
  * Like `StickControl`, this control has individual `up`, `down`, `left`, and `right` controls (as well as `x` and `y` that it inherits from `Vector2Control`). This means it is now possible to directly bind to individual scroll directions (such as `<Mouse>/scroll/up`).
- Added the 'Cursor Lock Behavior' setting to InputSystemUIInputModule to control the origin point of UI raycasts when the cursor is locked. This enables the use of PhysicsRaycaster when the cursor is locked to the center of the screen ([case 1395281](https://issuetracker.unity3d.com/product/unity/issues/guid/1395281/)).
- Added support for using the Unity Remote app with the Input System.
  * Requires Unity 2021.2.18 or later.

## [1.3.0] - 2021-12-10

### Changed

- The artificial `ctrl`, `shift`, and `alt` controls (which combine the left and right controls into one) on the keyboard can now be written to and no longer throw `NotSupportedException` when trying to do so ([case 1340793](https://issuetracker.unity3d.com/issues/on-screen-button-errors-on-mouse-down-slash-up-when-its-control-path-is-set-to-control-keyboard)).
- All devices are now re-synced/reset in next update after entering play mode, this is needed to read current state of devices before any intentional input is provided ([case 1231907](https://issuetracker.unity3d.com/issues/mouse-coordinates-reported-as-00-until-the-first-move)).
- Replaced `UnityLinkerBuildPipelineData.inputDirectory` with hardcoded `Temp` folder because `inputDirectory` is deprecated.
- Deprecated `InputSettings.filterNoiseOnCurrent`. Now noise filtering is always enabled. Device only will become `.current` if any non-noise control have changed state.
- A device reset (such as when focus is lost) on `Touchscreen` will now result in all ongoing touches getting cancelled instead of all touches being simply reset to default state.
- Calling `InputTestFixture.Press`, `InputTestFixture.Set`, etc. from within a `[UnityTest]` will no longer immediately process input. Instead, input will be processed like it normally would as part of the Unity player loop.

### Fixed

- Fixed writing values into the half-axis controls of sticks (such as `Gamepad.leftStick.left`) producing incorrect values on the stick ([case 1336240](https://issuetracker.unity3d.com/issues/inputtestfixture-tests-return-inverted-values-when-pressing-gamepads-left-or-down-joystick-buttons)).
- Fixed setting size of event trace in input debugger always growing back to largest size set before.
- Fixed successive clicks not getting triggered with `TouchSimulation` on when not moving the mouse in-between clicks ([case 1330014](https://issuetracker.unity3d.com/issues/onclick-isnt-triggered-on-the-second-click-when-the-mouse-isnt-moved-and-simulate-touch-input-from-mouse-or-pen-is-enabled)).
- Fixed `InputSystemUIInputModule` stopping to listen for input when swapping `InputActionAsset` instances while input was disabled ([case 1371332](https://issuetracker.unity3d.com/issues/ui-navigation-stops-working-after-adding-two-input-devices-to-a-scene)).
- Fixed `InputSystemUIInputModule` showing incorrect bindings after pressing the 'Fix UI Input Module' button in PlayerInput component([case 1319968](https://issuetracker.unity3d.com/product/unity/issues/guid/1319968/)).
- Fixed an issue where UI button clicks could be ignored by `InputSystemUIInputModule` if modifying on-screen devices from Update() callbacks ([case 1365070](https://issuetracker.unity3d.com/product/unity/issues/guid/1365070)).
- Fixed an issue with `InputSystemUIInputModule` that would cause UI to stop responding during play mode after changing a script file while Recompile and Continue mode is active, or by forcing a script recompile using `RequestScriptCompilation`([case 1324215](https://issuetracker.unity3d.com/product/unity/issues/guid/1324215/)).
- Fixed `InputSystemUIInputModule` inspector showing all action bindings as "None" when assigned a runtime created actions asset ([case 1304943](https://issuetracker.unity3d.com/issues/input-system-ui-input-module-loses-prefab-action-mapping-in-local-co-op)).
- Fixed a problem with UI Toolkit buttons remaining active when multiple fingers are used on a touchscreen, using `InputSystemUIInputModule` with pointerBehavior set to `UIPointerBehavior.SingleUnifiedPointer`. UI Toolkit will now always receive the same pointerId when that option is in use, regardless of the hardware component that produced the pointer event. ([case 1369081](https://issuetracker.unity3d.com/issues/transitions-get-stuck-when-pointer-behavior-is-set-to-single-unified-pointer-and-multiple-touches-are-made)).
- Fixed a problem with `InputUser` where devices would be removed and not added again after layout overrides preventing certain devices, e.g. gamepads to not work correctly when associated with action map bindings tied to `PlayerInput` ([case 1347320](https://issuetracker.unity3d.com/product/unity/issues/guid/1347320)).
- Fixed DualSense on iOS not inheriting from `DualShockGamepad` ([case 1378308](https://issuetracker.unity3d.com/issues/input-dualsense-detection-ios)).
- Fixed a device becoming `.current` (e.g. `Gamepad.current`, etc) when sending a new state event that contains no control changes (case 1377952).
- Fixed calling `IsPressed` on an entire device returning `true` ([case 1374024](https://issuetracker.unity3d.com/issues/inputcontrol-dot-ispressed-always-returns-true-when-using-new-input-system)).
- Fixed HIDs having blackslashes in their vendor or product names leading to binding paths generated by interactive rebinding that failed to resolve to controls and thus lead to no input being received ([case 1335465](https://issuetracker.unity3d.com/product/unity/issues/guid/1335465/)).
- Fixed `InputSystem.RegisterLayoutOverride` resulting in the layout that overrides are being applied to losing the connection to its base layout ([case 1377719](https://fogbugz.unity3d.com/f/cases/1377719/)).
- Fixed `Touch.activeTouches` still registering touches after the app loses focus ([case 1364017](https://issuetracker.unity3d.com/issues/input-system-new-input-system-registering-active-touches-when-app-loses-focus)).
- Fixed `MultiplayerEventSystem` not preventing keyboard and gamepad/joystick navigation from one player's UI moving to another player's UI ([case 1306361](https://issuetracker.unity3d.com/issues/input-system-ui-input-module-lets-the-player-navigate-across-other-canvases)).
  * This fix relies on a `CanvasGroup` being injected into each `playerRoot` and the `interactable` property of the group being toggled back and forth depending on which part of the UI is being updated.
- Fixed `InputTestFixture` incorrectly running input updates out of sync with the player loop ([case 1341740](https://issuetracker.unity3d.com/issues/buttoncontrol-dot-waspressedthisframe-is-false-when-using-inputtestfixture-dot-press)).
  * This had effects such as `InputAction.WasPressedThisFrame()` returning false expectedly.
- Fixed broken code example for state structs in `Devices.md` documentation (fix contributed by [jeffreylanters](https://github.com/jeffreylanters)).
- Fixed `TrackedDeviceRaycaster` not picking closest hit in scene (fix originally contributed by [alexboost222](https://github.com/alexboost222)).

#### Actions

- Fixed opening a new project (or one that needs a full reimport) leading to several exceptions in the console if the most recently opened project was closed with a `.inputactions` editor open ([case 1313185](https://issuetracker.unity3d.com/issues/exceptions-about-previously-open-action-map-being-thrown-when-opening-new-project)).
- Fixed incorrect indentation of input actions in the inspector ([case 1285546](https://issuetracker.unity3d.com/product/unity/issues/guid/1285546/)).
- Fixed an issue where serialized `InputAction` properties would have display name "Input Action" in the Inspector window instead of their given name. ([case 1367240](https://issuetracker.unity3d.com/product/unity/issues/guid/1367240)).
- Fixed an issue where `InputAction.Enable` would not reuse memory allocated prior and thus lead to memory leaks ([case 1367442](https://issuetracker.unity3d.com/issues/input-system-puts-a-lot-of-pressure-on-the-garbage-collector-when-enabling-and-disabling-inputactionmaps)).
- Fixed interactions such as `Press` not getting processed correctly when having multiple of them on different bindings of the same action and receiving simultaneous input on all of them ([case 1364667](https://issuetracker.unity3d.com/issues/new-input-system-stops-working-after-pressing-2-keyboard-buttons-at-the-same-time)).
  * If, for example, you bind the A and S key on the same action, put a `Press` interaction on both, and then press both keys, interactions would get missed or got stuck.
- Fixed `InputAction.IsPressed`/`WasPressed`/`WasReleased` returning incorrect results when binding multiple buttons on the same action and pressing/releasing them simultaneously.
- Improved performance of looking up actions by name.
- Fixed `InputAction.controls` exhibiting bad performance when there were no controls bound to an action ([case 1347829](https://issuetracker.unity3d.com/issues/inputaction-dot-controls-are-accessed-slower-when-the-gamepad-slash-controller-is-not-connected)).
- Fixed interactions involving timeouts (such as `HoldInteraction`) performing erroneous delayed triggers on actions when input is composed of multiple controls ([1251231](https://issuetracker.unity3d.com/issues/input-system-composites-hold-interaction-can-be-performed-when-no-keys-are-hold)).
  * For example, if you bind `Shift+B` using a `OneModifierComposite` and put a `HoldInteraction` on the binding, then depending on the order in which the keys are pressed, you would sometimes see the action spuriously getting triggered when in fact no input was received.
- Fixed control schemes of bindings not getting updates when being pasted from one `.inputactions` asset into another ([case 1276106](https://issuetracker.unity3d.com/issues/input-system-control-schemes-are-not-resolved-when-copying-bindings-between-inputactionassets)).
  * For example, if you copied a binding from an asset that had a "Gamepad" control scheme into an asset that had none, the resulting binding would be unusable.
  * All associations with control schemes that do not exist in the target asset are now removed from bindings upon pasting.
- Fixed `InputActionSetupExtensions.AddCompositeBinding` not setting name of composite.

## [1.2.0] - 2021-10-22

### Changed

- When exceptions occur in user code inside of Input System callbacks, the exception message is now printed __first__ and details about the callback second.
  * Previously a message similar to "Exception ... while executing '...' callbacks" was printed first and then followed by exception log. This was hiding the actual exception and created confusion.

### Fixed

- Fixed a performance issue on entering/exiting playmode where HID device capabilities JSON could be parsed multiple times for a single device([case 1362733](https://issuetracker.unity3d.com/issues/input-package-deserializing-json-multiple-times-when-entering-slash-exiting-playmode)).
- Fixed a problem where explicitly switching to the already active control scheme and device set for PlayerInput would cancel event callbacks for no reason when the control scheme switch would have no practical effect. This fix detects and skips device unpairing and re-pairing if the switch is detected to not be a change to scheme or devices. (case 1342297)
- Any unhandled exception in `InputManager.OnUpdate` failing latter updates with `InvalidOperationException: Already have an event buffer set! Was OnUpdate() called recursively?`. Instead the system will try to handle the exception and recover into a working state.
- Fixed an issue that broke the `VirtualMouseInput` component in the editor ([case 1367553](https://issuetracker.unity3d.com/issues/vitrualmouseinput-stickaction-doesnt-work)).
- Fixed a problem where only using runtimes that are not XR supported causes a compile error. This fix adds back in `ENABLE_VR` checks to prevent this case (case 1368300)
- Fixed input action for Android gamepad's right stick will be correctly invoked when only y axis is changing ([case 1308637](https://issuetracker.unity3d.com/issues/android-input-system-right-analog-stick-tracking-is-erratic-when-using-a-gamepad-connected-to-an-android-device)).
- Generic gamepad short display button names were incorrectly mapped on Switch (`A` instead of `B`, etc).
- Fixed an issue where resetting an action via `InputAction.Reset()` while being in disabled state would prevent the action from being enabled again. ([case 1370732](https://issuetracker.unity3d.com/product/unity/issues/guid/1370732/)).
- Fixed "Default constructor not found for type UnityEngine.InputSystem.iOS.LowLevel.iOSStepCounter" any other potential exceptions due to classes, methods, fields and properties being stripped when managed stripping setting set to medium or high ([case 1368761](https://issuetracker.unity3d.com/issues/ios-new-input-system-iosstepcounter-crash-on-launch-with-managed-stripping)).
- Fixed an issue where `InvalidOperationExceptions` are thrown if an input for an action with multiple interactions is held  while disconnecting the device([case 1354098](https://issuetracker.unity3d.com/issues/input-system-errors-are-thrown-when-disconnecting-controller-while-holding-a-button-with-press-and-release-set-up-separately)).
- Fixed `action.ReadValue` and others returning invalid data when used from `FixedUpdate` or early update when running in play mode in the editor ([case 1368559](https://issuetracker.unity3d.com/issues/enter-key-is-not-registered-when-using-waspressedthisframe-with-input-system-1-dot-1-1) [case 1367556](https://issuetracker.unity3d.com/issues/input-action-readvalue-always-returns-zero-when-called-from-fixedupdate) [case 1372830](https://issuetracker.unity3d.com/issues/querying-inputs-before-preupdate-dot-newinputupdate-returns-invalid-data-when-running-in-play-mode-in-editor)).
- Fixed current being `null` for sensors (`Accelerometer.current`, others) ([case 1371204](https://issuetracker.unity3d.com/issues/accelerometer-not-working-when-using-input-system-1-dot-1-1)).

### Added

- Added support for PS5 DualSense controllers on Mac and Windows.
- Improved the user experience when creating single vs multi-touch touchscreen bindings in the Input Action Asset editor by making both options visible in the input action dropdown menu. Now it's not neccessary to be aware of the touch\*/press path binding syntax ([case 1357664](https://issuetracker.unity3d.com/issues/inputsystem-touchscreens-multi-touch-doesnt-work-when-using-a-custom-inputactionasset)).
- Added support for the Unity Remote app.
  * __NOTE__: This unfortunately requires a change in the Unity native runtime. We are in the process of rolling out the change to Unity versions. A public build that receives the change will automatically enable the functionality in the Input System package.

## [1.1.1] - 2021-09-03

### Fixed

- Fixed `InvalidCastException: Specified cast is not valid.` and `InvalidOperationException: Already have an event buffer set! Was OnUpdate() called recursively?` when upgrading from 1.1.0-pre.5 or earlier. If you experience this issue you can also restart the editor to resolve it.
- Fixed `InputDeviceChange.Destroyed` not being available, now it's correctly marked as obsolete instead.
- Removed documentation around platform user account management of `InputUser` which was ahead of actual backend support for the feature.

## [1.1.0] - 2021-08-27

### Changed

- Modified the fix that landed in `1.1-preview.3` for [any given control being added to an action only once](#same_control_multiple_times_fix).
  * This caused a regression with some setups that, for example, bound the same control multiple times in a composite using processors to alter the value of the control.
  * Internally, a control is now again allowed to feed into the same action through more than one binding.
  * However, externally the control will be mentioned on the action's `InputAction.controls` list only once.
- Adding `InputSystemUIInputModule` from code now installs `DefaultInputActions`. This is equivalent to the default setup when adding the component in the editor ([case 1259306](https://issuetracker.unity3d.com/issues/input-system-ugui-button-does-not-react-when-clicked)).
  ```CSharp
  var go = new GameObject();
  go.AddComponent<EventSystem>();
  var uiModule = go.AddComponent<InputSystemUIInputModule>();
  // uiModule.actionsAsset now has a DefaultInputActions() asset assigned to it and the various
  // action references point to its actions.
  ```
  * `InputSystemUIInputModule.UnassignActions` has been added to remove all actions from the module en bloc.
  ```CSharp
  uiModule.UnassignActions();
  ```

### Fixed

- Fixed an issue where mixing test cases based on `InputTestFixture` (using mocked `InputSystem`) and regular test cases (using real `InputSystem`) would lead to static state leaking between test cases causing random failures and unexpected/undefined behavior ([case 1329015](https://issuetracker.unity3d.com/product/unity/issues/guid/1329015)).
- Fixed `InputSystemUIInputModule.AssignDefaultActions` not assigning `trackedDeviceOrientation` and `trackedDevicePosition`.
- Fixed regression introduced by [previous change](#ui_multiple_scenes_fix) where `InputSystemUIInputModule` would not disable actions correctly.
- Fixed `InputAction.canceled` not getting triggered reliably for `InputActionType.PassThrough` actions when `InputSystem.ResetDevice` was called.
- Fixed device resets (e.g. happening as part of focus changes) leading to only some actions bound to these devices getting cancelled instead of all of them.

## [1.1.0-pre.6] - 2021-08-23

### Fixed

- Fixed pairing devices to existing `InputUser`s potentially corrupting list of paired devices from other `InputUser`s ([case 1327628](https://issuetracker.unity3d.com/issues/input-system-devices-are-reassigned-to-the-wrong-users-after-adding-a-new-device)).
- Fixed duplication of control paths when viewing collections of `InputControl`s in the inspector.
  * Fix contributed by [NibbleByte](https://github.com/NibbleByte) in [1354](https://github.com/Unity-Technologies/InputSystem/pull/1354).
- Fixed `StackOverflowException` caused by calling `InputSystem.Update` from inside an input action callback such as `InputAction.performed` ([case 1316000](https://issuetracker.unity3d.com/issues/crash-when-adding-inputsystem-dot-update-to-inputsystem-command-handler-to-force-processing-an-event-and-sending-input)).
- Fixed `InputTestFixture` leaving all `.current` getters uninitialized after a test run ([case 1329015](https://issuetracker.unity3d.com/issues/inputsystem-mouseeventhandler-breaks-when-running-multiple-playmode-tests)).
- Fixed broken script references in Touch Samples project ([case 1190598](https://issuetracker.unity3d.com/issues/input-system-sample-projects-have-missing-script-references)).
- Fixed `PointerInput` composite in `TouchSamples` project being registered only after scenes already loaded ([case 1215048](https://issuetracker.unity3d.com/issues/mobile-input-system-custom-binding-broken-slash-not-registered-when-using-runtimeinitializeonloadmethod-and-loading-scene-directly)).
- Fixed `InputControlExtensions.EnumerateChangedControls` skipping over `left`, `right`, and `down` controls on PS4 controller's dpad ([case 1315107](https://issuetracker.unity3d.com/issues/input-system-left-right-and-down-directional-pad-buttons-do-not-switch-controls-over-to-controller)).
- Fixed undo not working in `Input System Package` project settings pane ([case 1291709](https://issuetracker.unity3d.com/issues/inputsystem-exception-thrown-continuously-when-undo-operation-is-performed-with-supported-devices-list-in-the-project-settings)).
- Fixed incorrect indexing in `InputUser.OnDeviceChanged` that could result in incorrect pairing of devices or `IndexOutOfRangeException` being thrown when removing, adding or reconfiguring a device. Fix contribution by [Mikael Klages](https://github.com/ITR13) in [#1359](https://github.com/Unity-Technologies/InputSystem/pull/1359).
- Fixed incorrect indexing when sorting magnitude based on score in `InputActionRebindingExtensions.RebindingOperation` which could result in incorrect magnitudes for candidates. Contribution by [Fredrik Ludvigsen](https://github.com/steinbitglis) in [#1348](https://github.com/Unity-Technologies/InputSystem/pull/1348).
- Fixed inconsistent ordering and execution when adding to or removing from the various callbacks in the API (such as `InputSystem.onDeviceChange` but also `InputAction.started` etc.) during the execution of a callback ([case 1322530](https://issuetracker.unity3d.com/issues/inputsystems-events-are-not-called-the-order-they-were-added-when-they-are-modified-in-the-middle-of-the-call-by-other-listener).
- Fixed inconsistent behavior of WebGL gamepad left/right stick. Up/Down controls were reverse of X/Y controls. ([case 1348959](https://fogbugz.unity3d.com/f/cases/1348959))
- Fixed `PlayerInputManager`s join action not triggering when using a referenced `InputAction` ([case 1260625](https://issuetracker.unity3d.com/issues/input-system-player-input-managers-join-action-is-not-triggered-when-using-a-referenced-input-action)).
- Fixed UI issue where pressing the wrong button was possible while quickly moving through a UI because the submit action fired on action press instead of action release ([1333563](https://issuetracker.unity3d.com/issues/input-submit-action-is-called-on-release-rather-than-on-press-when-using-enter-key)).
- Fixed InvalidOperationException when opening a preset created from a .inputactions asset ([case 1199544](https://issuetracker.unity3d.com/issues/input-system-properties-are-not-visible-and-invalidoperationexception-is-thrown-on-selecting-inputactionimporter-preset-asset)).
- Fixed a problem arising when combining InputSystemUIInputModule and PlayInput with SendMessage or BroadcastMessage callback behavior on the same game object or hierarchy which is an ambiguous input setup. This fix eliminates callbacks into InputSystemUIInputModule. Related to ([1343712](https://issuetracker.unity3d.com/issues/input-system-ui-components-lags-when-using-input-system-ui-input-module-together-with-player-input-component)).
- Fixed inconsistent usage of `ENABLE_PROFILER` define together with `Profiler.BeginSample`/`Profiler.EndSample` by removing `ENABLE_PROFILER` macro check because `BeginSample`/`EndSample` are already conditional with `[Conditional("ENABLE_PROFILER")]` ([case 1350139](https://issuetracker.unity3d.com/issues/inconsistent-enable-profiler-scripting-defines-in-inputmanager-dot-cs-when-using-profiler-dot-beginssample-and-profiler-dot-endsample)).
- Remediated majority of performance issues with high frequency mice (>=1kHz poll rates) in release mode by merging consecutive mouse move events together ([case 1281266](https://issuetracker.unity3d.com/issues/many-input-events-when-using-1000hz-mouse)), see the events documentation for more information.
- Fixed `InputEventTrace` replays skipping over empty frames and thus causing playback to happen too fast.
- Fixed `"Pointer should have exited all objects before being removed"` error when changing screen orientation on mobile.
- Controls such as mouse positions are no longer reset when focus is lost.
- Pressing a uGUI `Button` and then alt-tabbing away, letting go of the button, and then going back to the application will no longer trigger a button click.
- Fixed `Input.onUnpairedDeviceActivity` triggering from editor input.
- Fixed 'up' and 'down' controls on `WebGLGamepad` left and right sticks not being clamped correctly.

#### Actions

- Fixed right-clicking in empty action map or action list not popping up context menu ([case 1336426](https://issuetracker.unity3d.com/issues/cant-open-drop-down-menu-when-hovering-over-free-space-in-input-action)).
- Fixed binding paths being misaligned in UI when switching to text mode editing ([case 1200107](https://issuetracker.unity3d.com/issues/input-system-path-input-field-text-is-clipping-under-binding-in-the-properties-section)).
- Fixed `"Exception: Style.Draw may not be called with GUIContent that is null."` error from `PlayerInput` inspector when having an action map with no actions ([case 1317735](https://issuetracker.unity3d.com/issues/multiple-error-messages-are-thrown-when-trying-to-expand-the-event-list-of-an-input-actions-asset-that-has-an-empty-action-map)).
- Fixed calling `GetBindingDisplayString()` on an `InputAction` with a composite binding leading to doubled up output ([case 1321175](https://issuetracker.unity3d.com/issues/macos-input-system-getbindingdisplaystring-returns-empty-strings-for-some-mappings)).
- Fixed `MultiTapInteraction` not respecting `InputSettings.multiTapDelayTime` ([case 1292754](https://issuetracker.unity3d.com/issues/multitapdelaytime-does-not-influence-maxtapspacing-in-input-action-assets)).
- Fixed changing values in `Input System Package` project settings not affecting default values displayed in `.inputactions` editor window ([case 1292754](https://issuetracker.unity3d.com/issues/multitapdelaytime-does-not-influence-maxtapspacing-in-input-action-assets)).
- Fixed rebinding a part of a composite with `RebindingOperation.WithTargetBinding` not also changing the type of control being looked for ([case 1272563](https://issuetracker.unity3d.com/issues/input-system-performinteractiverebinding-method-doesnt-detect-button-input-when-rebinding-part-of-a-2d-vector-composite)).
- <a name="axiscomposite-min-max-value-fix"></a> Fixed `AxisComposite` not respecting `minValue` and `maxValue` properties ([case 1335838](https://issuetracker.unity3d.com/issues/inputsystem-1d-axis-composite-binding-will-return-a-incorrect-value-if-minvalue-and-maxvalue-is-not-1-and-1)).
- Fixed `ArgumentOutOfRangeException` caused by `IsPointerOverGameObject` ([case 1337354](https://issuetracker.unity3d.com/issues/mobile-argumentoutofrangeexception-is-thrown-when-calling-ispointerovergameobject)).
- `PlayerInput` no longer logs an error message when it is set to `Invoke UnityEvents` and can't find  an action in the given `.inputactions` asset ([case 1259577](https://issuetracker.unity3d.com/issues/an-error-is-thrown-when-deleting-an-input-action-and-entering-play-mode)).
- Fixed `HoldInteraction` getting stuck when hold and release happens in same event ([case 1346786](https://issuetracker.unity3d.com/issues/input-system-the-canceled-event-is-not-fired-when-clicking-a-button-for-a-precise-amount-of-time)).
- Fixed adding an action in the `.inputactions` editor automatically duplicating interactions and processors from the first action in the map.
- Fixed `InputActionSetupExtensions.ChangeBinding` when modifying binding from a different action than specified. Contribution by [Fredrik Ludvigsen](https://github.com/steinbitglis) in [#1348](https://github.com/Unity-Technologies/InputSystem/pull/1352).

### Added

- Added `InputSystem.runUpdatesInEditMode` to enable processing of non-editor updates without entering playmode (only available for XR).
- Added a new "UI vs Game Input" sample to the package. The sample can be installed from the Unity Package Manager UI in the editor.
  * The sample demonstrates how to deal with inputs that may both lead to UI actions as well as in-game actions.
- Added method `SetMotorSpeedsAndLightBarColor` as a workaround for setting both the light bar and motor speeds simultaneously on a DualShock 4 controller ([case 1271119](https://issuetracker.unity3d.com/issues/dualshock4-setlightbarcolor-and-setmotorspeeds-cannot-be-called-on-the-same-frame-using-input-system)).
- Added the concept of "soft" and "hard" device resets.
  * In general, resetting a device will reset its state to default values.
  * Individual controls can be marked as `dontReset` to exclude them from resets. This makes the reset "soft" (default).
    ```CSharp
    //  Perform a "soft" reset of the mouse. The mouse position will not be affected
    // but controls such as buttons will be reset.
    InputSystem.ResetDevice(Mouse.current);
    ```
  * A "hard" reset can be forced through the API. This also resets `dontReset` controls.
    ```CSharp
    // Perform a "hard" reset of the mouse. The mouse position will also be reset to (0,0).
    InputSystem.ResetDevice(Mouse.current, alsoResetDontResetControls: true);
    ```
  * Resets will lead to `InputAction`s that are enabled and in-progress from controls that being reset, to be canceled. This will not perform actions even if they trigger on, for example, button release.
- `InputDevice.canRunInBackground` can now be force-set through layouts.
   ```CSharp
   // Force XInputWindows gamepads to not run in the background.
   InputSystem.RegisterLayoutOverride(@"
       {
           ""name"": ""XInputWindowsNoCanRunInBackground"",
           ""extend"": ""XInputWindows"",
           ""runInBackground"": ""off""
       }
   ");
   ```
- Improved performance of `Touchscreen` by merging consecutive touch move events together. See the events documentation for more information.

#### Actions

- Added a new `InputAction.wantsInitialStateCheck` property that allows toggling on initial state checks for `Button` and `Pass-Through` actions (implicitly enabled for `Value` actions).
  * This allows responding immediately to controls that are already actuated when the action is enabled.
- Added new API for more easily listening for event changes.
  ```CSharp
  InputSystem.onEvent
    .ForDevice<Gamepad>()
    .Where(e => e.HasButtonPress())
    .CallOnce(e => Debug.Log("Button pressed!));
  ```
- Added new API to easily listen for button presses on any device.
  ```CSharp
  InputSystem.onAnyButtonPress
    .CallOnce(ctrl => Debug.Log($"Button '{ctrl}' pressed"));
  ```
  * This is a simple wrapper around the new API mentioned above.

### Changed

- Application focus handling behavior has been reworked.
  * When `runInBackground` is off, no action will be taken on focus loss. When focus comes back, all devices will receive a sync request. Those that don't support it will see a "soft" reset.
  * When `runInBackground` is on (which, when running in the editor, is considered to always be the case), a new setting `InputSettings.backgroundBehavior` dictates how input is to be handled while the application does not have focus. The default setting of `ResetAndDisableNonBackgroundDevices` will soft-reset and disable all devices for which `InputDevice.canRunInBackground` is false. While in the background, devices that are flagged as `canRunInBackground` will keep running as in the foreground.
  * In the editor, devices other than `Pointer` and `Keyboard` devices (i.e. anything not used to operate the editor UI) are now by default routing their input to the Game View regardless of focus. This also fixes the problem of gamepad sticks resetting to `(0,0)` on focus loss ([case 1222305](https://issuetracker.unity3d.com/issues/input-system-gamepad-stick-values-are-cached-when-changing-editor-window-focus)).
  * A new setting `InputSettings.gameViewFocus` has been introduced to determine how Game View focused is handled in the editor with respect to input.
- Editor: Removed 'Lock Input to Game View' setting in the Input Debugger.
  * The setting has been replaced by the new 'Game View Focus' project setting.
- `InputSystem.defaultButtonPressPoint` is now clamped to a minimum value of `0.0001` ([case 1349002](https://issuetracker.unity3d.com/issues/onclick-not-working-when-in-player)).
- `InputDevice.OnConfigurationChanged` can now be overridden in derived classes.
- `InputSystemUIInputModule` now defers removing pointers for touches by one frame.
  * This is to ensure that `IsPointerOverGameObject` can meaningfully be queried for touches that have happened within the frame &ndash; even if by the time the method is called, a touch has technically already ended ([case 1347048](https://issuetracker.unity3d.com/issues/input-system-ispointerovergameobject-returns-false-when-used-with-a-tap-interaction)).
  * More precisely, this means that whereas before a `PointerExit` and `PointerUp` was received in the same frame, a touch will now see a `PointerUp` in the frame of release but only see a `PointerExit` in the subsequent frame.
- Calling `EventSystem.IsPointerOverGameObject()` from within `InputAction` callbacks (such as `InputAction.performed`) will now result in a warning.
  * UI updates *after* input and consumes input through `InputAction`s as they are processed. Thus, querying UI state from within `InputAction` callbacks will query outdated UI state.
- Changed `TrackedPoseDriver` to use properties of type `InputActionProperty` rather than `InputAction` to allow more flexibility.
- Changed quickstart documentation sample to use the Update method instead of FixedUpdate to show a more correct usage of the `wasPressedThisFrame` API.

## [1.1.0-pre.5] - 2021-05-11

- Fixes a problem with the package's manifest missing a dependency on the UI Elements module.

## [1.1.0-pre.4] - 2021-05-04

### Changed

- The `VirtualMouseInput` component is now part of the Input System assembly. It was previously packaged with the `Gamepad Mouse Cursor` sample.
  * The component has a different GUID from before, so existing setups that use the component from the sample are not broken. To use the built-in component you must explicitly switch over.
- `InputTestFixture` no longer deletes the `GameObject`s in the current scene in its `TearDown` ([case 1286987](https://issuetracker.unity3d.com/issues/input-system-inputtestfixture-destroys-test-scene)).
  * This was added for the sake of the Input System's own tests but should not have been in the public fixture.
- Generic `Gamepad` now has platform independent long button names. Previously it used different names if editor targeted PS4/Switch consoles (case 1321676).
- When creating a new control scheme with a name `All Control Schemes`, `All Control Schemes1` will be created to avoid confusion with implicit `All Control Schemes` scheme ([case 1217379](https://issuetracker.unity3d.com/issues/control-scheme-cannot-be-selected-when-it-is-named-all-control-schemes)).
- Display names of keyboard buttons are now passed through `ToLower` and `ToTitleCase` to enforce consistent casing between different platforms and keyboard layouts ([case 1254705](https://issuetracker.unity3d.com/issues/the-display-names-for-keyboard-keys-in-the-input-debugger-do-not-match-those-defined-in-input-system-package)).
- Editor: All remaining `InputUser` instances are now removed automatically when exiting play mode. This means that all devices are automatically unpaired.
  * In essence, like `InputAction`, `InputUser` is now considered a player-only feature.
- Events queued __during__ event processing (i.e. `InputSystem.Update()`) are now processed in the same frame. This eliminates the 1-frame lag previously incurred by simulated input.
  * Note that this does not extend to input queued __outside__ of event processing but in the same frame. For example, input queued by the UI (such as by `OnScreenButton` and `OnScreenStick`) will still see a 1-frame lag as UI event processing happens later in the frame and outside of input event processing.

#### Actions

- When removing/unplugging a device, it will now also be removed from the device list of `InputActionMap.devices` and `InputActionAsset.devices`.
  ```CSharp
  var gamepad = InputSystem.AddDevice<Gamepad>();
  var actions = new MyGeneratedActions();
  actions.devices = new[] { gamepad };
  InputSystem.RemoveDevice(gamepad);
  // `actions.devices` is now an empty array.
  ```
- Adding an action to a `InputActionMap` that is part of an `InputActionAsset` now requires all actions in the asset to be disabled ([case 1288335](https://issuetracker.unity3d.com/issues/adding-actions-at-runtime-to-existing-map-from-asset-triggers-assertion-error)).
  * This used to trigger an `Assert` at runtime but now properly throws an `InvalidOperationException`.

### Fixed

- Fixed inputs in game view sometimes not working when running in the editor, as initial focus state could end up being incorrect.
- Fixed bad performance in Input Debugger with high-frequency devices (e.g. 1+ KHz gaming mice). Before, high event volumes led to excessive refreshes of debugger data.
- Fixed compile error on tvOS due to step counter support for iOS added in `1.1.0-preview.3`.
- Fixed PS4- and PS3-specific `rightTriggerButton` and `leftTriggerButton` controls not being marked as synthetic and thus conflicting with `rightTrigger` and `leftTrigger` input ([case 1293734](https://issuetracker.unity3d.com/issues/input-system-when-binding-gamepad-controls-triggerbutton-gets-bound-instead-of-triggeraxis)).
  * This manifested itself, for example, when using interactive rebinding and seeing `rightTriggerButton` getting picked instead of the expected `rightTrigger` control.
- Fixed changes to usages of devices in remote player not being reflected in Input Debugger.
- Fixed exceptions and incorrect values with HIDs using 32-bit fields ([case 1189859](https://issuetracker.unity3d.com/issues/inputsystem-error-when-vjoy-is-installed)).
  * This happened, for example, with vJoy installed.
- Fixed `InputUser` no longer sending `InputUserChange.ControlsChanged` when adding a new user after previously, all users were removed.
  * Fix contributed by [Sven Herrmann](https://github.com/SvenRH) in [1292](https://github.com/Unity-Technologies/InputSystem/pull/1292).
- Fixed `AxisDeadzoneProcessor` min/max values not being settable to 0 in editor UI ([case 1293744](https://issuetracker.unity3d.com/issues/input-system-input-system-axis-deadzone-minimum-value-fallsback-to-default-value-if-its-set-to-0)).
- Fixed blurry icons in input debugger, asset editor, input settings ([case 1299595](https://issuetracker.unity3d.com/issues/inputsystem-supported-device-list-dropdown-icons-present-under-project-settings-are-not-user-friendly)).
- Fixed `clickCount` not being incremented correctly by `InputSystemUIInputModule` for successive mouse clicks ([case 1317239](https://issuetracker.unity3d.com/issues/eventdata-dot-clickcount-doesnt-increase-when-clicking-repeatedly-in-the-new-input-system)).
- <a name="ui_multiple_scenes_fix"></a>Fixed UI not working after additively loading scenes with additional InputSystemUIInputModule modules ([case 1251720](https://issuetracker.unity3d.com/issues/input-system-buttons-cannot-be-pressed-after-additively-loading-scenes-with-additional-event-systems)).
- Fixed no `OnPointerExit` received when changing UI state without moving pointer ([case 1232705](https://issuetracker.unity3d.com/issues/input-system-onpointerexit-is-not-triggered-when-a-ui-element-interrupts-a-mouse-hover)).
- Fixed reference to `.inputactions` of `Player Prefab` referenced by `PlayerInputManager` being destroyed on going into play mode, if the player prefab was a nested prefab ([case 1319756](https://issuetracker.unity3d.com/issues/playerinput-component-loses-its-reference-to-an-inputactionasset)).
- Fixed "Scheme Name" label clipped in "Add Control Schema" popup window ([case 1199560]https://issuetracker.unity3d.com/issues/themes-input-system-scheme-name-is-clipped-in-add-control-schema-window-with-inter-default-font)).
- Fixed `InputSystem.QueueEvent` calls from within `InputAction` callbacks getting dropped entirely ([case 1297339](https://issuetracker.unity3d.com/issues/input-system-ui-button-wont-click-when-simulating-a-mouse-click-with-inputsystem-dot-queueevent)).
- Fixed `InputSystemUIInputModule` being in invalid state when added from `Awake` to a game object when entering playmode ([case 1323566](https://issuetracker.unity3d.com/issues/input-system-default-ui-actions-do-not-register-when-adding-inputsystemuiinputmodule-at-runtime-to-an-active-game-object)).
- Fixed `Keyboard.current` becoming `null` after `OnScreenButton` is disabled or destroyed ([case 1305016](https://issuetracker.unity3d.com/issues/inputsystem-keyboard-dot-current-becomes-null-after-onscreenbutton-is-destroyed)).

#### Actions

- Fixed rebinding not working for any discrete control that was held when the rebinding operation started ([case 1317225](https://issuetracker.unity3d.com/issues/inputsystem-a-key-will-not-be-registered-after-rebinding-if-it-was-pressed-when-the-rebinding-operation-started)).
- Fixed bindings being added to every InputAction in a collection when editing a collection of InputActions in the inspector. ([case 1258578](https://issuetracker.unity3d.com/issues/adding-a-binding-to-one-inputaction-element-in-a-list-adds-the-same-binding-to-all-the-other-elements-in-the-list))
- Fixed `Retrieving array element that was out of bounds` and `SerializedProperty ... has disappeared!` errors when deleting multiple action bindings in the input asset editor ([case 1300506](https://issuetracker.unity3d.com/issues/errors-are-thrown-in-the-console-when-deleting-multiple-bindings)).
- Fixed delete key not working in the input actions editor ([case 1282090](https://issuetracker.unity3d.com/issues/input-system-delete-key-doesnt-work-in-the-input-actions-window)).
- Fixed actions embedded into `MonoBehaviours` not showing bindings added directly from within constructors ([case 1291334](https://issuetracker.unity3d.com/issues/input-action-binding-doesnt-show-up-in-the-inspector-when-set-using-a-script)).
  ```CSharp
  public class MyMB : MonoBehaviour {
    // This would end up not showing the binding in the inspector.
    public InputAction action = new InputAction(binding: "<Gamepad>/leftStick");
  ```
- Fixed tooltips not appearing for elements of the Input Actions editor window ([case 1311595](https://issuetracker.unity3d.com/issues/no-tooltips-appear-when-hovering-over-parts-of-input-action-editor-window)).
- Fixed `NullReferenceException` when reading values through `InputAction.CallbackContext` on a `OneModifierComposite` or `TwoModifierComposite` binding.
- Fixed multi-taps not working when multiple controls were bound to an action ([case 1267805](https://issuetracker.unity3d.com/issues/input-system-multi-tap-interaction-doesnt-get-triggered-when-there-are-2-or-more-bindings-in-the-active-control-scheme)).
  * When there were multiple controls bound to an action, this bug would get triggered by any interaction that did not result in a phase change on the action.
- Fixed runtime rebinds added as new bindings from leaking into .inputactions assets when exiting play mode ([case 1190502](https://issuetracker.unity3d.com/issues/inputsystem-runtime-rebinds-are-leaking-into-inputactions-asset))
- Fixed `IndexOutOfRangeException` and `null` elements in `InputUser.lostDevices` when an `InputUser` loses a devices from a control scheme with only optional devices ([case 1275148](https://issuetracker.unity3d.com/issues/disconnecting-and-reconnecting-input-device-causes-exception-in-inputuser)).
- Fixed binding path selection windows not remembering navigation state when going up through hierarchy ([case 1254981](https://issuetracker.unity3d.com/issues/action-binding-path-selection-windows-doesnt-remember-navigation-state)).

### Added

- Support for Device Simulator touchscreen input.
- Enabled XR device support on Magic Leap (Lumin).
- Added ability to force XR Support in a project by defining `UNITY_INPUT_FORCE_XR_PLUGIN`.
- Added a warning message to PlayerInputManager editor when the attached input action asset won't work with Join Players When Button Is Pressed behaviour due to missing control scheme device requirements ([case 1265853](https://issuetracker.unity3d.com/issues/input-system-player-prefabs-are-not-instantiated-on-join-action-when-they-have-inputactionasset-assigned-to-them)).
- Added support for [UI Toolkit](https://docs.unity3d.com/Manual/UIElements.html) with Unity 2021.1+.
  * UITK is now supported as a UI solution in players. Input support for both [Unity UI](https://docs.unity3d.com/Manual/com.unity.ugui.html) and [UI Toolkit](https://docs.unity3d.com/Manual/UIElements.html) is based on the same `InputSystemUIInputModule` code path. More details in the manual.
- `InputSystemUIInputModule` now has an `xrTrackingOrigin` property. When assigned, this will transform all tracked device positions and rotations from it's local space into Unity's world space ([case 1308480](https://issuetracker.unity3d.com/issues/xr-sdk-tracked-device-raycaster-does-not-work-correctly-with-worldspace-canvas-when-xr-camera-is-offset-from-origin)).
- Added `InputSystemUIInputModule.GetLastRaycastResult`. This returns the most recent raycast result and can be used to draw ray visualizations or get information on the most recent UI object hit.
- Added `InputStateBlock` support for `kFormatSBit` when working with floats ([case 1258003](https://issuetracker.unity3d.com/issues/hid-exceptions-are-thrown-when-launching-a-project-while-analog-keyboard-is-connected-to-the-machine)).
- Added an API to parse control paths.
  ```CSharp
  var parsed = InputControlPath.Parse("<XRController>{LeftHand}/trigger").ToArray();

  Debug.Log(parsed.Length); // Prints 2.
  Debug.Log(parsed[0].layout); // Prints "XRController".
  Debug.Log(parsed[0].name); // Prints an empty string.
  Debug.Log(parsed[0].usages.First()); // Prints "LeftHand".
  Debug.Log(parsed[1].layout); // Prints null.
  Debug.Log(parsed[1].name); // Prints "trigger".
  ```
  * Can, for example, be used with `InputBinding.path`.
- Added a new API-only setting in the form of `InputSystem.settings.maxEventBytesPerUpdate`.
  * Puts an upper limit on the number of event bytes processed in a single update.
  * If exceeded, any additional event data will get thrown away and an error will be issued.
  * Set to 5MB by default.
- Added a new API-only setting called `InputSystem.settings.maxQueuedEventsPerUpdate`.
  * This limits the number of events that can be queued during event processing using the `InputSystem.QueueEvent` method. This guards against infinite loops in the case where an action callback queues an event that causes the same action callback to be called again.
- Added `InputSystemUIInputModule.AssignDefaultActions` to assign default actions when creating ui module in runtime.
- Added `UNITY_INCLUDE_TESTS` define constraints to our test assemblies, which is 2019.2+ equivalent to `"optionalUnityReferences": ["TestAssemblies"]`.

## [1.1.0-preview.3] - 2021-02-04

### Changed

- An upper limit of 1024 controls per device and 1kb of memory state per device has been introduced.
  * This allows for certain optimizations.
  * Should the limits prove too tight, they can be raised in the future.
  * The most complex device we have at the moment (`Touchscreen`) has 242 controls and 616 bytes of state.
- `TouchSimulation` now __disables__ the `Pointer` devices it reads input from.
  * This is to address the problem of mouse input leading to __both__ mouse and touch input happening concurrently. Instead, enabling touch simulation will now effectively __replace__ mouse and pen input with touch input.
  * Devices such `Mouse` and `Pen` will remain in place but will not get updated. Events received for them will be consumed by `TouchSimulation`.
- Enabled XR device support on Switch.

### Fixed

- Fixed Right stick to use AXIS.Z and AXIS.RZ for Android gamepads.
- Fixed triggers to always use Axis.Gas and Axis.Brake for Android gamepads.
- Fixed precompiled layouts such as `FastKeyboard` leading to build time regressions with il2cpp (case 1283676).
- Fixed `InputDevice.canRunInBackground` not being correctly set for VR devices (thus not allowing them to receive input while the application is not focused).
- Fixed `InputUser.OnEvent` and `RebindingOperation.OnEvent` exhibiting bad performance profiles and leading to multi-millisecond input update times (case 1253371).
  * In our own measurements, `InputUser.OnEvent` is >9 times faster than before and `RebindingOperation.OnEvent` is ~2.5 times faster.
- Fixed PS4 controller not recognized on Mac when connected over Bluetooth ([case 1286449](https://issuetracker.unity3d.com/issues/input-system-dualshock-4-zct1e-dualshock-2-v1-devices-are-not-fully-recognised-over-bluetooth)).
- Fixed `EnhancedTouch` leaking `NativeArray` memory on domain reloads ([case 1190150](https://issuetracker.unity3d.com/issues/new-input-system-simulated-touch-in-editor-doesnt-work)).
- Fixed `TouchSimulation` leading to `"Pointer should have exited all objects before being removed"` errors ([case 1190150](https://issuetracker.unity3d.com/issues/new-input-system-simulated-touch-in-editor-doesnt-work)).
- Fixed multi-touch not working with `InputSystemUIInputModule` ([case 1271942](https://issuetracker.unity3d.com/issues/android-onenddrag-not-being-called-when-there-are-at-least-2-touches-on-the-screen)).
  * This also manifested itself when using On-Screen Controls and not being able to use multiple controls at the same time (for example, in the [Warriors demo](https://github.com/UnityTechnologies/InputSystem_Warriors)).
- Fixed restart prompt after package installation not appearing on Unity 2020.2+ ([case 1292513](https://issuetracker.unity3d.com/issues/input-system-after-package-install-the-update-slash-switch-and-restart-prompt-does-not-appear)).
- Fixed action with multiple bindings getting stuck in `Performed` state when two or more controls are pressed at the same time ([case 1295535](https://issuetracker.unity3d.com/issues/input-system-not-registering-multiple-inputs)).
  * Regression introduced in 1.1-preview.2.
- Fixed `Touch.activeTouches` having incorrect touch phases after calling `EnhancedTouch.Disable()` and then `EnhancedTouch.Enable()` ([case 1286865](https://issuetracker.unity3d.com/issues/new-input-system-began-moved-and-ended-touch-phases-are-not-reported-when-a-second-scene-is-loaded)).
- Fixed compile errors related to XR/AR on console platforms.

#### Actions

- <a name="same_control_multiple_times_fix"></a>Fixed actions not triggering correctly when multiple bindings on the same action were referencing the same control ([case 1293808](https://issuetracker.unity3d.com/product/unity/issues/guid/1293808/)).
  * Bindings will now "claim" controls during resolution. If several bindings __on the same action__ resolve to the same control, only the first such binding will successfully resolve to the control. Subsequent bindings will only resolve to controls not already referenced by other bindings on the action.
  ```CSharp
  var action = new InputAction();
  action.AddBinding("<Gamepad>/buttonSouth");
  action.AddBinding("<Gamepad>/buttonSouth"); // Will be ignored.
  action.AddBinding("<Gamepad>/button*"); // Will only receive buttonWest, buttonEast, and buttonNorth.
  ```
  * This also means that `InputAction.controls` will now only contain any control at most once.
- Fixed JSON serialization of action maps not preserving empty binding paths ([case 1231968](https://issuetracker.unity3d.com/issues/cloning-actionmap-through-json-converts-empty-paths-to-null-which-is-not-allowed)).

### Added

- Added DualShock4GamepadAndroid and XboxOneGamepadAndroid layout for Android
- Added a new high-performance way to iterate over changed controls in an event.
  ```CSharp
  // Can optionally specify a magnitude threshold that controls must cross.
  // NOTE: This will note allocate GC memory.
  foreach (var control in eventPtr.EnumerateChangedControls(magnitudeThreshold: 0.1f))
      Debug.Log($"Control {control} changed state");
  ```
  * This can be used, for example, to implement much more performant "any button pressed?" queries.
  ```CSharp
  InputSystem.onEvent +=
      (eventPtr, device) =>
      {
          // Ignore anything that is not a state event.
          var eventType = eventPtr.type;
          if (eventType != StateEvent.Type && eventType != DeltaStateEvent.Type)
              return;

          // Find all changed controls actuated above the button press threshold.
          foreach (var control in eventPtr.EnumerateChangedControls
              (device: device, magnitudeThreshold: InputSystem.settings.defaultButtonPressThreshold))
              // Check if it's a button.
              if (control is ButtonControl button)
                  Debug.Log($"Button {button} was pressed");
      }
  ```
- Added support for Step Counter sensors for iOS.
  * You need to enable **Motion Usage** under Input System settings before using the sensor. You can also manually add **Privacy - Motion Usage Description** to your application's Info.plist file.

## [1.1.0-preview.2] - 2020-10-23

### Changed

- The `submit` and the `cancel` actions of the UI input module now trigger on __release__ instead of press. This makes the behavior consistent with clicks triggering UI response on release rather than press.
- Removed the old "Tanks" demo (previously available from the samples shipped with the package).
  * Added a new and improved demo project, which you can download from the [InputSystem_Warriors](https://github.com/UnityTechnologies/InputSystem_Warriors) GitHub repository.

#### Actions

- Actions of type `InputActionType.Button` now respect button press (and release) points.
  * Previously, button-type actions, when used without explicit "Press" interactions, would perform immediately when a bound control was actuated.
  * Now, a button-type action will behave the same as if a "Press" interaction is applied with "Trigger Behavior" set to "Press Only".
  * This means that a button-type action will now perform (and perform __once__ only) when a control crosses the button press threshold defined in the global settings or, if present, locally on a `ButtonControl`. It will then stay performed and finally cancel only when the control falls back to or below the release threshold.
- `InputAction.ReadValue<T>()` now always returns `default<T>` when the action is canceled.
  * This is to make it consistent with `InputAction.CallbackContext.ReadValue<T>()` which already returned `default<T>` when the action was canceled.
  * In general, all APIs that read values will return default values when an action is in a phase other than `Started` or `Performed`.
- If multiple actions in different action maps but in the same .inputactions asset have the same name, calling `InputActionAsset.FindAction()` with just an action name will now return the first __enabled__ action. If none of the actions are enabled, it will return the first action with a matching name as before ([case 1207550](https://issuetracker.unity3d.com/issues/input-system-action-can-only-be-triggered-by-one-of-the-action-maps-when-action-name-is-identical)).
  ```CSharp
  var map1 = new InputActionMap("map1");
  var map2 = new InputActionMap("map2");
  map1.AddAction("actionWithSameName");
  map2.AddAction("actionWithSameName");
  var asset = ScriptableObject.CreateInstance<InputActionAsset>();
  asset.AddActionMap(map1);
  asset.AddActionMap(map2);

  map2["actionWithSameName"].Enable();

  var action = asset["actionWithSameName"];
  // Before: "map1/actionWithSameName"
  // Now: "map2/actionWithSameName"
  ```

### Fixed

- Fixed player build causing `ProjectSettings.asset` to be checked out in Perforce ([case 1254502](https://issuetracker.unity3d.com/issues/projectsettings-dot-asset-is-checked-out-in-perforce-when-building-a-project-with-the-input-system-package-installed)).
- Fixed player build corrupting preloaded asset list in `PlayerSettings` if it was modified by another build processor.
- Fixed remoting in Input Debugger not working for devices in the player that are created from generated layouts (such as XR devices).
- Fixed potential `NullReferenceException` in `InputActionProperty` when the `InputActionReference` is `null`.
- Fixed "On-Screen Controls" sample still using `StandaloneInputModule` and thus throwing `InvalidOperationException` when used with "Active Input Handling" set to "Input System Package (New)" ([case 1201866](https://issuetracker.unity3d.com/issues/input-system-old-input-module-is-available-in-onscreencontrolssample-sample-scene-from-package)).
- Fixed `OnScreenButton` leaving button controls in pressed state when disabled in-between receiving `OnPointerDown` and `OnPointerUp`. Usually manifested itself by having to click the button twice next time it was enabled.
- Fixed exiting out of play mode in the Unity Editor while a test run is in progress leading to the Input System permanently losing all its state until the editor is restarted ([case 1251724](https://issuetracker.unity3d.com/issues/the-input-system-does-not-get-re-enabled-when-a-playmode-input-test-is-interrupted)).
- Fixed max values for `Axis` and `Double` controls stored as multi-bit fields being off by one ([case 1223436](https://issuetracker.unity3d.com/issues/value-equal-to-1-is-not-returned-by-the-input-system-when-reading-a-multi-bit-control)).
  * Fix contributed by [jamre](https://github.com/jamre) in [962](https://github.com/Unity-Technologies/InputSystem/pull/962). Thank you!
- Fixed debug assert in `InputDeviceTester` sample when simultaneously pressing two buttons on gamepad ([case 1244988](https://issuetracker.unity3d.com/issues/input-system-runtime-errors-when-pressing-more-than-one-button-at-the-same-time)).
- Fixed use of UI `Slider` causing drag thresholds to no longer work ([case 1275834](https://issuetracker.unity3d.com/issues/inputsystem-drag-threshold-value-is-ignored-for-scroll-view-after-interacting-with-a-slider-slash-scroll-bar)).
- Fixed layout lists in Input Debugger not updating when removing layouts.
- Fixed device connects leading to different but similar device being reported as reconnected.

#### Actions

- Fixed Action with multiple bindings becoming unresponsive after a Hold interaction was performed ([case 1239551](https://issuetracker.unity3d.com/issues/input-system-hold-interaction-makes-an-input-action-unresponsive-when-2-or-more-binding-are-attached-to-the-same-input-action)).
- Fixed `NullReferenceException` when `Player Input` component `Create Action` is pressed and saved ([case 1245921](https://issuetracker.unity3d.com/issues/input-system-nullreferenceexception-is-thrown-when-player-input-component-create-action-is-pressed-and-saved)).
- Fixed `InputActionTrace.ActionEventPtr.ReadValueAsObject` leading to `InvalidCastException` when trying to read values that came from composite bindings.
- Fixed not being able to stack a `MultiTap` on top of a `Tap` ([case 1261462](https://issuetracker.unity3d.com/issues/multi-tap-and-tap-interactions-in-the-same-action-doesnt-work-properly)).
- Fixed rebinds triggered by the Enter key causing stuck Enter key states ([case 1271591](https://issuetracker.unity3d.com/issues/input-system-rebind-action-requires-two-inputs-slash-presses-when-using-the-enter-key)).
- Fixed `Map index on trigger` and `IndexOutOfRangeException` errors when using multiple Interactions on the same Action. ([case 1253034](https://issuetracker.unity3d.com/issues/map-index-on-trigger-and-indexoutofrangeexception-errors-when-using-multiple-interactions-on-the-same-action)).
- Fixed context menu in action editor not filtering out composites the same way that the `+` icon menu does. This led to, for example, a "2D Vector" composite being shown as an option for a button type action.
- Fixed initial state checks for composite bindings failing if performed repeatedly. For example, doing a `ReadValue<Vector2>` for a WASD binding would return an incorrect value after disabling the map twice while no input from the keyboard was received ([case 1274977](https://issuetracker.unity3d.com/issues/input-system-cannot-read-vector2-values-after-inputactionset-has-been-disabled-and-enabled-twice)).
- Fixed "Add Interaction" menu in action editor not filtering out interactions with incompatible value types ([case 1272772](https://issuetracker.unity3d.com/issues/new-input-system-action-gets-called-only-once-when-using-mouse-press-interaction)).
- Fixed `PlayerInput` no longer auto-switching control schemes if `neverAutoSwitchControlSchemes` was toggled off and back on after the component was first enabled ([case 1232039](https://issuetracker.unity3d.com/issues/input-system-auto-switch-locks-on-one-device-when-its-disabled-and-re-enabled-via-script)).
- Fixed action map name being the same as .inputactions asset name leading to compile errors when `Generate C# Class` is used; now leads to import error ([case 1212052](https://issuetracker.unity3d.com/issues/input-system-user-can-name-inputaction-asset-and-action-map-the-same-creating-compilation-errors-on-generation)).
- Fixed bindings not getting updated when binding by display name and there is no control with the given display name initially.
  ```
  // If at the time this action is enabled, there's no ä key on the keyboard,
  // this did not update properly later when switched to a layout that does have the key.
  var action = new InputAction(binding: "<Keyboard>/#(ä)");
  ```

### Added

- Added tvOS documentation entries in 'Supported Input Devices' page.

#### Actions

- Added "release thresholds" for buttons.
  * Release points are now separated from press points by a percentage threshold.
  * The threshold is defined by `InputSettings.buttonReleaseThreshold`.
  * Thresholds are defined as percentages of press points. A release is thus defined as a button, after having reached a value of at least `InputSettings.defaultButtonPressPoint` (or whatever local press is used), falling back to a value equal to or less than `InputSettings.buttonReleaseThreshold` percent of the press point.
  * This is intended to solve the problem of buttons flickering around button press points.
  * The default threshold is set at 75%, that is, buttons release at 3/4 of the press point.
- Added new methods to the `InputAction` class:
  * `InputAction.IsPressed()`: Whether a bound control has crossed the press threshold and has not yet fallen back below the release threshold.
  * `InputAction.WasPressedThisFrame()`: Whether a bound control has crossed the press threshold this frame.
  * `InputAction.WasReleasedThisFrame()`: Whether a bound control has fallen back below the release threshold this frame.
  * `InputAction.WasPerformedThisFrame()`: Whether the action was performed at any point during the current frame. Equivalent to `InputAction.triggered`, which will be deprecated in the future.
  * `InputAction.Reset()`: Forcibly reset the action state. Cancels the action, if it is currently in progress.
- Added `InputAction.GetTimeoutCompletionPercentage` to query the amount left to complete a currently ongoing interaction.
  ```CSharp
  // Let's say there's a hold interaction on a "warp" action. The user presses a button bound
  // to the action and then holds it. While the user holds the button, we want to know how much
  // longer the user will have to hold it so that we can display feedback in the UI.
  var holdCompleted = playerInput.actions["warp"].GetTimeoutCompletionPercentage();
  ```
- Added three new binding composite types:
  * `OneModifierComposite`: This is a generalization of `ButtonWithOneModifier` (which is still available but now hidden from the UI) which also represents bindings such as "SHIFT+1" but now can be used to target bindings other than buttons (e.g. "SHIFT+delta").
  * `TwoModifiersComposite`: This is a generalization of `ButtonWithTwoModifiers` (which is still available but now hidden from the UI) which also represents bindings such as "SHIFT+CTRL+1" but now can be used to target bindings other than buttons (e.g. "SHIFT+CTRL+delta").
  * `Vector3Composite`: Works the same way `Vector2Composite` does. Adds a `forward` and `backward` binding in addition to `up`, `down`, `left`, and `right`.

## [1.1.0-preview.1] - 2020-08-20

>__The minimum version requirement for the Input System package has been moved up to 2019.4 LTS.__

### Changed

#### Actions

- Auto-generated C# files now have `<auto-generated>` headers so they get ignored by Rider code analysis.
- Auto-generated C# classes are now `partial` so that they can be manually extended.
- Deleting a composite binding with `action.ChangeBinding(0).Erase()` now also erases all the bindings that are part of the composite.
- Trigger binding resolution from within action callbacks (e.g. `InputAction.performed`) will now defer resolution until after the callback has completed.
  * This fixes crashes such as [case 1242406](https://issuetracker.unity3d.com/issues/mecanim-crash-when-entering-or-exiting-play-mode-destroying-gameobjects) where disabling `PlayerInput` from within an action callback led to an action's state being released while the action was still in a callback.

### Fixed

- Fixed input history on Android mono build by alligning memory of history records
- Fixed no input being processed when running a `[UnityTest]` over several frames. Before, this required calling `InputSystem.Update` manually.
- Fixed clicking on help page button in Unity inspector for Input System components not going to relevant manual pages.
- Fixed a bug that prevented DualShock controllers from working on tvOS. (case 1221223).
- `GravitySensor`, `LinearAccelerationSensor`, and `AttitudeSensor` not being initialized on iOS ([case 1251382](https://issuetracker.unity3d.com/product/unity/issues/guid/1251382/)).
- Fixed compilation issues with XR and VR references when building to platforms that do not have complete XR and VR implementations.
- Fixed possible `NullReferenceException`s on ARMs with controls that receive automatic memory offsets.
- Fixed `TouchControl.tapCount` resetting to 0 when "Script Debugging" is enabled (case 1194636).
- Fixed `Touch.activeTouches` not having a `TouchPhase.Began` entry for touches that moved in the same frame that they began in ([case 1230656](https://issuetracker.unity3d.com/issues/input-system-mobile-enhancedtouch-screen-taps-start-with-moved-or-stationary-phase-instead-of-began)).
- Fixed sequential taps causing touches to get stuck in `Touch.activeTouches`.
- Improved performance of `Touch.activeTouches` (most notably, a lot of time was spent in endlessly repetitive safety checks).
- Fixed `EnhancedTouch` APIs not indicating that they need to be enabled with `EnhancedTouchSupport.Enable()`.
  - The APIs now throw `InvalidOperationException` when used without being enabled.
- Fixed memory corruption in `InputEventTrace.AllocateEvent` ([case 1262496](https://issuetracker.unity3d.com/issues/input-system-crash-with-various-stack-traces-when-using-inputactiontrace-dot-subscribetoall))
  * Manifested itself, for example, as crashes when using `InputActionTrace.SubscribeToAll`.
- AxisControls and Vector2Controls' X and Y subcontrols on XR devices now have a minimum range of -1 and a maximum range of 1. This means they can now properly respond to modifiers and interactions in the binding system.

#### Actions

- Fixed drag&drop reordering actions while having one control scheme selected causing bindings from other control schemes to be lost ([case 122800](https://issuetracker.unity3d.com/issues/input-system-bindings-get-cleared-for-other-control-scheme-actions-when-reordering-an-action-in-a-specific-control-scheme)).
- Fixed stack overflow in `PlayerInput.SwitchCurrentActionMap` when called from action callback ([case 1232893](https://issuetracker.unity3d.com/issues/inputsystem-switchcurrentactionmap-causes-a-stackoverflow-when-called-by-each-pahse-of-an-action)).
- Fixed control picker ending up empty when listing devices in "Supported Devices" ([case 1254150](https://issuetracker.unity3d.com/product/unity/issues/guid/1254150/)).

### Added

- Device layouts can now be "precompiled" for speed. `Keyboard`, `Mouse`, and `Touchscreen` are now included as precompiled layouts greatly reducing instantiation time and GC heap cost for these devices. For `Touchscreen`, this results in a >20x speed-up for `InputSystem.AddDevice<Touchscreen>()`.
- Added Pose Control layout. The Pose Control is used on XR Devices and wraps tracking state, position, rotation, and velocity information.

#### Actions

- Can now save binding overrides as JSON strings and restore them from such using the newly added `SaveBindingOverridesAsJson` and `LoadBindingOverridesFromJson` extension methods.
  ```CSharp
  void SaveUserRebinds(PlayerInput player)
  {
      var rebinds = player.actions.SaveBindingOverridesAsJson();
      PlayerPrefs.SetString("rebinds", rebinds);
  }

  void LoadUserRebinds(PlayerInput player)
  {
      var rebinds = PlayerPrefs.GetString("rebinds");
      player.actions.LoadBindingOverridesFromJson(rebinds);
  }
  ```

## [1.0.0] - 2020-04-23

### Fixed

- Fixed compilation issues in `TrackedDeviceRaycaster` when disabling built-in XR module.

## [1.0.0-preview.7] - 2020-04-17

### Fixed

- `VirtualMouseInput` not moving the software cursor when set to `HardwareCursorIsAvailable` but not having a hardware cursor ()
- Can now override built-in Android gamepad layouts. Previously, the input system would always choose its default defaults even after registering more specific layouts using `InputSystem.RegisterLayout`.
- `InputControlPath.TryGetControlLayout` no longer throws `NotImplementedException` for `<Mouse>/scroll/x` and similar paths where the layout is modifying a control it inherited from its base layout ([thread](https://forum.unity.com/threads/notimplementedexception-when-using-inputcontrolpath-trygetcontrollayout-on-mouse-controls.847129/)).
- Fixed compilation errors when disabling built-in VR and XR modules. ([case 1214248](https://issuetracker.unity3d.com/issues/enable-input-system-symbol-is-not-being-updated-when-the-input-system-is-changed-in-player-settings/)).
- Fixed compilation errors when disabling built-in Physics and Physics2D modules. ([case 1191392](https://issuetracker.unity3d.com/issues/inputsystem-trackeddeviceraycaster-has-hard-references-on-both-physics-and-physics2d)).
- No longer throws `NotImplementedException` when matching against a field of `InputDeviceDescription.capabilities` when the value of the field used scientific notation.
- No longer incorrectly matches fields of `InputDeviceDescription.capabilities` by prefix only (i.e. previously it would find the field "foo" when actually looking for "foobar").
- Input device debugger window slowing editor to a crawl when opened on PS4 DualShock controller.
- `InputUser.UnpairDevices()` corrupting user device list.

#### Actions

- Controls are now re-resolved after adding or removing bindings from actions ([case 1218544](https://issuetracker.unity3d.com/issues/input-system-package-does-not-re-resolve-bindings-when-adding-a-new-binding-to-a-map-that-has-already-generated-its-state)).
- Can now have spaces and special characters in action names when using `PlayerInput` with the `SendMessages` or `BroadcastMessages` behavior. Previously, an incorrect method name was generated (fix contributed by [BHSPitMonkey](https://github.com/BHSPitMonkey) in [#1022](https://github.com/Unity-Technologies/InputSystem/pull/1022); [case 1214519](https://issuetracker.unity3d.com/issues/player-input-send-messages-wont-trigger-when-input-action-name-contains-spaces)).
- Adding a new action now sets `expectedControlType` to `Button` as expected ([case 1221015](https://issuetracker.unity3d.com/issues/input-system-default-value-of-expectedcontroltype-is-not-being-set-when-creating-a-new-action)).
- Player joins with `PlayerInputManager` from button presses no longer fail if there are multiple devices of the same type present and the join was not on the first gamepad ([case 226920](https://fogbugz.unity3d.com/f/cases/1226920/)).
- `PlayerInputEditor` no longer leads to the player's `InputActionAsset` mistakenly getting replaced with a clone when the inspector is open on a `PlayerInput` component ([case 1228636](https://issuetracker.unity3d.com/issues/action-map-gets-lost-on-play-when-prefab-is-highlighted-in-inspector)).
- The control picker in the .inputactions editor will no longer incorrectly filter out layouts such as `Xbox One Gamepad (on XB1)` when using them in control schemes. Also, it will no longer filter out controls from base layouts (such as `Gamepad`) ([case 1219415](https://issuetracker.unity3d.com/issues/impossible-to-choose-gamepad-as-binding-path-when-control-scheme-is-set-as-xboxone-scheme)).
- `RebindOperation`s will no longer pick controls right away that are already actuated above the magnitude threshold when the operation starts. Instead, these controls will have to change their actuation from their initial level such that they cross the magnitude threshold configured in the operation ([case 1215784](https://issuetracker.unity3d.com/issues/unnecessary-slash-unwanted-binding-candidates-are-found-when-detecting-and-changing-an-input-value-of-an-input-device)).
- Newly added actions and action maps are now scrolled to when there are more items than fit into view. Previously newly added item was appended but outside of the visible area.
- Actions and bindings in the `.inputactions` editor are no longer force-expanded on every domain reload and whenever a new action or binding is added.
- The importer for `.inputactions` assets will now check out from version control the generated .cs file when overwriting it &ndash; which only happens if the contents differ ([case 1222972](https://issuetracker.unity3d.com/issues/inputsystem-editor-generated-c-number-file-is-not-checked-out-when-overwriting)).
- The editor for `.inputactions` assets will now check out from version control the asset before saving it.
- Drag-reordering action maps no longer throws "Should have drop target" asserts in the console (case [1229146](https://issuetracker.unity3d.com/issues/inputsystem-reordering-of-actionmaps-in-input-action-window-fails-and-throws-should-have-drop-target-error)).
- Drag-reordering actions no longer changes action IDs of some of the existing actions ([case 1231233](https://issuetracker.unity3d.com/issues/input-systems-action-ids-dont-stick-with-action-names-when-input-actions-are-reorganized)).
- References to `InputActionReference` objects created by the importer for `.inputactions` files are no longer broken when the action referenced by the object is renamed ([case 1229145](https://issuetracker.unity3d.com/issues/inputsystem-inputactionreference-loses-guid-when-its-action-is-moved-or-renamed-in-the-inputaction-asset)).
  * __NOTE: This fix does not apply to existing `InputActionReference` instances.__ The problem was inherent in the internal file IDs generated for actions &ndash; which were affected by action and map names. Thus, changing the name of an action or map would change the resulting file ID of the `InputActionReference`.<br>However, changing file IDs will break any existing reference to the object. Thus we had to preserve the existing `InputActionReference` objects under their original file ID. We hide them in the Project Browser, however. The ones that are visible now have the new, fixed file IDs.<br>To switch existing `InputActionReference` properties to the new file IDs, simply replace them with the newly created `InputActionReference`.

### Changed

- `InputDevice.all` has been deprecated due to the confusion it creates with other getters like `Gamepad.all`. Use `InputSystem.devices` instead ([case 1231216](https://issuetracker.unity3d.com/issues/joystick-dot-all-lists-more-than-just-joysticks)).
  * In the same vein, we added a new `Joystick.all` getter that works the same as `Gamepad.all`.
- Changed UI Package to be optional dependency. Removing the package will now disable all UI relevant Input code.

## [1.0.0-preview.6] - 2020-03-06

### Changed

* `InputSystemUIInputModule.trackedDeviceSelect` has been removed. Use `InputSystemUIInputModule.leftClick` instead.
* `InputSystemUIInputModule.repeatDelay` has been renamed to `moveRepeatDelay` and `repeatRate` has been renamed to `moveRepeatRate`.

### Fixed

- Fixed CS0109 warning being generated during player build due to use of `new` with the `PlayerInput.camera property` (case 1174688).
- Fixed a number of issues in `InputSystemUIInputModule`.
  * Fixed GC heap garbage when click-dragging.
  * Fixed number of pointer states growing indefinitely if OS did not reuse touch IDs.
  * Fixed `lastPress` on `PointerEventData` getting lost.
  * Fixed button press-and-release happening in same frame resulting in no UI input.
  * Fixed clicks initiated from non-pointer devices resulting in pointer inputs with `(0,0)` positions.
  * Fixed huge screen deltas on pointer events from tracked devices.
  * Fixed touch input not sending pointer exit events ([case 1213550](https://issuetracker.unity3d.com/issues/input-system-onpointerexit-does-not-work)).
- Fixed `TrackedDeviceRaycaster` not setting `screenPosition` in `RaycastResult`.

#### Actions

- Mixing the enabling&disabling of single actions (as, for example, performed by `InputSystemUIInputModule`) with enabling&disabling of entire action maps (as, for example, performed by `PlayerInput`) no longer leaves to unresponsive input and `"should not reach here"` assertions ([forum thread](https://forum.unity.com/threads/error-while-switching-between-action-maps.825204/)).
- Leaving play mode no longer leaves state change monitors lingering around from enabled actions.
- Enabling action maps with bindings that do not refer to an existing action in the map no longer leads to asserts and exceptions when input on the bindings is received ([case 1213085](https://issuetracker.unity3d.com/issues/input-system-input-actions-cause-exceptions-and-should-not-get-here-errors-to-appear-after-deleting-an-action-map)).
- `PressInteraction` no longer misses the next button press if it gets reset from within the `performed` callback ([case 1205285](https://issuetracker.unity3d.com/issues/inputsystem-problem-with-button-state-after-deactivating-and-reactivating-an-action-map)).
- `InputBinding.DisplayStringOptions.DontIncludeInteractions` is now properly respected.
- Reading the value of a composite binding no longer causes processors from the last active part binding to be applied rather than the processors of the composite itself, if any ([case 1207082](https://issuetracker.unity3d.com/issues/input-system-invert-processors-have-no-effect-on-the-inputaction-dot-callbackcontext-value)).
- Fixed `InputSystem.onActionChange` getting invoked too many times on binding changes.

### Added

- `InputSystemUIInputModule` now sends pointer events using a new `ExtendedPointerEventData` instead of using the base `PointerEventData` class. This surfaces additional input data in pointer events.
- Added `InputSystemUIInputModule.pointerBehavior` to allow dictating how the UI will resolve concurrent input from multiple pointers.

#### Actions

- Added `InputAction.CallbackContext.ReadValueAsButton`.

## [1.0.0-preview.5] - 2020-02-14

### Changed

- We've changed the rules that govern how action phases have to progress:
  * __This is a breaking change!__
    - The primary effect is additional callbacks getting triggered.
  * __Before__:
    - There were no enforced rules about how an action would go through `InputAction.started`, `InputAction.performed`, and `InputAction.canceled`. Which of the callbacks were triggered and in what order depended on a number of factors, the biggest influencer of which were the different interactions that could be applied to actions (like `Press` or `Hold`).
    - This made for unpredictable and frequently surprising results. In addition, it led to bugs where, for [example](https://issuetracker.unity3d.com/issues/input-system-ui-becomes-unresponsive-after-the-first-ui-button-press), adding a `Press` interaction to the `Click` action of `InputSystemUIInputModule` would cause the click state to get stuck because the click action would never cancel.
  * __Now__:
    - The system will now *always* trigger `InputAction.started` first. If this is not done explicitly, it happens implicitly.
    - Likewise, the system will now *always* trigger `InputAction.canceled` before going back to waiting state. Like with `InputAction.started`, if this isn't done explicitly, it will happen implicitly. This implies that `InputAction.canceled` no longer signifies an action getting aborted because it stopped after it started but before it performed. It now simply means "the action has ended" whether it actually got performed or not.
    - In-between `InputAction.started` and `InputAction.canceled`, `InputAction.performed` may be triggered arbitrary many times (including not at all).
  * While late in the cycle for 1.0, we've opted to make this change now in order to fix a range of bugs and problems we've observed that people encountered because of the previous behavior of the system.
- Related to the change above, the behavior of `PressInteraction` has been tweaked and now is the following:
  * `Press Only`: Starts and immediately performs when pressed, then stays performed and cancels when button is released.
  * `Release Only`: Starts when button is pressed and then performs and immediately cancels when the button is released.
  * `Press And Release`: Starts and immediately performs when button is pressed, then stays performed and performs again and immediately cancels when button is released.
- `Vector2Composite` now has a `mode` parameter which can be used to choose between `DigitalNormalized` (the default), `Digital` (same as `DigitalNormalized` but does not normalize the resulting vector), and `Analog` (uses float input values as is).
  * `Vector2Composite.normalize` has been deprecated. Note that it will not work together with `Analog`. The parameter will be removed in the future.

### Fixed

- XR controllers and HMDs have proper display names in the UI again. This regressed in preview.4 such that all XR controllers were displayed as just "XR Controller" in the UI and all HMDs were displayed as "XR HMD".
- `InputSystemUIInputModule` no longer generates GC heap garbage every time mouse events are processed.
- Fixed a bug where an internal array helper method was corrupting array contents leading to bugs in both `InputUser` and `Touch`.
- Fixed exception when saving changes to an Input Action asset and the parent directory has been renamed. ([case 1207527](https://issuetracker.unity3d.com/issues/input-system-console-errors-appear-when-you-save-input-action-asset-after-changing-the-name-of-the-folder-containing-it))

#### Actions

- The regression in 1.0.0-preview.4 of `PlayerInputManager` not joining players correctly if a scheme has more than one device requirement has been fixed.
  * This most notably manifested itself with keyboard+mouse control schemes.
- `PlayerInputManager` will no longer join players when control schemes are used and none of the schemes produces a successful match based on the devices available for the join.
- When no action map is selected in action editor, plus icon to add an action is now disabled; formerly threw an exception when clicked (case 1199562).
- Removing a callback from actions from the callback itself no longer throws `ArgumentOutOfRangeException` ([case 1192972](https://issuetracker.unity3d.com/issues/input-system-package-argumentoutofrangeexception-error-is-thrown-when-the-callback-is-removed-while-its-being-triggered)).
- "Invalid user" `ArgumentException` when turning the same `PlayerInput` on and off ([case 1198889](https://issuetracker.unity3d.com/issues/input-system-package-argumentexception-invalid-user-error-is-thrown-when-the-callback-disables-game-object-with-playerinput)).
- The list of device requirements for a control scheme in the action editor no longer displays devices with their internal layout name rather than their external display name.
- `StackOverflowException` when `Invoke Unity Events` is selected in `PlayerInput` and it cannot find an action (#1033).
- `HoldInteraction` now stays performed after timer has expired and cancels only on release of the control ([case 1195498](https://issuetracker.unity3d.com/issues/inputsystem-inputaction-dot-readvalue-returns-0-when-a-hold-action-is-performed-for-hold-time-amount-of-time)).
- Foldouts in the various action UIs now properly toggle their expansion state when clicked in Unity 2019.3+ ([case 1213781](https://issuetracker.unity3d.com/issues/input-system-package-playerinput-component-events-menu-doesnt-expand-when-clicked-directly-on-the-arrow-icon)).

### Added

- We've added a new `Simple Multiplayer` sample which demonstrates a simple, bare-bones local multiplayer setup.
- We've also added a `Gamepad Mouse Cursor` sample that shows how to drive a UI mouse cursor using the gamepad.
  - The sample contains a reusable `VirtualMouseInput` component that does most of the work.
- Added a `Deselect On Background Click` option to `InputSystemUIInputModule`. This allows toggling the behavior off where clicking the mouse and not hitting a `GameObject` will automatically clear the current selection -- which will break keyboard and gamepad navigation.

## [1.0.0-preview.4] - 2020-01-24

This release includes a number of Quality-of-Life improvements for a range of common problems that users have reported.

### Added

- To aid in debugging issues, we've extended the system's event tracing and replay functionality to allow persisting and replaying arbitrary input event streams.
  * `InputEventTrace` now has APIs to persist the events to disk and to load them back in from previously persisted event streams. The same API can be used to persist in arbitrary C# `Stream` instances, not just in file streams.
     ```CSharp
    // Write.
    myTrace.WriteTo("file.inputtrace");

    // Read.
    InputEventTrace.LoadFrom("file.inputtrace");
     ```
  * `InputEventTrace` now has built-in replay functionality.
     ```CSharp
    myTrace.Replay().PlayAllFramesOneByOne();
     ```
  * The event trace in device windows of the Input Debugger has been extended with controls to save and load traces.
- We've added a new `InputRecording` sample which has a reusable `MonoBehaviour` component that can be used to capture and replay device activity.
- `Keyboard` now has a `FindKeyOnCurrentKeyboardLayout` method to look up key controls by their display names.
- Keyboards now have synthetic controls that combine left and right variants of modifier keys.
  * This means that you can bind to just "shift" now, for example, instead of having to bind to both "left shift" and "right shift".
    ```CSharp
    new InputAction(binding: "<Keyboard>/shift");
    ```
  * The controls are also available as properties on `Keyboard`.
    ```CSharp
    if (Keyboard.current.shiftKey.isPressed) /* ... */;

    // Is equivalent to:
    if (Keyboard.current.leftShiftKey.isPressed ||
        Keyboard.current.rightShiftKey.isPressed) /* ... */;
    ```

#### Actions

- `PlayerInput` now has a new `Controls Changed` event/message which is triggered when the control setup of the player changes (e.g. when switching control schemes).
    ```CSharp
        public void OnControlsChanged()
        {
            // Update UI display hints, for example...
        }
    ```
- We've added APIs to simplify turning bindings into strings suitable for display in UIs.
    ```CSharp
    // Takes things such as currently bound controls and active binding masks into account
    // and can handle composites.
    action.GetBindingDisplayString();
    ```
  * Related to this, custom binding composites can now be annotated with the new `DisplayStringFormat` attribute to control how composites as a whole are turned into display strings.
    ```CSharp
    [DisplayStringFormat("{button}+{stick}")]
    public class MyComposite : InputBindingComposite<Vector2>
    {
        [InputControl(layout = "Button")] public int button;
        [InputControl(layout = "Stick")] public int stick;
    }
    ```
- `InputActionRebindingExtension.RebindingOperation` has a new configuration method `WithMatchingEventsBeingSuppressed` which allows suitable input events to automatically be swallowed while a rebind is ongoing. This greatly helps with not having something else respond to input while a rebind is in progress.
- We've added two new samples:
  * __Rebinding UI__: Demonstrates how to create a rebinding screen using the Input System's APIs. The sample also includes a reusable prefab you can use directly in your projects to quickly put rebinding screens together.
  * __In-Game Hints__: Demonstrates how to show context-sensitive help that respects the current control scheme.

### Changed

- The logic for resetting devices on focus loss has changed somewhat:
  * When focus is lost, all devices are forcibly reset to their default state. As before, a `RequestResetCommand` for each device is also sent to the backend but regardless of whether the device responds or not, the input state for the device will be overwritten to default.
  * __Noisy controls are exempted from resets__. The assumption here is that noisy controls most often represent sensor readings of some kind (e.g. tracking data) and snapping the values back to their default will usually
  * If `Application.runInBackground` is `true`, all devices that return `true` from `InputDevice.canRunInBackground` are exempted from resets entirely. This, for example, allows XR devices to continue running regardless of focus change.
  * This fixes problems such as keyboard keys getting stuck when alt-tabbing between applications (case 1206199).
- `InputControlExtensions.GetStatePtrFromStateEvent` no longer throws `InvalidOperationException` when the state format for the event does not match that of the device. It simply returns `null` instead (same as when control is found in the event's state).
- `InputEventTrace` instances are no longer disposed automatically from their finalizer but __MUST__ be disposed of explicitly using `Dispose()`.
  * This is to allow event traces to survive domain reloads. If they are disposed of automatically during finalizers, even if they survive the reload, the next GC will cause traces to be deallocated.

#### Actions

* `InputActionRebindingExtensions.PerformInteractiveRebinding` has been greatly enhanced to apply a wide range of default configurations to the rebind. This greatly reduces the need to manually configure the resulting rebind.
    ```CSharp
    // Start a rebind with the default configuration.
    myAction.PerformInteractiveRebinding().Start();
    ```
  - Pointer position input will be ignored by default.
  - If not a suitable binding target itself, `<Keyboard>/escape` will automatically be made to quit the rebind.
  - Events with control input not explicitly matching exclusions will now get suppressed. This prevents input actions from getting triggered while a rebind is in progress.
  - The expected control type is automatically adjusted if a part binding of a composite is targeted by the rebind (e.g. if the action expects a `Vector2` but the part binding expects a `Button`, the rebind switches automatically to `Button`).
  - If the targeted binding is part of a control scheme, controls will automatically be restricted to match the device requirements of the control scheme. For example, if the binding belongs to a "Keyboard&Mouse" scheme that has `<Keyboard>` and a `<Mouse>` requirement, the rebind will ignore input on gamepads.
  - As before, you can always create a `RebindingOperation` from scratch yourself or wipe/alter the configuration returned by `PerformInteractiveRebinding` however you see fit.
- Control schemes can now handle ambiguity.
  * This means that, for example, you can now have one control scheme for generic gamepads and another control scheme specifically for PS4 controllers and the system will reliably pick the PS4 scheme when a PS4 controller is used and fall back to the generic gamepad scheme otherwise.
  * While this is exposed as a new `score` property on `InputControlScheme.MatchResult`, no code changes are necessary to take advantage of this feature.
- `PlayerInput.active` has been renamed to `PlayerInput.inputIsActive` to avoid ambiguities with `GameObject` activation.

### Fixed

- `InputUser` in combination with touchscreens no longer throws `InvalidOperationException` complaining about incorrect state format.
 * In a related change, `InputControlExtensions.GetStatePtrFromStateEvent` now works with touch events, too.
- Stack overflow in `InputTestFixture.currentTime` getter.
- Input that occurs in-between pressing the play button and the game starting no longer leaks into the game (case 1191342).
  * This usually manifested itself as large accumulated mouse deltas leading to such effects as the camera immediately jerking around on game start.
- Removing a device no longer has the potential of corrupting state change monitors (and thus actions getting triggered) from other devices.
  * This bug led to input being missed on a device once another device had been removed.
- `TrackedDevice` layout is no longer incorrectly registered as `Tracked Device`.
- Event traces in the input debugger are no longer lost on domain reloads.
- `IndexOutOfRangeException` being thrown when looking up controls on XR devices.

#### Actions

- Clicking the "Replace with InputSystemUIInputModule" button in the inspector when looking at `StandaloneInputModule`, the resulting operation is now undoable and will properly dirty the scene.

## [1.0.0-preview.3] - 2019-11-14

### Fixed

- Fixed wrong event handlers getting removed when having three or more handlers on an event (case 1196143).
  * This was an bug in an internal data structure that impacted a number of code paths that were using the data structure.
- Fixed `LayoutNotFoundException` being thrown when `InputControlPath.ToHumanReadableString` referenced a layout that could not be found.

## [1.0.0-preview.2] - 2019-11-04

### Changed

- Automatic conversion of window coordinates in `EditorWindow` code is now performed regardless of focus or the setting of `Lock Input to Game View` in the input debugger.

### Fixed

- Fixed touch taps triggering when they shouldn't on Android.
- Fixed custom devices registered from `[InitializeOnLoad]` code being lost on domain reload (case 1192379).
  * This happened when there were multiple pieces of `[InitializeOnLoad]` code that accessed the input system in the project and the `RegisterLayout` for the custom device happened to not be the first in sequence.
- OpenVR touchpad controls (`touchpadClicked` & `touchpadPressed`) now report accurate data.

#### Actions

- Fixed missing keyboard bindings in `DefaultInputActions.inputactions` for navigation in UI.
- Fixed using C# reserved names in .inputactions assets leading to compile errors in generated C# classes (case 1189861).
- Assigning a new `InputActionAsset` to a `InputSystemUIInputModule` will no longer look up action names globally but rather only look for actions that are located in action maps with the same name.
  * Previously, if you e.g. switched from one asset where the `point` action was bound to `UI/Point` to an asset that had no `UI` action map but did have an action called `Point` somewhere else, it would erroneously pick the most likely unrelated `Point` action for use by the UI.
- Fixed missing custom editors for `AxisDeadzoneProcessor` and `StickDeadzoneProcessor` that link `min` and `max` values to input settings.
- Fixed actions ending up being disabled if switching to a control scheme that has no binding for the action (case 1187377).
- Fixed part of composite not being bound leading to subsequent part bindings not being functional (case 1189867).
- Fixed `PlayerInput` not pairing devices added after it was enabled when not having control schemes.
  * This problem would also show in the `SimpleDemo` sample when having the `CustomDeviceUsages` sample installed as well. Gamepads would not get picked up in that case.
- Fixed `ArgumentNullException` when adding a device and a binding in an action map had an empty path (case 1187163).
- Fixed bindings that are not associated with any control scheme not getting enabled with other control schemes as they should.

### Added

- Added a new `EditorWindow Demo` sample that illustrates how to use the input system in editor UI code.

## [1.0.0-preview.1] - 2019-10-11

### Changed

- Generated action wrappers now won't `Destroy` the generated Asset in a finalizer, but instead implement `IDisposable`.
- Added back XR layouts (except for Magic Leap) that were removed for `1.0-preview`.
  * We removed these layouts under the assumption that they would almost concurrently become available in the respective device-specific XR packages. However, this did not work out as expected and the gap here turned out to be more than what we anticipated.
  * To deal with this gap, we have moved the bulk of the XR layouts back and will transition things gradually as support in device-specific packages becomes publicly available.

### Fixed

- Fixed a bug where the Input Settings Window might throw exceptions after assembly reload.
- Correctly implemented `IsPointerOverGameObject` method for `InputSystemUIInputModule`.
- Several bugs with layout overrides registered with (`InputSystem.RegisterLayoutOverrides`).
  * In `1.0-preview`, layout overrides could lead to corruption of the layout state and would also not be handled correctly by the various editor UIs.
- Selecting a layout in the input debugger no longer selects its first child item, too.
- Fixed XR devices reporting noise as valid user input (should fix problem of control schemes involving VR devices always activating when using `PlayerInput`).
- Fixed tap/swipe gesture detection in touch samples.

### Actions

- Fixed a bug where multiple composite bindings for the same controls but on different action maps would throw exceptions.
- Fixed `anyKey` not appearing in control picker for `Keyboard`.
- The text on the "Listen" button is no longer clipped off on 2019.3.
- Controls bound to actions through composites no longer show up as duplicates in the input debugger.
- Fixed "Create Actions..." on `PlayerInput` creating an asset with an incorrect binding for taps on Touchscreens. \
  __NOTE: If you have already created an .inputactions asset with this mechanism, update "tap [Touchscreen]" to "Primary Touch/Tap" to fix the problem manually.__
- Fixed `Invoke CSharp Events` when selected in `PlayerInput` not triggering `PlayerInput.onActionTriggered`.
- Fixed duplicating multiple items at the same time in the action editor duplicating them repeatedly.

### Added

- Will now recognize Xbox One and PS4 controllers connected to iOS devices correctly as Xbox One and PS4 controllers.
- Added a new sample called "Custom Device Usages" that shows how to use a layout override on `Gamepad` to allow distinguishing two gamepads in bindings based on which player the gamepad is assigned to.
- Added abstract `TrackedDevice` input device class as the basis for various kinds of tracked devices.

## [1.0.0-preview] - 2019-09-20

### Fixed

- Will now close Input Action Asset Editor windows from previous sessions when the corresponding action was deleted.
- Fixed an issue where Stick Controls could not be created in Players built with medium or high code stripping level enabled.
- Fixed incorrect default state for axes on some controllers.

#### Actions

- Fixed `CallbackContext.ReadValue` throwing when invoked during device removal

### Changed
### Added

## [0.9.6-preview] - 2019-09-06

### Fixed

- Exceptions in scenes of `Visualizers` sample if respective device was not present on system (e.g. in `PenVisualizer` if no pen was present in system).
- Fixed exception in Input Action Asset Editor window when typing whitespace into the search field.
- Fixed control scheme popup window in input action asset editor window showing in the correct screen position on windows.

#### Actions

- Setting timeouts from `IInputInteraction.Process` not working as expected when processing happened in response to previous timeout expiring (#714).
- Pending timeouts on a device not being removed when device was removed.

### Changed

- Replaced `HIDSupport.shouldCreateHID` event with a new `HIDSupport.supportedHIDUsages` property, which takes an array of supported usages.

### Added

#### Actions

- Added `PlayerInput.neverAutoSwitchControlSchemes` to disable logic that automatically enables control scheme switching when there is only a single `PlayerInput` in the game.
- Added `PlayerInput.SwitchControlScheme` to switch schemes manually.

## [0.9.5-preview] - 2019-08-29

### Fixed

- Don't pass events for null devices (for devices which have not been created) to `InputSystem.onEvent` callbacks.
- Will close debugger input state windows, when the state is no longer valid instead of throwing exceptions.
- Fixed pointer coordinates in editor windows for non-mouse pointing devices.
- Fixed using the input system in il2cpp when managed stripping level is set higher then "Low".
- Device debugger window will still show when reading from specific controls throws exceptions.
- Offsets and sizes for elements on Linux joysticks are now computed correctly.
- Joysticks now have a deadzone processor on the stick itself.
- Up/down/left/right on sticks are now deadzoned just like X and Y on sticks are.
- Removed toplevel `X` and `Y` controls on HIDs when there is a `Stick/X` and `Stick/Y` added for the device.
- HID fallback can now deal with sticks that have X and Y controls of different sizes and sitting in non-contiguous locations in the HID input report.
- Button 1 on HID joysticks will now correctly come out as the `trigger` control. Previously, the trigger control on the joystick was left pointing to random state.

#### Actions

- Binding paths now show the same way in the action editor UI as they do in the control picker.
  * For example, where before a binding to `<XInputController>/buttonSouth` was shown as `rightShoulder [XInputController]`, the same binding will now show as `A [Xbox Controller]`.
- When deleting a control scheme, bindings are now updated. A dialog is presented that allows choosing between deleting the bindings or just unassigning them from the control scheme.
- When renaming a control scheme, bindings are now updated. Previously the old name was in place on bindings.
- Control scheme names can no longer be set to empty strings.
- `PlayerInput.Instantiate` now correctly sets up a given control scheme, if specified.
  * When passing a `controlScheme:` argument, the result used to be a correctly assigned control scheme at the `InputUser` level but no restrictions being actually applied to the bindings, i.e. every single binding was active regardless of the specified control scheme.
- NullReferenceExceptions during event processing from `RebindingOperation`.

### Changed

- `InputUser.onUnpairedDeviceUsed` now receives a 2nd argument which is the event that triggered the callback.
  * Also, the callback is now triggered __BEFORE__ the given event is processed rather than after the event has already been written to the device. This allows updating the pairing state of the system before input is processed.
  * In practice, this means that, for example, if the user switches from keyboard&mouse to gamepad, the initial input that triggered the switch will get picked up right away.
- `InputControlPath.ToHumanReadableString` now takes display names from registered `InputControlLayout` instances into account.
  * This means that the method can now be used to generate strings to display in rebinding UIs.
- `AxisControl.clamp` is now an enum-valued property rather than a bool. Can now perform clamping *before* normalization.

#### Actions

- When switching devices/controls on actions, the system will no longer subsequently force an initial state check on __all__ actions. Instead, every time an action's bindings get re-resolved, the system will simply cancel all on-going actions and then re-enable them the same way it would happen by manually calling `InputAction.Enable`.
- Removed non-functional `InputControlScheme.baseScheme` API and `basedOn` serialized property. This was never fully implemented.

### Added

- Can right-click devices in Input Debugger (also those under "Unsupported") and select "Copy Device Description" to copy the internal `InputDeviceDescription` of the device in JSON format to the system clipboard.
  * This information is helpful for us to debug problems related to specific devices.
- If a device description has been copied to the clipboard, a new menu "Paste Device Description as Device" entry in the "Options" menu of the input debugger appears. This instantiates the device from the description as if it was reported locally by the Unity runtime.

## [0.9.3-preview] - 2019-08-15

### Fixed

- `XInputController` and `XboxOneGamepad` no longer have two extraneous, non-functional "menu" and "view" buttons.
- Fixed `InputUser.onUnpairedDeviceUser` ignoring input on controls that do not support `EvaluateMagnitude`.
  * This led to situations, for example, where `PlayerInput` would not initialize a control scheme switch from a `<Mouse>/delta` binding as the delta X and Y axes do not have min&max limits and thus return -1 from `EvaluateMagnitude`.
- Fixed available processor list not updated right away when changing the action type in the Input Action editor window.

#### Actions

- `NullReferenceException` when the input debugger is open with actions being enabled.
- When selecting a device to add to a control scheme, can now select devices with specific usages, too (e.g. "LeftHand" XRController).

### Changed

- Removed `timesliceEvents` setting - and made this tied to the update mode instead. We now always time slice when using fixed updates, and not when using dynamic updates.
- When adding a composite, only ones compatible with the value type of the current action are shown. This will, for example, no longer display a `2D Vector` composite as an option on a floating-point button action.
- The `InputState.onChange` callback now receives a second argument which is the event (if any) that triggered the state change on the device.

### Added

- `InputSystemUIInputModule` can now track multiple pointing devices separately, to allow multi-touch input - required to allow control of multiple On-Scree controls at the same time with different fingers.
- Two new composite bindings have been added.
  * `ButtonWithOneModifier` can be used to represent shortcut-like bindings such as "CTRL+1".
  * `ButtonWithTwoModifiers` can be used to represent shortcut-like bindings such as "CTRL+SHIFT+1".

## [0.9.2-preview] - 2019-08-09

### Fixed

- A `RebindingOperation` will now fall back to the default path generation behavior if the callback provided to `OnGeneratePath` returns null.
- Fixed the Input Action editor window throwing exceptions when trying to view action properties.

### Actions

- `PlayerInput` will now copy overrides when creating duplicate actions.
- It is now possible to use an empty binding path with a non empty override path.
- It is now possible to use set an empty override path to disable a binding.
- It is not possible to query the effectively used path of a binding using `effectivePath`.
- Actions embedded into MonoBehaviour components can now have their properties edited in the inspector. Previously there was no way to get to the properties in this workflow. There is a gear icon now on the action that will open the action properties.

### Changed

### Added

- Added a new sample to the package called `SimpleDemo`. You can install the sample from the package manager. See the [README.md](https://github.com/Unity-Technologies/InputSystem/Assets/Samples/SimpleDemo/README.md) file for details about the sample.

## [0.9.1-preview] - 2019-08-08

### Fixed

- Fixed GC heap garbage being caused by triggered by event processing.
  * This meant that every processing of input would trigger garbage being allocated on the managed heap. The culprit was a peculiarity in the C# compiler which caused a struct in `InputEventPtr.IsA` to be allocated on the heap.
- The bindings selection popup window will now show child controls matching the current action type even if the parent control does not match.
- Fixed `duration` values reported for Hold and Press interactions.
- DualShock 3 on macOS:
  * Fixed actions bound to the dpad control performing correctly.
  * Fixed non-present touchpad button control being triggered incorrectly.
- Fixed compile issues with switch classes on standalone Linux.
- Leak of unmanaged memory in `InputControlList`.

#### Actions

- Fixed actions not updating their set of controls when the usages of a device are changed.
- Composite bindings with the default interaction will now correctly cancel when the composite is released, even if there are multiple composite bindings on the action.

### Changed

- `MouseState`, `KeyboardState`, and `GamepadState` have been made public again.
- `PlayerInput` and `PlayerInputManager` have been moved from the `UnityEngine.InputSystem.PlayerInput` namespace to `UnityEngine.InputSystem`.
- The signature of `InputSystem.onEvent` has changed. The callback now takes a second argument which is the device the given event is sent to (null if there's no corresponding `InputDevice`).
  ```
  // Before:
  InputSystem.onEvent +=
      eventPtr =>
      {
          var device = InputSystem.GetDeviceById(eventPtr.deviceId);
          //...
      };

  // Now:
  InputSystem.onEvent +=
      (eventPtr, device) =>
      {
          //...
      };
  ```
- The signatures of `InputSystem.onBeforeUpdate` and `InputSystem.onAfterUpdate` have changed. The callbacks no longer receive an `InputUpdateType` argument.
  * Use `InputState.currentUpdateType` in case you need to know the type of update being run.
- `InputUpdateType` has been moved to the `UnityEngine.InputSystem.LowLevel` namespace.
- `InputSystem.Update(InputUpdateType)` has been removed from the public API.
- The way input devices are built internally has been streamlined.
  * `InputDeviceBuilder` is now internal. It is no longer necessary to access it to look up child controls. Simply use `InputControl.GetChildControl` instead.
  * To build a device without adding it to the system, call the newly added `InputDevice.Build` method.
    ```
    InputDevice.Build<Mouse>();
    ```
  * `InputSystem.SetLayoutVariant` has been removed. Layout variants can no longer be set retroactively but must be decided on as part of device creation.
- `InputSystem.RegisterControlProcessor` has been renamed to just `InputSystem.RegisterProcessor`.

#### Actions

* `InputAction.ReadValue<TValue>()` is longer correlated to `InputAction.triggered`. It simply returns the current value of a bound control or composite while the action is being interacted with.
* `InputInteractionContext.PerformedAndGoBackToWaiting` has been renamed to just `InputInteractionContext.Performed`.

#### Actions

- Individual composite part bindings can now no longer have interactions assigned to them as that never made any sense.

### Added

- Devices can now have more than one usage.
  * Call `InputSystem.AddDeviceUsage(device,usage)` to add additional usages to a device.
  * Call `InputSystem.RemoveDeviceUsage(device,usage)` to remove existing usages from a device.
  * `InputSystem.SetDeviceUsage(device,usage)` still exists. It will clear all existing usages from the given device.
- A new `VisualizerSamples` sample that can be installed through the package manager.
  * Contains two components `InputControlVisualizer` and `InputActionVisualizer` that help visualizing/debugging control/device and action activity through in-game overlays. A few sample scenes illustrate how to use them.

#### Actions

- Added `InputAction.ReadValueAsObject` API.
- Added `InputAction.activeControl` API.

## [0.9.0-preview] - 2019-07-18

### Fixed

- Validate all parameters on public APIs.
- Fixed an internal bug in `InlinedArray.RemoveAtByMovingTailWithCapacity`, which could cause data corruption.
- Fixed Xbox controller support on macOS il2cpp.
- Fixed issue of Xbox gamepads on Windows desktop not being able to navigate left and down in a UI.
- Allow using InputSystem package if the XR, VR or Physics modules are disabled for smaller builds.
- Fixed documentation landing page and table of contents.
- Fixed tracked devices assigning pointer ids for UI pointer events correctly.
- Adjusted some UI Elements to fit the Unity 19.3 font.
- Fixed NullReferenceException being thrown when project changes.
- Fixed duplicate devices showing in the "Supported Devices" popup when using a search filter.
- Fixed an error when adding new bindings in the Input Actions editor window when a filter was applied.
- Fixed scroll wheel handling in `InputSystemUIInputModule` not being smooth.
- Fixed compile errors from Switch Pro controller code on Linux.

#### Actions

- Fixed `CallbackContext.control` referencing the composite member control which was actually actuated for this trigger for composite bindings.
- Generated C# wrappers for .inputactions assets are no longer placed in Assets/Assets/ folder on Windows.

### Added

- Touch support has been reworked and extended.
  * `Touchscreen.touch[0..9]` are now bindable from the control picker.
  * `Touchscreen.primaryTouch` is now a separate control which tracks the primary touch on the screen.
  * The controls `Touchscreen` inherits from `Pointer` (such as `position`, `phase`, and `delta`) are now tied to `Touchscreen.primaryTouch` and allow for `Touchscreen` to function as a generic `Pointer` (like `Mouse` and `Pen`).
  * `Touchscreen.press` (renamed from `Touchscreen.button`) is now a working, synthetic button that is down whenever at least one finger is on the screen.
  * Recording of start time and start position has been added to touches.
    - `TouchControl.startPosition` gives the starting position of the touch.
    - `TouchControl.startTime` gives the starting time of the touch.
  * Tap detection has been added to `Touchscreen`.
    - Tap time (i.e. time within which a press-and-release must be completed for a tap to register) corresponds to `InputSettings.defaultTapTime`.
    - Tap release must happen within a certain radius of first contact. This is determined by a new setting `InputSettings.tapRadius`.
    - `TouchControl.tap` is a new button control that triggers then the touch is tapped. Note that this happens instantly when a touch ends. The button will go to 1 and __immediately__ go back to 0. This means that polling the button in `Update`, for example, will never trigger a tap. Either use actions to observe the button or use the `Touch` API from `EnhancedTouch` to poll taps.
  * `Touchscreen.activeTouches` has been removed. Use `Touch.activeTouches` from the new enhanced touch API instead for more reliable touch tracking.
  * `Touchscreen.allTouchControls` has been renamed to `Touchscreen.touches`.
  * A new `EnhancedTouch` plugin has been added which offers an enhanced `Touch` and `Finger` API to reliably track touches and fingers across updates. This obsoletes the need to manually track touch IDs and phases and gives access to individual touch history.
  * Touch can be simulated from mouse or pen input now. To enable simulation, call `TouchSimulation.Enable()` or put the `TouchSimulation` MonoBehaviour in your scene. Also, in the input debugger, you can now enable touch simulation from the "Options" dropdown.
- Changing state has been decoupled from events. While input events are the primary means by which to trigger state changes, anyone can perform state changes manually now from anywhere.
    ```
    InputState.Change(gamepad.leftStick, new Vector2(123, 234));
    ```
  * This change makes it possible to update state __from__ state and thus synthesize input data from other input coming in.
- A new API for recording state changes over time has been added.
    ```
    var history = new InputStateHistory("<Gamepad>/leftStick");
    history.StartRecording();

    //...

    foreach (var record in history)
        Debug.Log(record);
    ```
- Added support for generic joysticks on WebGL (which don't use the standard gamepad mapping).
- Added support for DualShock 3 gamepads on desktops.
- Added support for Nintendo Switch Pro Controllers on desktops.

#### Actions

- Actions now also have a __polling API__!
  * `InputAction.triggered` is true if the action was performed in the current frame.
  * `InputAction.ReadValue<TValue>()` yields the last value that `started`, `performed`, or `cancelled` (whichever came last) was called with. If the action is disabled, returns `default(TValue)`. For `InputActionType.Button` type actions, returns `1.0f` if `triggered==true` and `0.0f` otherwise.
- Generated C# wrappers for .inputactions can now placed relative to the .inputactions file by specifying a path starting with './' (e.g. `./foo/bar.cs`).

### Changed

- **The system no longer supports processing input in __BOTH__ fixed and dynamic updates**. Instead, a choice has to be made whether to process input before each `FixedUpdate()` or before each `Update()`.
  * Rationale: the existing code that supported having both updates receive input independently still had several holes and became increasingly complex and brittle. Our solution was based on not actually processing input twice but on channeling input concurrently into both the state of both updates. Together with the fact that specific inputs have to reset (and possibly accumulate) correctly with respect to their update time slices, this became increasingly hard to do right. This, together with the fact that we've come to increasingly question the value of this feature, led us to removing the capability while preserving the ability to determine where input is processed.
  * NOTE: Timeslicing is NOT affected by this. You can still switch to `ProcessEventInFixedUpdates` and get events timesliced to individual `FixedUpdate` periods according to their timestamps.
  * `InputSettings.UpdateMode.ProcessEventsInBothFixedAndDynamicUpdate` has been removed.
  * `InputSettings.UpdateMode.ProcessEventsInDynamicUpdateOnly` has been renamed to `InputSettings.UpdateMode.ProcessEventsInDynamicUpdate` and is now the default.
  * `InputSettings.UpdateMode.ProcessEventsInFixedUpdateOnly` has been renamed to `InputSettings.UpdateMode.ProcessEventsInFixedUpdate`.
- Added icons for PlayerInput, PlayerInputManager, InputSystemUIInputModule and MultiplayerEventSystem components.
- Changed `Keyboard` IME properties (`imeEnabled`, `imeCursorPosition`) to methods (`SetIMEEnabled`, `SetIMECursorPosition`).
- Added getters to all `IInputRuntime` properties.
- Replace some `GetXxx` methods in our API with `xxx`  properties.
- `Pointer.phase` has been removed and `PointerPhase` has been renamed to `TouchPhase`. Phases are now specific to touch. `PointerPhaseControl` has been renamed to `TouchPhaseControl`.
- `Pointer.button` has been renamed to `Pointer.press` and now is a control that indicates whether the pointer is in "press down" state.
  * For mouse, corresponds to left button press.
  * For pen, corresponds to tip contact.
  * For touch, corresponds to primary touch contact (i.e. whether __any__ finger is down).
- The state change monitor APIs (`IInputStateChangeMonitor` and friends) have been moved out of `InputSystem` into a new static class `InputState` in `UnityEngine.Experimental.Input.LowLevel`.
  * Rationale: These APIs are fairly low-level and not of general interest so having them out of `InputSystem` reduces the API surface visible to most users.
- `InputDeviceChange.StateChanged` has been removed and is now a separate callback `InputState.onChange`.
  * Rationale: The other `InputDeviceChange` notifications are low-frequency whereas `StateChanged` is high-frequency. Putting them all on the same callback made adding a callback to `InputSystem.onDeviceChange` unnecessarily expensive.
- `IInputStateCallbackReceiver` has been rewritten from scratch. Now has two simple methods `OnNextUpdate` and `OnEvent`. If implemented by a device, the device now has completely control over changing its own state. Use the `InputState.Change` methods to affect state changes while trigger state change monitors (e.g. for actions) correctly.
- Simplified handling of XR input in `InputSystemUIInputModule` by having only one set of actions for all XR devices.
- We now use the same hierarchical device picker in the "Add Control Scheme" popup, which is already used in the "Input Settings" window.
- Made all `IInputStateTypeInfo` implementations internal, as these did not offer value to the user.
- Made all `IInputDeviceCommandInfo` implementations internal, as these did not offer value to the user.
- Removed `ReadWriteArray`, which was only used for making `RebindingOperation.scores` editable, which did not add any value.
- Removed `PrimitiveValueOrArray`, as non of it's functionality over `PrimitiveValue` was implemented.
- Made all `InputProcessor` implementation internal, as access to these types is exposed only through text mode representations.
- Removed `CurveProcessor` as it was not implemented.
- Renamed XInputControllerOSX to a more descriptive XboxGamepadMacOS.

#### Actions

- `InputAction.continuous` has been removed. Running logic every frame regardless of input can easily be achieved in game code.
- The way action behavior is configured has been simplified.
  * The previous roster of toggles has been replaced with two settings:
    1. `Action Type`: Determines the behavior of the action. Choices are `Value`, `Button`, and `PassThrough`.
    2. `Control Type`: Determines the type of control (and implicitly the type of value) the action is looking for if the action is a `Value` or `PassThrough` action.
  * The previous `Initial State Check` toggle is now implicit in the action type now. `Value` actions perform an initial state check (i.e. trigger if their control is already actuated when the action is enabled). Other types of actions don't.
  * The previous `Pass Through` toggle is now rolled into the action type.

## [0.2.10-preview] - 2019-05-17

### Added

- Added a `MultiplayerEventSystem` class, which allows you use multiple UI event systems to control different parts of the UI by different players.
- `InputSystemUIInputModule` now lets you specify an `InputActionAsset` in the `actionsAsset` property. If this is set, the inspector will populate all actions from this asset. If you have a `PlayerInput` component on the same game object, referencing the same  `InputActionAsset`, the `PlayerInput` component will keep the actions on the `InputSystemUIInputModule` in synch, allowing easy setup of multiplayer UI systems.

### Changed

- `StickControl.x` and `StickControl.y` are now deadzoned, i.e. have `AxisDeadzone` processors on them. This affects all gamepads and joysticks.
  * __NOTE:__ The deadzoning is __independent__ of the stick. Whereas the stack has a radial deadzones, `x` and `y` have linear deadzones. This means that `leftStick.ReadValue().x` is __not__ necessary equal to `leftStick.x.ReadValue()`.
  * This change also fixes the problem of noise from sticks not getting filtered out and causing devices such as the PS4 controller to constantly make itself `Gamepad.current`.

- Redesigned `UIActionInputModule`
 * Added a button in the inspector to automatically assign actions from an input action asset based on commonly used action names.
 * Will now populate actions with useful defaults.
 * Removed `clickSpeed` property - will use native click counts from the OS where available instead.
 * Removed `sendEventsWhenInBackground` property.
 * Hiding `Touches` and `TrackedDevices` until we decide how to handle them.
 * Remove `moveDeadzone` property as it is made redundant by the action's dead zone.
 * Removed `UIActionInputModuleEnabler` component, `UIActionInputModule` will now enable itself.
- Changed default button press point to 0.5.
- Changed all constants in public API to match Unity naming conventions ("Constant" instead of "kConstant").
- Changed namespace from `UnityEngine.Experimental.Input` to `UnityEngine.InputSystem`.
- Generated wrapper code now has nicer formatting.
- Renamed `UIActionInputModule` to `InputSystemUIInputModule`.
- Nicer icons for `InputActionAssets` and `InputActions` and for `Button` and generic controls.
- Change all public API using `IntPtr` to use unsafe pointer types instead.
- `PlayerInput` will no longer disable any actions not in the currently active action map when disabling input or switching action maps.
- Change some public fields into properties.
- Input System project settings are now called "Input System Package" in the project window instead of "Input (NEW)".
- Removed `Plugins` from all namespaces.
- Rename "Cancelled" -> "Canceled" (US spelling) in all APIs.

### Fixed

- Adding devices to "Supported Devices" in input preferences not allowing to select certain device types (like "Gamepad").
- Fixed scrolling in `UIActionInputModule`.
- Fixed compiling the input system package in Unity 19.2 with ugui being moved to a package now.
- In the Input System project settings window, you can no longer add a supported device twice.

#### Actions

- Custom inspector for `PlayerInput` no longer adds duplicates of action events if `Invoke Unity Events` notification behavior is selected.
- Fixed `Hold` interactions firing immediately before the duration has passed.
- Fixed editing bindings or processors for `InputAction` fields in the inspector (Changes wouldn't persist before).
- Fixed exception message when calling `CallbackContext.ReadValue<TValue>()` for an action with a composite binding with `TValue` not matching the composite's value type.

### Added

#### Actions

- `PlayerInput` can now handle `.inputactions` assets that have no control schemes.
  * Will pair __all__ devices mentioned by any of the bindings except if already paired to another player.

## [0.2.8-preview] - 2019-04-23

### Added

- Added a `clickCount` control to the `Mouse` class, which specifies the click count for the last mouse click (to allow distinguishing between single-, double- and multi-clicks).
- Support for Bluetooth Xbox One controllers on macOS.

#### Actions

- New API for changing bindings on actions
```
    // Several variations exist that allow to look up bindings in various ways.
    myAction.ChangeBindingWithPath("<Gamepad>/buttonSouth")
        .WithPath("<Keyboard>/space");

    // Can also replace the binding wholesale.
    myAction.ChangeBindingWithPath("<Keyboard>/space")
        .To(new InputBinding { ... });

    // Can also remove bindings programmatically now.
    myAction.ChangeBindingWithPath("<Keyboard>/space").Erase();
```

### Changed

- `Joystick.axes` and `Joystick.buttons` have been removed.
- Generated wrapper code for Input Action Assets are now self-contained, generating all the data from code and not needing a reference to the asset; `InputActionAssetReference` has been removed.
- The option to generate interfaces on wrappers has been removed, instead we always do this now.
- The option to generate events on wrappers has been removed, we felt that this no longer made sense.
- Will now show default values in Input Action inspector if no custom values for file path, class name or namespace have been provided.
- `InputSettings.runInBackground` has been removed. This should now be supported or not on a per-device level. Most devices never supported it in the first place, so a global setting did not seem to be useful.
- Several new `Sensor`-based classes have been added. Various existing Android sensor implementations are now based on them.
- `InputControlLayoutAttribute` is no longer inherited.
  * Rationale: A class marked as a layout will usually be registered using `RegisterLayout`. A class derived from it will usually be registered the same way. Because of layout inheritance, properties applied to the base class through `InputControlLayoutAttribute` will affect the subclass as intended. Not inheriting the attribute itself, however, now allows having properties such as `isGenericTypeOfDevice` which should not be inherited.
- Removed `acceleration`, `orientation`, and `angularVelocity` controls from `DualShockGamepad` base class.
  * They are still on `DualShockGamepadPS4`.
  * The reason is that ATM we do not yet support these controls other than on the PS4. The previous setup pretended that these controls work when in fact they don't.
- Marking a control as noisy now also marks all child controls as noisy.
- The input system now defaults to ignoring any HID devices with usage types not known to map to game controllers. You can use `HIDSupport.supportedUsages` to enable specific usage types.
- In the Input Settings window, asset selection has now been moved to the "gear" popup menu. If no asset is created, we now automatically create one.
- In the inspector for Input Settings assets, we now show a button to go to the Input Settings window, and a button to make the asset active if it isn't.
- Tests are now no longer part of the com.unity.inputsystem package. The `InputTestFixture` class still is for when you want to write input-related tests for your project. You can reference the `Unity.InputSystem.TestFixture` assembly when you need to do that.
- Implemented adding usages to and removing them from devices.

#### Actions

- A number of changes have been made to the control picker UI in the editor. \
  ![Input Control Picker](Documentation~/Images/InputControlPicker.png)
  * The button to pick controls interactively (e.g. by pressing a button on a gamepad) has been moved inside the picker and renamed to "Listen". It now works as a toggle that puts the picker into a special kind of 'search' mode. While listening, suitable controls that are actuated will be listed in the picker and can then be picked from.
  * Controls are now displayed with their nice names (e.g. "Cross" instead of "buttonSouth" in the case of the PS4 controller).
  * Child controls are indented instead of listed in "parent/child" format.
  * The hierarchy of devices has been rearranged for clarity. The toplevel groups of "Specific Devices" and "Abstract Devices" are now merged into one hierarchy that progressively groups devices into more specific groups.
  * Controls now have icons displayed for them.
- There is new support for binding to keys on the keyboard by their generated character rather than by their location. \
  ![Keyboard Binding](Documentation~/Images/KeyboardBindByLocationVsCharacter.png)
  * At the toplevel of the Keyboard device, you now have the choice of either binding by keyboard location or binding by generated/mapped character.
  * Binding by location shows differences between the local keyboard layout and the US reference layout.
  * The control path language has been extended to allow referencing controls by display name. `<Keyboard>/#(a)` binds to the control on a `Keyboard` with the display name `a`.
- `continuous` flag is now ignored for `Press and Release` interactions, as it did not  make sense.
- Reacting to controls that are already actuated when an action is enabled is now an __optional__ behavior rather than the default behavior. This is a __breaking__ change.
  * Essentially, this change reverts back to the behavior before 0.2-preview.
  * To reenable the behavior, toggle "Initial State Check" on in the UI or set the `initialStateCheck` property in code.
  ![Inital State Check](Documentation~/Images/InitialStateCheck.png)
  * The reason for the change is that having the behavior on by default made certain setups hard to achieve. For example, if `<Keyboard>/escape` is used in one action map to toggle *into* the main menu and in another action map to toggle *out* of it, then the previous behavior would immediately exit out of the menu if `escape` was still pressed from going into the menu. \
  We have come to believe that wanting to react to the current state of a control right away is the less often desirable behavior and so have made it optional with a separate toggle.
- Processors and Interactions are now shown in a component-inspector-like fashion in the Input Action editor window, allowing you to see the properties of all items at once.
- The various `InputAction.lastTriggerXXX` APIs have been removed.
  * Rationale: They have very limited usefulness and if you need the information, it's easy to set things up in order to keep track of it yourself. Also, we plan on having a polling API for actions in the future which is really what the `lastActionXXX` APIs were trying to (imperfectly) solve.
- `Tap`, `SlowTap`, and `MultiTap` interactions now respect button press points.
- `Tap`, `SlowTap`, and `MultiTap` interactions now have improved parameter editing UIs.

### Fixed

- Input Settings configured in the editor are now transferred to the built player correctly.
- Time slicing for fixed updates now works correctly, even when pausing or dropping frames.
- Make sure we Disable any InputActionAsset when it is being destroyed. Otherwise, callbacks which were not cleaned up would could cause exceptions.
- DualShock sensors on PS4 are now marked as noisy (#494).
- IL2CPP causing issues with XInput on windows and osx desktops.
- Devices not being available yet in `MonoBehavior.Awake`, `MonoBehaviour.Start`, and `MonoBehaviour.OnEnable` in player or when entering play mode in editor.
- Fixed a bug where the event buffer used by `InputEventTrace` could get corrupted.

#### Actions

- Actions and bindings disappearing when control schemes have spaces in their names.
- `InputActionRebindingExceptions.RebindOperation` can now be reused as intended; used to stop working properly the first time a rebind completed or was cancelled.
- Actions bound to multiple controls now trigger correctly when using `PressInteraction` set to `ReleaseOnly` (#492).
- `PlayerInput` no longer fails to find actions when using UnityEvents (#500).
- The `"{...}"` format for referencing action maps and actions using GUIDs as strings has been obsoleted. It will still work but adding the extra braces is no longer necessary.
- Drag&dropping bindings between other bindings that came before them in the list no longer drops the items at a location one higher up in the list than intended.
- Editing name of control scheme in editor not taking effect *except* if hitting enter key.
- Saving no longer causes the selection of the current processor or interaction to be lost.
  * This was especially annoying when having "Auto-Save" on as it made editing parameters on interactions and processors very tedious.
- In locales that use decimal separators other than '.', floating-point parameters on composites, interactions, and processors no longer lead to invalid serialized data being generated.
- Fix choosing "Add Action" in action map context menu throwing an exception.
- The input action asset editor window will no longer fail saving if the asset has been moved.
- The input action asset editor window will now show the name of the asset being edited when asking for saving changes.
- Clicking "Cancel" in the save changes dialog for the input action asset editor window will now cancel quitting the editor.
- Fixed pasting or dragging a composite binding from one action into another.
- In the action map editor window, switching from renaming an action to renaming an action map will no longer break the UI.
- Fixed calling Enable/Disable from within action callbacks sometimes leading to corruption of state which would then lead to actions not getting triggered (#472).
- Fixed setting of "Auto-Save" toggle in action editor getting lost on domain reload.
- Fixed blurry icons in editor for imported .inputactions assets and actions in them.
- `Press` and `Release` interactions will now work correctly if they have multiple bound controls.
- `Release` interactions will now invoke a `Started` callback when the control is pressed.
- Made Vector2 composite actions respect the press points of button controls used to compose the value.

## [0.2.6-preview] - 2019-03-20

>NOTE: The UI code for editing actions has largely been rewritten. There may be regressions.
>NOTE: The minimum version requirement for the new input system has been bumped
       to 2019.1

### Added

- Support gamepad vibration on Switch.
- Added support for Joysticks on Linux.

#### Actions

- Added ability to change which part of a composite a binding that is part of the composite is assigned to.
  * Part bindings can now be freely duplicated or copy-pasted. This allows having multiple bindings for "up", for example. Changing part assignments retroactively allows to freely edit the composite makeup.
- Can now drag&drop multiple items as well as drop items onto others (equivalent to cut&paste). Holding ALT copies data instead of moving it.
- Edits to control schemes are now undoable.
- Control schemes are now sorted alphabetically.
- Can now search by binding group (control scheme) or devices directly from search box.
  * `g:Gamepad` filters bindings to those in the "Gamepad" group.
  * `d:Gamepad` filters bindings to those from Gamepad-compatible devices.

### Changed

- The input debugger will no longer automatically show remote devices when the profiler is connected. Instead, use the new menu in debugger toolbar to connect to players or to enable/disable remote input debugging.
- "Press and Release" interactions will now invoke the `performed` callback on both press and release (instead of invoking `performed` and `cancel`, which was inconsistent with other behaviors).

#### Actions

- Bindings have GUIDs now like actions and maps already did. This allows to persistently and uniquely identify individual bindings.
- Replaced UI overlay while rebinding interactively with cancellable progress bar. Interactive rebinding now cancels automatically after 4 seconds without suitable input.
- Bindings that are not assigned to any control scheme are now visible when a particular control scheme is selected.
  * Bindings not assigned to any control scheme are active in *ALL* control schemes.
  * The change makes this visible in the UI now.
  * When a specific control scheme is selected, these bindings are affixed with `{GLOBAL}` for added visibility.
- When filtering by devices from a control scheme, the filtering now takes layout inheritance into account. So, a binding to a control on `Pointer` will now be shown when the filter is `Mouse`.
- The public control picker API has been revised.
  * The simplest way to add control picker UI to a control path is to add an `InputControlAttribute` to the field.
    ```
    // In the inspector, shows full UI to select a control interactively
    // (including interactive picking through device input).
    [InputControl(layout = "Button")]
    private string buttonControlPath;
    ```
- Processors of incompatible types will now be ignored instead of throwing an exception.

### Fixed

- Remote connections in input debugger now remain connected across domain reloads.
- Don't incorrectly create non-functioning devices if a physical device implements multiple incompatible logical HID devices (such as the MacBook keyboard/touch pad and touch bar).
- Removed non-functioning sort triangles in event list in Input Debugger device windows.
- Sort events in input debugger window by id rather then by timestamp.
- Make parsing of float parameters support floats represented in "e"-notation and "Infinity".
- Input device icons in input debugger window now render in appropriate resolution on retina displays.
- Fixed Xbox Controller on macOS reporting negative values for the sticks when represented as dpad buttons.
- `InputSettings.UpdateMode.ProcessEventsManually` now correctly triggers updates when calling `InputSystem.Update(InputUpdateType.Manual)`.

#### Actions

- Pasting or duplicating an action in an action map asset will now assign a new and unique ID to the action.
- "Add Action" button being active and triggering exceptions when no action map had been added yet.
- Fixed assert when generating C# class and make sure it gets imported correctly.
- Generate directories as needed when generating C# class, and allow path names without "Assets/" path prefix.
- Allow binding dpad controls to actions of type "Vector2".
- Fixed old name of action appearing underneath rename overlay.
- Fixed inspector UIs for on-screen controls throwing exceptions and being non-functional.
- Fixed deleting multiple items at same time in action editor leading to wrong items being deleted.
- Fixed copy-pasting actions not preserving action properties other than name.
- Fixed memory corruptions coming from binding resolution of actions.
- InputActionAssetReferences in ScriptableObjects will continue to work after domain reloads in the editor.
- Fixed `startTime` and `duration` properties of action callbacks.

## [0.2.1-preview] - 2019-03-11

### Changed

 - NativeUpdateCallback API update to match Unity 2018.3.8f1

## [0.2.0-preview] - 2019-02-12

This release contains a number of fairly significant changes. The focus has been on further improving the action system to make it easier to use as well as to make it work more reliably and predictably.

>NOTE: There are some breaking changes. Please see the "Changed" section below.

### Changed

- Removed Unity 2018.2 support code.
- Removed .NET 3.5 support code.
- Started using C# 7.
- `IInputControlProcessor<TValue>` has been replaced with `InputProcessor` and `InputProcessor<TValue>` base classes.
- `IInputBindingComposite` has been replaced with an `InputBindingComposite` base class and the `IInputBindingComposite<TValue>` interface has been merged with the `InputBindingComposite<TValue>` class which had already existed.
- `InputUser.onUnpairedDeviceUser` will now notify for each actuated control until the device is paired or there are no more actuated controls.
- `SensitivityProcessor` has been removed.
    * The approach needs rethinking. What `SensitivityProcessor` did caused more problems than it solved.
- State monitors no longer have their timeouts removed automatically when they fire. This makes it possible to have a timeout that is removed only in response to a specific state change.
- Events for devices that implement `IInputStateCallbacks` (such as `Touchscreen`) are allowed to go back in time. Avoids the problem of having to order events between multiple fingers correctly or seeing events getting rejected.
- `PenState.Button` is now `PenButton`.
- Removed TouchPositionTransformProcessor, was used only by Android, the position transformation will occur in native backend in 2019.x

#### Actions:
- Bindings that have no interactions on them will trigger differently now. __This is a breaking change__.
  * Previously, these bindings would trigger `performed` on every value change including when going back to their default value. This is why you would see two calls of `performed` with a button; one when the button was pressed, another when it was depressed.
  * Now, a binding without an interaction will trigger `started` and then `performed` when a bound control is actuated. Thereafter, the action will remain in `Started` phase. For as long as the control is actuated, every value change will trigger `performed` again. When the control stops being actuated, it will trigger `cancelled` and the action will remain in `Waiting` state.
  * Control actuation is defined as a control having a magnitude (see `InputControl.EvaluateMagnitude`) greater than zero. If a control does not support magnitudes (returns -1 from `EvaluateMagnitude`), then the control is considered actuated when it changes state away from its default state.
  * To restore the previous behavior, simply change code like
      ```
        myAction.performed += MyCallback;
      ```
    to
      ```
        myAction.performed += MyCallback;
        myAction.cancelled += MyCallback;
      ```
  * Alternatively, enable `passThrough` mode on an action. This effectively restores the previous default behavior of actions.
    ```
        new InputAction(binding: "<Gamepad>/leftTrigger") { passThrough = true };
    ```
- As part of the aforementioned change, the following interactions have been removed as they are no longer relevant:
  - `StickInteraction`: Can simply be removed from bindings. The new default behavior obsoletes the need for what `StickInteraction` did. Use `started` to know then the stick starts being actuated, `performed` to be updated on movements, and `cancelled` to know when the stick goes back into rest position.
  - `PressAndReleaseInteraction`: Can simply be removed from bindings. The default behavior with no interaction encompasses press and release detection. Use `started` to know then a button is pressed and `cancelled` to know when it is released. To set a custom button press point, simply put an `AxisDeadzoneProcessor` on the binding.
- `PressInteraction` has been completely rewritten.
  - Trigger behavior can be set through `behavior` parameter and now provides options for observing just presses (`PressOnly`), just releases (`ReleaseOnly`), or both presses and releases (`PressAndRelease`).
  - Also, the interaction now operates on control actuation rather than reading out float values directly. This means that any control that supports magnitudes can be used.
  - Also supports continuous mode now.
- If bound controls are already actuated when an action is enabled, the action will now trigger in the next input update as if the control had just been moved from non-actuated to actuated state.
  - In other words, if e.g. you have a binding to the A button of the gamepad and the A button is already pressed when the action is first enabled, then the action associated with the A button will trigger as if the button had just been pressed. Previously, it required releasing and re-pressing the button first -- which, together with certain interactions, could lead to actions ending up in a confused state.
- When an action is disabled, it will now cancel all ongoing interactions, if any (i.e. you will see `InputAction.cancelled` being called).
  - Note that unlike the above-mentioned callbacks that happen when an action starts out with a control already actuated, the cancellation callbacks happen __immediately__ rather than in the next input update.
- Actions that at runtime are bound to multiple controls will now perform *conflict resolution*, if necessary.
  - This applies only if an action actually receives multiple concurrent actuations from controls.
  - When ambiguity is detected, the greatest amount of actuation on any of the controls gets to drive the action.
  - In practice, this means that as long as any of the controls bound to an action is actuated, the action will keep going. This resolves ambiguities when an action has primary and secondary bindings, for examples, or when an action is bound to multiple different devices at the same time.
  - Composite bindings count as single actuations regardless of how many controls participate in the composite.
  - This behavior __can be bypassed__ by setting the action to be pass-through.
- Action editor now closes when asset is deleted.
  - If there are unsaved changes, asks for confirmation first.
- Interactions and processors in the UI are now filtered based on the type of the action (if set) and sorted by name.
- Renamed "Axis" and "Dpad" composites to "1D Axis" and "2D Vector" composite.
  - The old names can still be used and existing data will load as expected.
  - `DpadComposite` got renamed to `Vector2Composite`; `AxisComposite` is unchanged.
- `InputInteractionContext.controlHasDefaultValue` has been replaced with `InputInteractionContext.ControlIsActuated()`.
- `InputActionChange.BindingsHaveChangedWhileEnabled` has been reworked and split in two:
    1. `InputActionChange.BoundControlsAboutToChange`: Bindings have been previously resolved but are about to be re-resolved.
    2. `InputActionChange.BoundControlsChanged`: Bindings have been resolved on one or more actions.
- Actions internally now allocate unmanaged memory.
  - Disposing should be taken care of automatically (though you can manually `Dispose` as well). If you see errors in the console log about unmanaged memory being leaked, please report the bug.
  - All execution state except for C# heap objects for processors, interactions, and composites has been collapsed into a single block of unmanaged memory. Actions should now be able to re-resolve efficiently without allocating additional GC memory.

### Added

- `PlayerInput` component which simplifies setting up individual player input actions and device pairings. \
  ![PlayerInput](Documentation~/Images/PlayerInput.png)
- `PlayerInputManager` component which simplifies player joining and split-screen setups. \
  ![PlayerInput](Documentation~/Images/PlayerInputManager.png)
- `InputDevice.all` (equivalent to `InputSystem.devices`)
- `InputControl.IsActuated()` can be used to determine whether control is currently actuated (defined as extension method in `InputControlExtensions`).
- Can now read control values from buffers as objects using `InputControl.ReadValueFromBufferAsObject`. This allows reading a value stored in memory without having to know the value type.
- New processors:
    * `ScaleProcessor`
    * `ScaleVector2Processor`
    * `ScaleVector3Processor`
    * `InvertVector2Processor`
    * `InvertVector3Processor`
    * `NormalizeVector2Processor`
    * `NormalizeVector3Processor`
- Added `MultiTapInteraction`. Can be used to listen for double-taps and the like.
- Can get total and average event lag times through `InputMetrics.totalEventLagTime` and `InputMetrics.averageEventLagTime`.
- `Mouse.forwardButton` and `Mouse.backButton`.
- The input debugger now shows users along with their paired devices and actions. See the [documentation](Documentation~/UserManagement.md#debugging)
- Added third and fourth barrel buttons on `Pen`.

#### Actions:
- Actions have a new continuous mode that will cause the action to trigger continuously even if there is no input. See the [documentation](Documentation~/Actions.md#continuous-actions) for details. \
  ![Continuous Action](Documentation~/Images/ContinuousAction.png)
- Actions have a new pass-through mode. In this mode an action will bypass any checks on control actuation and let any input activity on the action directly flow through. See the [documentation](Documentation~/Actions.md#pass-through-actions) for details. \
  ![Pass-Through Action](Documentation~/Images/PassThroughAction.png)
- Can now add interactions and processors directly to actions.
  ![Action Properties](Documentation~/Images/ActionProperties.png)
    * This is functionally equivalent to adding the respective processors and/or interactions to every binding on the action.
- Can now change the type of a composite retroactively.
  ![Composite Properties](Documentation~/Images/CompositeProperties.png)
- Values can now be read out as objects using `InputAction.CallbackContext.ReadValueAsObject()`.
    * Allocates GC memory. Should not be used during normal gameplay but is very useful for testing and debugging.
- Added auto-save mode for .inputactions editor.
  ![Auto Save](Documentation~/Images/AutoSave.png)
- Processors, interactions, and composites can now define their own parameter editor UIs by deriving from `InputParameterEditor`. This solves the problem of these elements not making it clear that the parameters usually have global defaults and do not need to be edited except if local overrides are necessary.
- Can now set custom min and max values for axis composites.
    ```
    var action = new InputAction();
    action.AddCompositeBinding("Axis(minValue=0,maxValue=2)")
        .With("Positive", "<Keyboard>/a")
        .With("Negative", "<Keyboard>/d");
    ```
- "C# Class File" property on .inputactions importer settings now has a file picker next to it.
- `InputActionTrace` has seen various improvements.
    * Recorded data will now stay valid even if actions are rebound to different controls.
    * Can listen to all actions using `InputActionTrace.SubscribeToAll`.
    * `InputActionTrace` now maintains a list of subscriptions. Add subscriptions with `SubscribeTo` and remove a subscription with `UnsubscribeFrom`. See the [documentation](Documentation~/Actions.md#tracing-actions) for details.

### Fixes

- Fixed support for Unity 2019.1 where we landed a native API change.
- `InputUser.UnpairDevicesAndRemoveUser()` corrupting device pairings of other InputUsers
- Control picker in UI having no devices if list of supported devices is empty but not null
- `IndexOutOfRangeException` when having multiple action maps in an asset (#359 and #358).
- Interactions timing out even if there was a pending event that would complete the interaction in time.
- Action editor updates when asset is renamed or moved.
- Exceptions when removing action in last position of action map.
- Devices marked as unsupported in input settings getting added back on domain reload.
- Fixed `Pen` causing exceptions and asserts.
- Composites that assign multiple bindings to parts failing to set up properly when parts are assigned out of order (#410).

### Known Issues

- Input processing in edit mode on 2019.1 is sporadic rather than happening on every editor update.

## [0.1.2-preview] - 2018-12-19

    NOTE: The minimum version requirement for the new input system has been bumped
          to 2018.3. The previous minum requirement of 2018.2 is no longer supported.
          Also, we have dropped support for the .NET 3.5 runtime. The new .NET 4
          runtime is now required to use the new input system.

We've started working on documentation. The current work-in-progress can be found on [GitHub](https://github.com/Unity-Technologies/InputSystem/blob/develop/Packages/com.unity.inputsystem/Documentation~/InputSystem.md).

### Changed

- `InputConfiguration` has been replaced with a new `InputSettings` class.
- `InputConfiguration.lockInputToGame` has been moved to `InputEditorUserSettings.lockInputToGameView`. This setting is now persisted as a local user setting.
- `InputSystem.updateMask` has been replaced with `InputSettings.updateMode`.
- `InputSystem.runInBackground` has been moved to `InputSettings.runInBackground`.
- Icons have been updated for improved styling and now have separate dark and light skin versions.
- `Lock Input To Game` and `Diagnostics Mode` are now persisted as user settings
- Brought back `.current` getters and added `InputSettings.filterNoiseOnCurrent` to control whether noise filtering on the getters is performed or not.
- Removed old and outdated Doxygen-generated API docs.

### Added

- `InputSystem.settings` contains the current input system settings.
- A new UI has been added to "Edit >> Project Settings..." to edit input system settings. Settings are stored in a user-controlled asset in any location inside `Assets/`. Multiple assets can be used and switched between.
- Joystick HIDs are now supported on Windows, Mac, and UWP.
- Can now put system into manual update mode (`InputSettings.updateMode`). In this mode, events will not get automatically processed. To process events, call `InputSystem.Update()`.
- Added shortcuts to action editor window (requires 2019.1).
- Added icons for .inputactions assets.

### Fixed

- `InputSystem.devices` not yet being initialized in `MonoBehaviour.Start` when in editor.

### Known Issues

- Input settings are not yet included in player builds. This means that at the moment, player builds will always start out with default input settings.
- There have been reports of some stickiness to buttons on 2019.1 alpha builds.  We are looking at this now.

## [0.0.14-preview] - 2018-12-11

### Changed

- `Pointer.delta` no longer has `SensitivityProcessor` on it. The processor was causing many issues with mouse deltas. It is still available for adding it manually to action bindings but the processor likely needs additional work.

### Fixed

Core:
- Invalid memory accesses when using .NET 4 runtime
- Mouse.button not being identical to Mouse.leftButton
- DualShock not being recognized when connected via Bluetooth

Actions:
- Parameters disappearing on processors and interactions in UI when edited
- Parameters on processors and interactions having wrong value type in UI (e.g. int instead of float)
- RebindingOperation calling OnComplete() after being cancelled

Misc:
- Documentation no longer picked up as assets in user project

## [0.0.13-preview] - 2018-12-05

First release from stable branch.<|MERGE_RESOLUTION|>--- conflicted
+++ resolved
@@ -12,11 +12,8 @@
 
 ### Fixed
 - Fixed unclosed profiler marker in `InvokeCallbacksSafe_AnyCallbackReturnsTrue` which would lead to eventually broken profiler traces in some cases like using `PlayerInput` (case ISXB-393).
-<<<<<<< HEAD
+- Fixed InputAction.bindings.count not getting correctly updated after removing bindings with Erase().
 - Fixed an issue where connecting a gamepad in the editor with certain settings will cause memory and performance to degrade ([case UUM-19480](https://issuetracker.unity3d.com/product/unity/issues/guid/UUM-19480)).
-=======
-- Fixed InputAction.bindings.count not getting correctly updated after removing bindings with Erase().
->>>>>>> 670f8336
 
 ## [1.5.0] - 2023-01-24
 
