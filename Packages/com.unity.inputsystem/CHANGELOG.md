# Changelog

All notable changes to the input system package will be documented in this file.

The format is based on [Keep a Changelog](http://keepachangelog.com/en/1.0.0/)
and this project adheres to [Semantic Versioning](http://semver.org/spec/v2.0.0.html).

Due to package verification, the latest version below is the unpublished version and the date is meaningless.
however, it has to be formatted properly to pass verification tests.

## [Unreleased]

<<<<<<< HEAD
### Changed
- Changed the `InputAction` constructors so it generates an ID for the action and the optional binding parameter. This is intended to improve the serialization of input actions on behaviors when created through API when the property drawer in the Inspector window does not have a chance to generate an ID.

### Fixed
- Fixed serialization migration in the Tracked Pose Driver component causing bindings to clear when prefabs are used in some cases ([case ISXB-512](https://issuetracker.unity3d.com/product/unity/issues/guid/ISXB-512), [case ISXB-521](https://issuetracker.unity3d.com/product/unity/issues/guid/ISXB-521)).
- Fixed the `Clone` methods of `InputAction` and `InputActionMap` so it copies the Initial State Check flag (`InputAction.wantsInitialStateCheck`) of input actions.
=======
### Added
- Preliminary support for visionOS.

## [1.6.3] - 2023-07-11

### Fixed
- Fixed warning in USS file
>>>>>>> 1faaaa54

## [1.6.2] - 2023-07-10

### Added
- Enabled `displayIndex` support for Unity 2022.3.

### Fixed
- Fixed UI clicks not registering when OS provides multiple input sources for the same event, e.g. on Samsung Dex (case ISX-1416, ISXB-342).
- Fixed unstable integration test `Integration_CanSendAndReceiveEvents` by ignoring application focus on integration tests. (case ISX-1381)
- Fixed broken "Listen" button in Input actions editor window with Unity dark skin (case ISXB-536).

## [1.6.1] - 2023-05-26

### Fixed
- Fixed issue with compiling in Unity 2022.1 and with XR Toolkit by guarding the experimental UITK Asset Editor code completely.

## [1.6.0] - 2023-05-25

### Added
- Added internal `InputSystemProvider` class for the new `InputForUI` internal module. `InputForUI` allows the UIToolkit to have a single dependency for input events, regardless of using the new input system or the legacy input system.
- Added `InputSystem.customBindingPathValidators` interface to allow showing warnings in the `InputAsset` Editor for specific InputBindings and draw custom UI in the properties panel.
- Added `InputSystem.runInBackground` to be used internally by specific platforms packages. Allows telling the input system that a specific platform runs in background. It allows fixing of [case UUM-6744](https://issuetracker.unity3d.com/product/unity/issues/guid/UUM-6744).
- Added new UIToolkit version of the `InputActionsAsset` editor. Currently this is incomplete (view-only) and the existing editor is still used by default.
- Added `displayIndex` field to the Touch struct to expose the index of the display that was touched.

### Changed
- Changed XR Layout build behavior to create Axis2D control devices with `StickControl` type instead of `Vector2Control`.

### Fixed
- Fixed BindingPath String-Comparison to be culture and case insensitive (case ISXB-449).
- Fixed custom processor display in the input action asset UI after entering/exiting play mode (previously they got hidden) ([case ISXB-445](https://issuetracker.unity3d.com/product/unity/issues/guid/ISXB-445)).

## [1.5.1] - 2023-03-15

### Fixed
- Fixed unclosed profiler marker in `InvokeCallbacksSafe_AnyCallbackReturnsTrue` which would lead to eventually broken profiler traces in some cases like using `PlayerInput` (case ISXB-393).
- Fixed InputAction.bindings.count not getting correctly updated after removing bindings with Erase().
- Fixed an issue where connecting a gamepad in the editor with certain settings will cause memory and performance to degrade ([case UUM-19480](https://issuetracker.unity3d.com/product/unity/issues/guid/UUM-19480)).
- Fixed issue leading to a stack overflow crash during device initialization in `InsertControlBitRangeNode` (case ISXB-405).
- Fixed the issue where saving and loading override bindings to JSON would set unassigned overrides (that were `null`) to assigned overrides (as an empty string `""`).

## [1.5.0] - 2023-01-24

### Added
- Added support for reading Tracking State in [TrackedPoseDriver](xref:UnityEngine.InputSystem.XR.TrackedPoseDriver) to constrain whether the input pose is applied to the Transform. This should be used when the device supports valid flags for the position and rotation values, which is the case for XR poses.
- Added `InputSettings.shortcutKeysConsumeInput`. This allows programmatic access to opt-in to the enhanced shortcut key behaviour ([case ISXB-254](https://issuetracker.unity3d.com/product/unity/issues/guid/ISXB-254))).
- Significantly optimized cost of `ReadValue`/`ReadUnprocessedValueFromState`/`WriteValueIntoState` for some control types. Optimization is opt-in for now, please call `InputSystem.settings.SetInternalFeatureFlag("USE_OPTIMIZED_CONTROLS", true);` in your project to enable it. You can observe which controls are optimized by looking at new optimized column in device debugger. You will need to call a new `InputControl.ApplyParameterChanges()` method if the code is changing `AxisControl` fields after initial setup is done.
- Added the ability to change the origin positioning and movement behaviour of the OnScreenStick (`OnScreenStick.cs`) via the new `behaviour` property. This currently supports three modes of operation, two of which are new in addition to the previous behaviour. Based on the user contribution from [eblabs](https://github.com/eblabs) in [#658](https://github.com/Unity-Technologies/InputSystem/pull/658).
- Significantly optimized cost of `InputAction.ReadValue` and `InputControl.ReadValue` calls by introducing caching behaviour to input controls. Input controls now keep track of whether their underlying state has been changed and only read the value from the underlying state and apply processors when absolutely necessary. Optimization is opt-in for now, please call `InputSystem.settings.SetInternalFeatureFlag("USE_READ_VALUE_CACHING", true);` in your project to enable it. If there are issues try enabling `InputSystem.settings.SetInternalFeatureFlag("PARANOID_READ_VALUE_CACHING_CHECKS", true);` and check in the console if there are any errors regarding caching.
- Added a note in the [supported devices page](Documentation~/SupportedDevices.md) about DualSense support for Android devices.
- Exposed `displayIndex` property for `Pointer`, `Touchscreen`, `TouchControl`, `TouchState`, `Mouse`, `MouseState` which enables look up of the logical screen associated with a pointer event via (display documentation)[https://docs.unity3d.com/ScriptReference/Display.html]

### Fixed
- Fixed composite bindings incorrectly getting a control scheme assigned when pasting into input asset editor with a control scheme selected.
- Fixed an issue on PS5 where device disconnected events that happen while the app is in the background are missed causing orphaned devices to hang around forever and exceptions when the same device is added again ([case UUM-7842](https://issuetracker.unity3d.com/product/unity/issues/guid/UUM-6744)).
- Fixed Switch Pro, DualShock 4, DualSense gamepads becoming current on PC/macOS when no controls are changing ([case ISXB-223](https://issuetracker.unity3d.com/product/unity/issues/guid/ISXB-223))).
- Fixed an issue that made OnScreenStick unusable when used in conjunction with PlayerInput in Auto-Switch devices mode, or with any code that changes user/device pairing on unsued device activity being detected ([case ISXB-48](https://issuetracker.unity3d.com/product/unity/issues/guid/ISXB-48)).
- Fixed issue where input events were being suppressed during interactive action rebinding even when when their controls were excluded ([case ISXB-367](https://issuetracker.unity3d.com/issues/mouse-position-and-mouse-click-input-not-recognized-when-rebinding-is-active)).
- Removed unneeded check that could trigger a NotImplementedException when binding to a Usage (e.g. Submit) ([case ISXB-373](https://issuetracker.unity3d.com/product/unity/issues/guid/ISXB-373)).
- Display a warning instead of throwing a NotImplementedException when loading binding overrides from json when some of the entries have become outdated ([case ISXB-375](https://issuetracker.unity3d.com/product/unity/issues/guid/ISXB-375)).

### Actions
- Extended input action code generator (`InputActionCodeGenerator.cs`) to support optional registration and unregistration of callbacks for multiple callback instances via `AddCallbacks(...)` and `RemoveCallbacks(...)` part of the generated code. Contribution by [Ramobo](https://github.com/Ramobo) in [#889](https://github.com/Unity-Technologies/InputSystem/pull/889).

### Changed
- Changed define requirements of `Unity.InputSystem.TestFramework`, so that it can be used by other packages without setting the `com.unity.inputsystem` package to be testable in the project manifest.

## [1.4.4] - 2022-11-01

### Fixed
- Fixed `ArgumentNullException` when opening the Prefab Overrides window and selecting a component with an `InputAction`.
- Fixed `{fileID: 0}` getting appended to `ProjectSettings.asset` file when building a project ([case ISXB-296](https://issuetracker.unity3d.com/product/unity/issues/guid/ISXB-296)).
- Fixed `Type of instance in array does not match expected type` assertion when using PlayerInput in combination with Control Schemes and Interactions ([case ISXB-282](https://issuetracker.unity3d.com/product/unity/issues/guid/ISXB-282)).
- The `InputActions consume their inputs` behaviour for shortcut support introduced in v1.4 is opt-in now and can be enabled via the project settings ([case ISXB-254](https://issuetracker.unity3d.com/product/unity/issues/guid/ISXB-254))).
- Fixed Memory alignment issue with deserialized InputEventTraces that could cause infinite loops when playing back replays ([case ISXB-317](https://issuetracker.unity3d.com/product/unity/issues/guid/ISXB-317)).
- Fixed an InvalidOperationException when using Hold interaction, and by extension any interaction that changes to performed state after a timeout ([case ISXB-332](https://issuetracker.unity3d.com/product/unity/issues/guid/ISXB-330)).
- Fixed `Given object is neither an InputAction nor an InputActionMap` when using `InputActionTrace` on input action from an input action asset ([case ISXB-29](https://issuetracker.unity3d.com/product/unity/issues/guid/ISXB-29)).
- Fixing devices not being removed if unplugged during domain reload (entering or exiting play mode) ([case ISXB-232](https://issuetracker.unity3d.com/product/unity/issues/guid/ISXB-232)).

## [1.4.3] - 2022-09-23

### Fixed
- Added missing script and gizmo icon for `TrackedPoseDriver.cs` component ([case ISXB-262](https://issuetracker.unity3d.com/product/unity/issues/guid/ISXB-262)).
- Fix for mitigating symptoms reported in ([case UUM-10774](https://issuetracker.unity3d.com/product/unity/issues/guid/UUM-10774) effectively avoiding reenabling mouse, pen or touch devices in `InputSystemPlugin.OnDestroy()` if currently quitting the editor. The fix avoids editor crashing if closed when Simulator Window is open. Note that the actual issue needs a separate fix in Unity and this package fix is only to avoid running into the issue.
- Fixed an issue where Input Action name would not display correctly in Inspector if serialized as `[SerializedProperty]` within a class not derived from `MonoBehavior` ([case ISXB-124](https://issuetracker.unity3d.com/product/unity/issues/guid/ISXB-124).
- Fix an issue where users could end up with the wrong device assignments when using the InputUser API directly and removing a user ([case ISXB-274](https://issuetracker.unity3d.com/product/unity/issues/guid/ISXB-231)).
- Fixed an issue where PlayerInput behavior description was not updated when changing action assset ([case ISXB-286](https://issuetracker.unity3d.com/product/unity/issues/guid/ISXB-286)).

### Changed
- Readded OnDisable() member to MultiplayerEventSystem which was previously removed from the API
- Improved performance of HID descriptor parsing by moving json parsing to a simple custom predicitve parser instead of relying on Unity's json parsing. This should improve domain reload times when there are many HID devices connected to a machine.

### Changed

- Documentation improvements: New workflows and concepts pages. Reorganised table of contents. Improved some code samples. Updated screenshots.

## [1.4.2] - 2022-08-12

### Changed
- Hide XR legacy HMD and controllers layouts from Editor UI dropdown.

### Fixed
- Fix UI sometimes ignoring the first mouse click event after losing and regaining focus ([case ISXB-127](https://issuetracker.unity3d.com/product/unity/issues/guid/ISXB-127).
- Fixed issue when using MultiplayerEventSystems where the visual state of UI controls would change due to constant toggling of CanvasGroup.interactable on and off ([case ISXB-112](https://issuetracker.unity3d.com/product/unity/issues/guid/ISXB-112)).
- Fixed minor issue when renaming input actions where unique renaming would incorrectly consider the input action being renamed as a different action and not allow renaming of 'A' to 'a' without appending a unique integer for example ([case ISXB-25](https://issuetracker.unity3d.com/product/unity/issues/guid/ISXB-25)).
- Fixed an issue where the Input Action asset icon would not be visible during asset creation ([case ISXB-6](https://issuetracker.unity3d.com/product/unity/issues/guid/ISXB-6)).
- Fixed DualSense low frequency motor speed being always set to min value.
- Fixed an issue where `ReadUnprocessedValueFromState` in PoseControl always returning default values.
- Fix Player 1's UI controls stop working after second player joins ([case ISXB-125](https://issuetracker.unity3d.com/product/unity/issues/guid/ISXB-125)))

## [1.4.1] - 2022-05-30

### Fixed
- Fixed composite touchscreen controls were not firing an action if screen was touched before enabling the action ([case ISXB-98](https://issuetracker.unity3d.com/product/unity/issues/guid/ISXB-98)).

## [1.4.0] - 2022-04-10

### Changed

- `Button` type `InputAction`s now go to `started` when a button goes from a press to below the release threshold but not yet to 0.
  ```CSharp
  // Before:
  Set(Gamepad.current.rightTrigger, 0.7f); // Performed (pressed)
  Set(Gamepad.current.rightTrigger, 0.2f); // Canceled (released)
  Set(Gamepad.current.rightTrigger, 0.1f); // Started!!
  Set(Gamepad.current.rightTrigger, 0f);   // Canceled

  // Now:
  Set(Gamepad.current.rightTrigger, 0.7f); // Performed (pressed)
  Set(Gamepad.current.rightTrigger, 0.2f); // Started (released but not fully)
  Set(Gamepad.current.rightTrigger, 0.1f); // <Nothing>
  Set(Gamepad.current.rightTrigger, 0f);   // Canceled
  ```
  * This also applies to `PressInteraction` when set to `Press` behavior.
  * In effect, it means that a button will be in `started` or `performed` phase for as long as its value is not 0 and will only go to `canceled` once dropping to 0.
- Processors are now always applied when reading action values through `InputAction.ReadValue<>` or `CallbackContext.ReadValue<>`. Previously, if no bound control was actuated, ReadValue calls would return the default value for the action type but not run the value through the processors.([case 1293728](https://issuetracker.unity3d.com/product/unity/issues/guid/1293728/)).
- Made the following internal types public. These types can be useful when deconstructing raw events captured via `InputEventTrace`.
  * `UnityEngine.InputSystem.Android.LowLevel.AndroidAxis`
  * `UnityEngine.InputSystem.Android.LowLevel.AndroidGameControllerState`
  * `UnityEngine.InputSystem.Android.LowLevel.AndroidKeyCode`
- Adding or removing a device no longer leads to affected actions being temporarily disabled ([case 1379932](https://issuetracker.unity3d.com/issues/inputactionreferences-reading-resets-when-inputactionmap-has-an-action-for-the-other-hand-and-that-hand-starts-slash-stops-tracking)).
  * If, for example, an action was bound to `<Gamepad>/buttonSouth` and was enabled, adding a second `Gamepad` would lead to the action being temporarily disabled, then updated, and finally re-enabled.
  * This was especially noticeable if the action was currently in progress as it would get cancelled and then subsequently resumed.
  * Now, an in-progress action will get cancelled if the device of its active control is removed. If its active control is not affected, however, the action will keep going regardless of whether controls are added or removed from its `InputAction.controls` list.
- Installing the package for the first time will now set `"Active Input Handling"` to `"Both"` rather than `"Input System Package"`.
  * This means, that by default, both the old and the new input system will run side by side where supported.
  * This can be manually switched by going to `Edit >> Project Settings >> Player >> Active Input Handling`.

### Fixed

- Fixed an issue where a layout-override registered via `InputSystem.RegisterLayoutOverride(...)` would cause the editor to malfunction or crash if the layout override had a name already used by an existing layout (case 1377685).
- Fixed an issue where attempting to replace an existing layout-override by using an existing layout-override name didn't work as expected and would instead aggregate overrides instead of replacing them when an override with the given name already exists.
- Fixed Switch Pro controller not working correctly in different scenarios ([case 1369091](https://issuetracker.unity3d.com/issues/nintendo-switch-pro-controller-output-garbage), [case 1190216](https://issuetracker.unity3d.com/issues/inputsystem-windows-switch-pro-controller-only-works-when-connected-via-bluetooth-but-not-via-usb), case 1314869).
- Fixed DualShock 4 controller not allowing input from other devices due to noisy input from its unmapped sensors ([case 1365891](https://issuetracker.unity3d.com/issues/input-from-the-keyboard-is-not-working-when-the-dualshock-4-controller-is-connected)).
- Fixed `InputSystem.onAnyButtonPress` so that it doesn't throw exceptions when trying to process non state or delta events ([case 1376034](https://issuetracker.unity3d.com/product/unity/issues/guid/1376034/)).
- Fixed `InputControlPath.Matches` incorrectly reporting matches when only a prefix was matching.
  * This would, for example, cause `Keyboard.eKey` to be matched by `<Keyboard>/escape`.
  * Fix contributed by [Fredrik Ludvigsen](https://github.com/steinbitglis) in [#1485](https://github.com/Unity-Technologies/InputSystem/pull/1485).
- Fixed `OnScreenButton` triggering `NullReferenceException` in combination with custom devices ([case 1380790 ](https://issuetracker.unity3d.com/issues/nullreferenceexception-error-when-setting-on-screen-button-to-a-custom-device)).
- Fixed no devices being available in `Start` and `Awake` methods if, in the player, any `InputSystem` API was accessed during the `SubsystemRegistration` phase ([case 1392358](https://issuetracker.unity3d.com/issues/inputsystem-does-not-initialize-properly-in-a-build-when-accessed-early)).
- Fixed dropdown for "Supported Devices" in settings not showing all device layouts.
- Fixed "STAT event with state format TOUC cannot be used with device 'Touchscreen:/Touchscreen'" when more than max supported amount of fingers, currently 10, are present on the screen at a same time (case 1395648).
- Fixed mouse events not being timesliced when input system is switched to process input in fixed updates (case 1386738).
- Fixed missing tooltips in PlayerInputManagerEditor for the Player Limit and Fixed Splitscreen sizes labels ([case 1396945](https://issuetracker.unity3d.com/issues/player-input-manager-pops-up-placeholder-text-when-hovering-over-it)).
- Fixed DualShock 4 controllers not working in some scenarios by adding support for extended mode HID reports ([case 1281633](https://issuetracker.unity3d.com/issues/input-system-dualshock4-controller-returns-random-input-values-when-connected-via-bluetooth-while-steam-is-running), case 1409867).
- Fixed `BackgroundBehavior.IgnoreFocus` having no effect when `Application.runInBackground` was false ([case 1400456](https://issuetracker.unity3d.com/issues/xr-head-tracking-lost-when-lost-focus-with-action-based-trackedposedriver-on-android)).
- Fixed an issue where a device was left disabled when it was disconnected while an application was out-of-focus and then re-connected when in-focus (case 1404320).

#### Actions

- Fixed `InvalidCastException: Specified cast is not valid.` being thrown when clicking on menu separators in the control picker ([case 1388049](https://issuetracker.unity3d.com/issues/invalidcastexception-is-thrown-when-selecting-the-header-of-an-advanceddropdown)).
- Fixed accessing `InputAction`s directly during `RuntimeInitializeOnLoad` not initializing the input system as a whole and leading to exceptions ([case 1378614](https://issuetracker.unity3d.com/issues/input-system-nullreferenceexception-error-is-thrown-when-using-input-actions-in-builds)).
- Fixed `InputAction.GetTimeoutCompletionPercentage` jumping to 100% completion early ([case 1377009](https://issuetracker.unity3d.com/issues/gettimeoutcompletionpercentage-returns-1-after-0-dot-1s-when-hold-action-was-started-even-though-it-is-not-performed-yet)).
- Fixed d-pad inputs sometimes being ignored on actions that were binding to multiple controls ([case 1389858](https://unity.slack.com/archives/G01RVV1SPU4/p1642501574002300)).
- Fixed `IndexOutOfRangeException` when having multiple interactions on an action and/or binding in an action map other than the first of an asset ([case 1392559](https://issuetracker.unity3d.com/issues/map-index-on-trigger-and-indexoutofrangeexception-are-thrown-when-using-interaction-on-both-binding-and-its-parent-action)).
  * Fix contributed by [Russell Quinn](https://github.com/russellquinn) in [#1483](https://github.com/Unity-Technologies/InputSystem/pull/1483).
- Fixed `AxisComposite` not respecting processors applied to `positive` and `negative` bindings (case 1398942).
  * This was a regression introduced in [1.0.0-pre.6](#axiscomposite-min-max-value-fix).
- Fixed calling `action.AddCompositeBinding(...).With(...)` while action is enabled not correctly updating controls for part bindings of the composite.
- Fixed `TwoModifiersComposite` inadvertently not allowing controls other than `ButtonControl`s being bound to its `binding` part.
- Added support for keyboard shortcuts and mutually exclusive use of modifiers.
  * In short, this means that a "Shift+B" binding can now prevent a "B" binding from triggering.
  * `OneModifierComposite`, `TwoModifiersComposite`, as well as the legacy `ButtonWithOneModifierComposite` and `ButtonWithTwoModifiersComposite` now require their modifiers to be pressed __before__ (or at least simultaneously with) pressing the target button.
    * This check is performed only if the target is a button. For a binding such as `"CTRL+MouseDelta"` the check is bypassed. It can also be manually bypassed via the `overrideModifiersNeedToBePressedFirst`.
  * State change monitors on a device (`IInputStateChangeMonitor`) are now sorted by their `monitorIndex` and will trigger in that order.
  * Actions are now automatically arranging their bindings to trigger in the order of decreasing "complexity". This metric is derived automatically. The more complex a composite a binding is part of, the higher its complexity. So, `"Shift+B"` has a higher "complexity" than just `"B"`.
  * If an binding of higher complexity "consumes" a given input, all bindings waiting to consume the same input will automatically get skipped. So, if a `"Shift+B"` binding composite consumes a `"B"` key press, a binding to `"B"` that is waiting in line will get skipped and not see the key press.
  * If your project is broken by these changes, you can disable the new behaviors via a feature toggle in code:
    ```CSharp
    InputSystem.settings.SetInternalFeatureFlag("DISABLE_SHORTCUT_SUPPORT", true);
    ```
- Added new APIs for getting and setting parameter values on interactions, processors, and composites.
  ```CSharp
  // Get parameter.
  action.GetParameterValue("duration");     // Any "duration" value on any binding.
  action.GetParameterValue("tap:duration"); // "duration" on "tap" interaction on any binding.
  action.GetParameterValue("tap:duration",  // "duration" on "tap" on binding in "Gamepad" group.
      InputBinding.MaskByGroup("Gamepad"));

  // Set parameter.
  action.ApplyParameterOverride("duration", 0.4f);
  action.ApplyParameterOverride("tap:duration", 0.4f);
  action.ApplyParameterOverride("tap:duration", 0.4f,
      InputBinding.MaskByGroup("Gamepad"));

  // Can also apply parameter overrides at the level of
  // InputActionMaps and InputActionAssets with an effect
  // on all the bindings contained therein.
  asset.ApplyParameterOverride("scaleVector2:x", 0.25f,
      new InputBinding("<Mouse>/delta"));
  ```

### Added

- Added support for "Hori Co HORIPAD for Nintendo Switch", "HORI Pokken Tournament DX Pro Pad", "HORI Wireless Switch Pad", "HORI Real Arcade Pro V Hayabusa in Switch Mode", "PowerA NSW Fusion Wired FightPad", "PowerA NSW Fusion Pro Controller (USB only)", "PDP Wired Fight Pad Pro: Mario", "PDP Faceoff Wired Pro Controller for Nintendo Switch", "PDP Faceoff Wired Pro Controller for Nintendo Switch", "PDP Afterglow Wireless Switch Controller", "PDP Rockcandy Wired Controller".
- Added support for SteelSeries Nimbus+ gamepad on Mac (addition contributed by [Mollyjameson](https://github.com/MollyJameson)).
- Added support for Game Core platforms to XR layouts, devices, and input controls. These classes were previously only enabled on platforms where `ENABLE_VR` is defined.
- Added a new `DeltaControl` control type that is now used for delta-style controls such as `Mouse.delta` and `Mouse.scroll`.
  * Like `StickControl`, this control has individual `up`, `down`, `left`, and `right` controls (as well as `x` and `y` that it inherits from `Vector2Control`). This means it is now possible to directly bind to individual scroll directions (such as `<Mouse>/scroll/up`).
- Added the 'Cursor Lock Behavior' setting to InputSystemUIInputModule to control the origin point of UI raycasts when the cursor is locked. This enables the use of PhysicsRaycaster when the cursor is locked to the center of the screen ([case 1395281](https://issuetracker.unity3d.com/product/unity/issues/guid/1395281/)).
- Added support for using the Unity Remote app with the Input System.
  * Requires Unity 2021.2.18 or later.

## [1.3.0] - 2021-12-10

### Changed

- The artificial `ctrl`, `shift`, and `alt` controls (which combine the left and right controls into one) on the keyboard can now be written to and no longer throw `NotSupportedException` when trying to do so ([case 1340793](https://issuetracker.unity3d.com/issues/on-screen-button-errors-on-mouse-down-slash-up-when-its-control-path-is-set-to-control-keyboard)).
- All devices are now re-synced/reset in next update after entering play mode, this is needed to read current state of devices before any intentional input is provided ([case 1231907](https://issuetracker.unity3d.com/issues/mouse-coordinates-reported-as-00-until-the-first-move)).
- Replaced `UnityLinkerBuildPipelineData.inputDirectory` with hardcoded `Temp` folder because `inputDirectory` is deprecated.
- Deprecated `InputSettings.filterNoiseOnCurrent`. Now noise filtering is always enabled. Device only will become `.current` if any non-noise control have changed state.
- A device reset (such as when focus is lost) on `Touchscreen` will now result in all ongoing touches getting cancelled instead of all touches being simply reset to default state.
- Calling `InputTestFixture.Press`, `InputTestFixture.Set`, etc. from within a `[UnityTest]` will no longer immediately process input. Instead, input will be processed like it normally would as part of the Unity player loop.

### Fixed

- Fixed writing values into the half-axis controls of sticks (such as `Gamepad.leftStick.left`) producing incorrect values on the stick ([case 1336240](https://issuetracker.unity3d.com/issues/inputtestfixture-tests-return-inverted-values-when-pressing-gamepads-left-or-down-joystick-buttons)).
- Fixed setting size of event trace in input debugger always growing back to largest size set before.
- Fixed successive clicks not getting triggered with `TouchSimulation` on when not moving the mouse in-between clicks ([case 1330014](https://issuetracker.unity3d.com/issues/onclick-isnt-triggered-on-the-second-click-when-the-mouse-isnt-moved-and-simulate-touch-input-from-mouse-or-pen-is-enabled)).
- Fixed `InputSystemUIInputModule` stopping to listen for input when swapping `InputActionAsset` instances while input was disabled ([case 1371332](https://issuetracker.unity3d.com/issues/ui-navigation-stops-working-after-adding-two-input-devices-to-a-scene)).
- Fixed `InputSystemUIInputModule` showing incorrect bindings after pressing the 'Fix UI Input Module' button in PlayerInput component([case 1319968](https://issuetracker.unity3d.com/product/unity/issues/guid/1319968/)).
- Fixed an issue where UI button clicks could be ignored by `InputSystemUIInputModule` if modifying on-screen devices from Update() callbacks ([case 1365070](https://issuetracker.unity3d.com/product/unity/issues/guid/1365070)).
- Fixed an issue with `InputSystemUIInputModule` that would cause UI to stop responding during play mode after changing a script file while Recompile and Continue mode is active, or by forcing a script recompile using `RequestScriptCompilation`([case 1324215](https://issuetracker.unity3d.com/product/unity/issues/guid/1324215/)).
- Fixed `InputSystemUIInputModule` inspector showing all action bindings as "None" when assigned a runtime created actions asset ([case 1304943](https://issuetracker.unity3d.com/issues/input-system-ui-input-module-loses-prefab-action-mapping-in-local-co-op)).
- Fixed a problem with UI Toolkit buttons remaining active when multiple fingers are used on a touchscreen, using `InputSystemUIInputModule` with pointerBehavior set to `UIPointerBehavior.SingleUnifiedPointer`. UI Toolkit will now always receive the same pointerId when that option is in use, regardless of the hardware component that produced the pointer event. ([case 1369081](https://issuetracker.unity3d.com/issues/transitions-get-stuck-when-pointer-behavior-is-set-to-single-unified-pointer-and-multiple-touches-are-made)).
- Fixed a problem with `InputUser` where devices would be removed and not added again after layout overrides preventing certain devices, e.g. gamepads to not work correctly when associated with action map bindings tied to `PlayerInput` ([case 1347320](https://issuetracker.unity3d.com/product/unity/issues/guid/1347320)).
- Fixed DualSense on iOS not inheriting from `DualShockGamepad` ([case 1378308](https://issuetracker.unity3d.com/issues/input-dualsense-detection-ios)).
- Fixed a device becoming `.current` (e.g. `Gamepad.current`, etc) when sending a new state event that contains no control changes (case 1377952).
- Fixed calling `IsPressed` on an entire device returning `true` ([case 1374024](https://issuetracker.unity3d.com/issues/inputcontrol-dot-ispressed-always-returns-true-when-using-new-input-system)).
- Fixed HIDs having blackslashes in their vendor or product names leading to binding paths generated by interactive rebinding that failed to resolve to controls and thus lead to no input being received ([case 1335465](https://issuetracker.unity3d.com/product/unity/issues/guid/1335465/)).
- Fixed `InputSystem.RegisterLayoutOverride` resulting in the layout that overrides are being applied to losing the connection to its base layout ([case 1377719](https://fogbugz.unity3d.com/f/cases/1377719/)).
- Fixed `Touch.activeTouches` still registering touches after the app loses focus ([case 1364017](https://issuetracker.unity3d.com/issues/input-system-new-input-system-registering-active-touches-when-app-loses-focus)).
- Fixed `MultiplayerEventSystem` not preventing keyboard and gamepad/joystick navigation from one player's UI moving to another player's UI ([case 1306361](https://issuetracker.unity3d.com/issues/input-system-ui-input-module-lets-the-player-navigate-across-other-canvases)).
  * This fix relies on a `CanvasGroup` being injected into each `playerRoot` and the `interactable` property of the group being toggled back and forth depending on which part of the UI is being updated.
- Fixed `InputTestFixture` incorrectly running input updates out of sync with the player loop ([case 1341740](https://issuetracker.unity3d.com/issues/buttoncontrol-dot-waspressedthisframe-is-false-when-using-inputtestfixture-dot-press)).
  * This had effects such as `InputAction.WasPressedThisFrame()` returning false expectedly.
- Fixed broken code example for state structs in `Devices.md` documentation (fix contributed by [jeffreylanters](https://github.com/jeffreylanters)).
- Fixed `TrackedDeviceRaycaster` not picking closest hit in scene (fix originally contributed by [alexboost222](https://github.com/alexboost222)).

#### Actions

- Fixed opening a new project (or one that needs a full reimport) leading to several exceptions in the console if the most recently opened project was closed with a `.inputactions` editor open ([case 1313185](https://issuetracker.unity3d.com/issues/exceptions-about-previously-open-action-map-being-thrown-when-opening-new-project)).
- Fixed incorrect indentation of input actions in the inspector ([case 1285546](https://issuetracker.unity3d.com/product/unity/issues/guid/1285546/)).
- Fixed an issue where serialized `InputAction` properties would have display name "Input Action" in the Inspector window instead of their given name. ([case 1367240](https://issuetracker.unity3d.com/product/unity/issues/guid/1367240)).
- Fixed an issue where `InputAction.Enable` would not reuse memory allocated prior and thus lead to memory leaks ([case 1367442](https://issuetracker.unity3d.com/issues/input-system-puts-a-lot-of-pressure-on-the-garbage-collector-when-enabling-and-disabling-inputactionmaps)).
- Fixed interactions such as `Press` not getting processed correctly when having multiple of them on different bindings of the same action and receiving simultaneous input on all of them ([case 1364667](https://issuetracker.unity3d.com/issues/new-input-system-stops-working-after-pressing-2-keyboard-buttons-at-the-same-time)).
  * If, for example, you bind the A and S key on the same action, put a `Press` interaction on both, and then press both keys, interactions would get missed or got stuck.
- Fixed `InputAction.IsPressed`/`WasPressed`/`WasReleased` returning incorrect results when binding multiple buttons on the same action and pressing/releasing them simultaneously.
- Improved performance of looking up actions by name.
- Fixed `InputAction.controls` exhibiting bad performance when there were no controls bound to an action ([case 1347829](https://issuetracker.unity3d.com/issues/inputaction-dot-controls-are-accessed-slower-when-the-gamepad-slash-controller-is-not-connected)).
- Fixed interactions involving timeouts (such as `HoldInteraction`) performing erroneous delayed triggers on actions when input is composed of multiple controls ([1251231](https://issuetracker.unity3d.com/issues/input-system-composites-hold-interaction-can-be-performed-when-no-keys-are-hold)).
  * For example, if you bind `Shift+B` using a `OneModifierComposite` and put a `HoldInteraction` on the binding, then depending on the order in which the keys are pressed, you would sometimes see the action spuriously getting triggered when in fact no input was received.
- Fixed control schemes of bindings not getting updates when being pasted from one `.inputactions` asset into another ([case 1276106](https://issuetracker.unity3d.com/issues/input-system-control-schemes-are-not-resolved-when-copying-bindings-between-inputactionassets)).
  * For example, if you copied a binding from an asset that had a "Gamepad" control scheme into an asset that had none, the resulting binding would be unusable.
  * All associations with control schemes that do not exist in the target asset are now removed from bindings upon pasting.
- Fixed `InputActionSetupExtensions.AddCompositeBinding` not setting name of composite.

## [1.2.0] - 2021-10-22

### Changed

- When exceptions occur in user code inside of Input System callbacks, the exception message is now printed __first__ and details about the callback second.
  * Previously a message similar to "Exception ... while executing '...' callbacks" was printed first and then followed by exception log. This was hiding the actual exception and created confusion.

### Fixed

- Fixed a performance issue on entering/exiting playmode where HID device capabilities JSON could be parsed multiple times for a single device([case 1362733](https://issuetracker.unity3d.com/issues/input-package-deserializing-json-multiple-times-when-entering-slash-exiting-playmode)).
- Fixed a problem where explicitly switching to the already active control scheme and device set for PlayerInput would cancel event callbacks for no reason when the control scheme switch would have no practical effect. This fix detects and skips device unpairing and re-pairing if the switch is detected to not be a change to scheme or devices. (case 1342297)
- Any unhandled exception in `InputManager.OnUpdate` failing latter updates with `InvalidOperationException: Already have an event buffer set! Was OnUpdate() called recursively?`. Instead the system will try to handle the exception and recover into a working state.
- Fixed an issue that broke the `VirtualMouseInput` component in the editor ([case 1367553](https://issuetracker.unity3d.com/issues/vitrualmouseinput-stickaction-doesnt-work)).
- Fixed a problem where only using runtimes that are not XR supported causes a compile error. This fix adds back in `ENABLE_VR` checks to prevent this case (case 1368300)
- Fixed input action for Android gamepad's right stick will be correctly invoked when only y axis is changing ([case 1308637](https://issuetracker.unity3d.com/issues/android-input-system-right-analog-stick-tracking-is-erratic-when-using-a-gamepad-connected-to-an-android-device)).
- Generic gamepad short display button names were incorrectly mapped on Switch (`A` instead of `B`, etc).
- Fixed an issue where resetting an action via `InputAction.Reset()` while being in disabled state would prevent the action from being enabled again. ([case 1370732](https://issuetracker.unity3d.com/product/unity/issues/guid/1370732/)).
- Fixed "Default constructor not found for type UnityEngine.InputSystem.iOS.LowLevel.iOSStepCounter" any other potential exceptions due to classes, methods, fields and properties being stripped when managed stripping setting set to medium or high ([case 1368761](https://issuetracker.unity3d.com/issues/ios-new-input-system-iosstepcounter-crash-on-launch-with-managed-stripping)).
- Fixed an issue where `InvalidOperationExceptions` are thrown if an input for an action with multiple interactions is held  while disconnecting the device([case 1354098](https://issuetracker.unity3d.com/issues/input-system-errors-are-thrown-when-disconnecting-controller-while-holding-a-button-with-press-and-release-set-up-separately)).
- Fixed `action.ReadValue` and others returning invalid data when used from `FixedUpdate` or early update when running in play mode in the editor ([case 1368559](https://issuetracker.unity3d.com/issues/enter-key-is-not-registered-when-using-waspressedthisframe-with-input-system-1-dot-1-1) [case 1367556](https://issuetracker.unity3d.com/issues/input-action-readvalue-always-returns-zero-when-called-from-fixedupdate) [case 1372830](https://issuetracker.unity3d.com/issues/querying-inputs-before-preupdate-dot-newinputupdate-returns-invalid-data-when-running-in-play-mode-in-editor)).
- Fixed current being `null` for sensors (`Accelerometer.current`, others) ([case 1371204](https://issuetracker.unity3d.com/issues/accelerometer-not-working-when-using-input-system-1-dot-1-1)).

### Added

- Added support for PS5 DualSense controllers on Mac and Windows.
- Improved the user experience when creating single vs multi-touch touchscreen bindings in the Input Action Asset editor by making both options visible in the input action dropdown menu. Now it's not neccessary to be aware of the touch\*/press path binding syntax ([case 1357664](https://issuetracker.unity3d.com/issues/inputsystem-touchscreens-multi-touch-doesnt-work-when-using-a-custom-inputactionasset)).
- Added support for the Unity Remote app.
  * __NOTE__: This unfortunately requires a change in the Unity native runtime. We are in the process of rolling out the change to Unity versions. A public build that receives the change will automatically enable the functionality in the Input System package.

## [1.1.1] - 2021-09-03

### Fixed

- Fixed `InvalidCastException: Specified cast is not valid.` and `InvalidOperationException: Already have an event buffer set! Was OnUpdate() called recursively?` when upgrading from 1.1.0-pre.5 or earlier. If you experience this issue you can also restart the editor to resolve it.
- Fixed `InputDeviceChange.Destroyed` not being available, now it's correctly marked as obsolete instead.
- Removed documentation around platform user account management of `InputUser` which was ahead of actual backend support for the feature.

## [1.1.0] - 2021-08-27

### Changed

- Modified the fix that landed in `1.1-preview.3` for [any given control being added to an action only once](#same_control_multiple_times_fix).
  * This caused a regression with some setups that, for example, bound the same control multiple times in a composite using processors to alter the value of the control.
  * Internally, a control is now again allowed to feed into the same action through more than one binding.
  * However, externally the control will be mentioned on the action's `InputAction.controls` list only once.
- Adding `InputSystemUIInputModule` from code now installs `DefaultInputActions`. This is equivalent to the default setup when adding the component in the editor ([case 1259306](https://issuetracker.unity3d.com/issues/input-system-ugui-button-does-not-react-when-clicked)).
  ```CSharp
  var go = new GameObject();
  go.AddComponent<EventSystem>();
  var uiModule = go.AddComponent<InputSystemUIInputModule>();
  // uiModule.actionsAsset now has a DefaultInputActions() asset assigned to it and the various
  // action references point to its actions.
  ```
  * `InputSystemUIInputModule.UnassignActions` has been added to remove all actions from the module en bloc.
  ```CSharp
  uiModule.UnassignActions();
  ```

### Fixed

- Fixed an issue where mixing test cases based on `InputTestFixture` (using mocked `InputSystem`) and regular test cases (using real `InputSystem`) would lead to static state leaking between test cases causing random failures and unexpected/undefined behavior ([case 1329015](https://issuetracker.unity3d.com/product/unity/issues/guid/1329015)).
- Fixed `InputSystemUIInputModule.AssignDefaultActions` not assigning `trackedDeviceOrientation` and `trackedDevicePosition`.
- Fixed regression introduced by [previous change](#ui_multiple_scenes_fix) where `InputSystemUIInputModule` would not disable actions correctly.
- Fixed `InputAction.canceled` not getting triggered reliably for `InputActionType.PassThrough` actions when `InputSystem.ResetDevice` was called.
- Fixed device resets (e.g. happening as part of focus changes) leading to only some actions bound to these devices getting cancelled instead of all of them.

## [1.1.0-pre.6] - 2021-08-23

### Fixed

- Fixed pairing devices to existing `InputUser`s potentially corrupting list of paired devices from other `InputUser`s ([case 1327628](https://issuetracker.unity3d.com/issues/input-system-devices-are-reassigned-to-the-wrong-users-after-adding-a-new-device)).
- Fixed duplication of control paths when viewing collections of `InputControl`s in the inspector.
  * Fix contributed by [NibbleByte](https://github.com/NibbleByte) in [1354](https://github.com/Unity-Technologies/InputSystem/pull/1354).
- Fixed `StackOverflowException` caused by calling `InputSystem.Update` from inside an input action callback such as `InputAction.performed` ([case 1316000](https://issuetracker.unity3d.com/issues/crash-when-adding-inputsystem-dot-update-to-inputsystem-command-handler-to-force-processing-an-event-and-sending-input)).
- Fixed `InputTestFixture` leaving all `.current` getters uninitialized after a test run ([case 1329015](https://issuetracker.unity3d.com/issues/inputsystem-mouseeventhandler-breaks-when-running-multiple-playmode-tests)).
- Fixed broken script references in Touch Samples project ([case 1190598](https://issuetracker.unity3d.com/issues/input-system-sample-projects-have-missing-script-references)).
- Fixed `PointerInput` composite in `TouchSamples` project being registered only after scenes already loaded ([case 1215048](https://issuetracker.unity3d.com/issues/mobile-input-system-custom-binding-broken-slash-not-registered-when-using-runtimeinitializeonloadmethod-and-loading-scene-directly)).
- Fixed `InputControlExtensions.EnumerateChangedControls` skipping over `left`, `right`, and `down` controls on PS4 controller's dpad ([case 1315107](https://issuetracker.unity3d.com/issues/input-system-left-right-and-down-directional-pad-buttons-do-not-switch-controls-over-to-controller)).
- Fixed undo not working in `Input System Package` project settings pane ([case 1291709](https://issuetracker.unity3d.com/issues/inputsystem-exception-thrown-continuously-when-undo-operation-is-performed-with-supported-devices-list-in-the-project-settings)).
- Fixed incorrect indexing in `InputUser.OnDeviceChanged` that could result in incorrect pairing of devices or `IndexOutOfRangeException` being thrown when removing, adding or reconfiguring a device. Fix contribution by [Mikael Klages](https://github.com/ITR13) in [#1359](https://github.com/Unity-Technologies/InputSystem/pull/1359).
- Fixed incorrect indexing when sorting magnitude based on score in `InputActionRebindingExtensions.RebindingOperation` which could result in incorrect magnitudes for candidates. Contribution by [Fredrik Ludvigsen](https://github.com/steinbitglis) in [#1348](https://github.com/Unity-Technologies/InputSystem/pull/1348).
- Fixed inconsistent ordering and execution when adding to or removing from the various callbacks in the API (such as `InputSystem.onDeviceChange` but also `InputAction.started` etc.) during the execution of a callback ([case 1322530](https://issuetracker.unity3d.com/issues/inputsystems-events-are-not-called-the-order-they-were-added-when-they-are-modified-in-the-middle-of-the-call-by-other-listener).
- Fixed inconsistent behavior of WebGL gamepad left/right stick. Up/Down controls were reverse of X/Y controls. ([case 1348959](https://fogbugz.unity3d.com/f/cases/1348959))
- Fixed `PlayerInputManager`s join action not triggering when using a referenced `InputAction` ([case 1260625](https://issuetracker.unity3d.com/issues/input-system-player-input-managers-join-action-is-not-triggered-when-using-a-referenced-input-action)).
- Fixed UI issue where pressing the wrong button was possible while quickly moving through a UI because the submit action fired on action press instead of action release ([1333563](https://issuetracker.unity3d.com/issues/input-submit-action-is-called-on-release-rather-than-on-press-when-using-enter-key)).
- Fixed InvalidOperationException when opening a preset created from a .inputactions asset ([case 1199544](https://issuetracker.unity3d.com/issues/input-system-properties-are-not-visible-and-invalidoperationexception-is-thrown-on-selecting-inputactionimporter-preset-asset)).
- Fixed a problem arising when combining InputSystemUIInputModule and PlayInput with SendMessage or BroadcastMessage callback behavior on the same game object or hierarchy which is an ambiguous input setup. This fix eliminates callbacks into InputSystemUIInputModule. Related to ([1343712](https://issuetracker.unity3d.com/issues/input-system-ui-components-lags-when-using-input-system-ui-input-module-together-with-player-input-component)).
- Fixed inconsistent usage of `ENABLE_PROFILER` define together with `Profiler.BeginSample`/`Profiler.EndSample` by removing `ENABLE_PROFILER` macro check because `BeginSample`/`EndSample` are already conditional with `[Conditional("ENABLE_PROFILER")]` ([case 1350139](https://issuetracker.unity3d.com/issues/inconsistent-enable-profiler-scripting-defines-in-inputmanager-dot-cs-when-using-profiler-dot-beginssample-and-profiler-dot-endsample)).
- Remediated majority of performance issues with high frequency mice (>=1kHz poll rates) in release mode by merging consecutive mouse move events together ([case 1281266](https://issuetracker.unity3d.com/issues/many-input-events-when-using-1000hz-mouse)), see the events documentation for more information.
- Fixed `InputEventTrace` replays skipping over empty frames and thus causing playback to happen too fast.
- Fixed `"Pointer should have exited all objects before being removed"` error when changing screen orientation on mobile.
- Controls such as mouse positions are no longer reset when focus is lost.
- Pressing a uGUI `Button` and then alt-tabbing away, letting go of the button, and then going back to the application will no longer trigger a button click.
- Fixed `Input.onUnpairedDeviceActivity` triggering from editor input.
- Fixed 'up' and 'down' controls on `WebGLGamepad` left and right sticks not being clamped correctly.

#### Actions

- Fixed right-clicking in empty action map or action list not popping up context menu ([case 1336426](https://issuetracker.unity3d.com/issues/cant-open-drop-down-menu-when-hovering-over-free-space-in-input-action)).
- Fixed binding paths being misaligned in UI when switching to text mode editing ([case 1200107](https://issuetracker.unity3d.com/issues/input-system-path-input-field-text-is-clipping-under-binding-in-the-properties-section)).
- Fixed `"Exception: Style.Draw may not be called with GUIContent that is null."` error from `PlayerInput` inspector when having an action map with no actions ([case 1317735](https://issuetracker.unity3d.com/issues/multiple-error-messages-are-thrown-when-trying-to-expand-the-event-list-of-an-input-actions-asset-that-has-an-empty-action-map)).
- Fixed calling `GetBindingDisplayString()` on an `InputAction` with a composite binding leading to doubled up output ([case 1321175](https://issuetracker.unity3d.com/issues/macos-input-system-getbindingdisplaystring-returns-empty-strings-for-some-mappings)).
- Fixed `MultiTapInteraction` not respecting `InputSettings.multiTapDelayTime` ([case 1292754](https://issuetracker.unity3d.com/issues/multitapdelaytime-does-not-influence-maxtapspacing-in-input-action-assets)).
- Fixed changing values in `Input System Package` project settings not affecting default values displayed in `.inputactions` editor window ([case 1292754](https://issuetracker.unity3d.com/issues/multitapdelaytime-does-not-influence-maxtapspacing-in-input-action-assets)).
- Fixed rebinding a part of a composite with `RebindingOperation.WithTargetBinding` not also changing the type of control being looked for ([case 1272563](https://issuetracker.unity3d.com/issues/input-system-performinteractiverebinding-method-doesnt-detect-button-input-when-rebinding-part-of-a-2d-vector-composite)).
- <a name="axiscomposite-min-max-value-fix"></a> Fixed `AxisComposite` not respecting `minValue` and `maxValue` properties ([case 1335838](https://issuetracker.unity3d.com/issues/inputsystem-1d-axis-composite-binding-will-return-a-incorrect-value-if-minvalue-and-maxvalue-is-not-1-and-1)).
- Fixed `ArgumentOutOfRangeException` caused by `IsPointerOverGameObject` ([case 1337354](https://issuetracker.unity3d.com/issues/mobile-argumentoutofrangeexception-is-thrown-when-calling-ispointerovergameobject)).
- `PlayerInput` no longer logs an error message when it is set to `Invoke UnityEvents` and can't find  an action in the given `.inputactions` asset ([case 1259577](https://issuetracker.unity3d.com/issues/an-error-is-thrown-when-deleting-an-input-action-and-entering-play-mode)).
- Fixed `HoldInteraction` getting stuck when hold and release happens in same event ([case 1346786](https://issuetracker.unity3d.com/issues/input-system-the-canceled-event-is-not-fired-when-clicking-a-button-for-a-precise-amount-of-time)).
- Fixed adding an action in the `.inputactions` editor automatically duplicating interactions and processors from the first action in the map.
- Fixed `InputActionSetupExtensions.ChangeBinding` when modifying binding from a different action than specified. Contribution by [Fredrik Ludvigsen](https://github.com/steinbitglis) in [#1348](https://github.com/Unity-Technologies/InputSystem/pull/1352).

### Added

- Added `InputSystem.runUpdatesInEditMode` to enable processing of non-editor updates without entering playmode (only available for XR).
- Added a new "UI vs Game Input" sample to the package. The sample can be installed from the Unity Package Manager UI in the editor.
  * The sample demonstrates how to deal with inputs that may both lead to UI actions as well as in-game actions.
- Added method `SetMotorSpeedsAndLightBarColor` as a workaround for setting both the light bar and motor speeds simultaneously on a DualShock 4 controller ([case 1271119](https://issuetracker.unity3d.com/issues/dualshock4-setlightbarcolor-and-setmotorspeeds-cannot-be-called-on-the-same-frame-using-input-system)).
- Added the concept of "soft" and "hard" device resets.
  * In general, resetting a device will reset its state to default values.
  * Individual controls can be marked as `dontReset` to exclude them from resets. This makes the reset "soft" (default).
    ```CSharp
    //  Perform a "soft" reset of the mouse. The mouse position will not be affected
    // but controls such as buttons will be reset.
    InputSystem.ResetDevice(Mouse.current);
    ```
  * A "hard" reset can be forced through the API. This also resets `dontReset` controls.
    ```CSharp
    // Perform a "hard" reset of the mouse. The mouse position will also be reset to (0,0).
    InputSystem.ResetDevice(Mouse.current, alsoResetDontResetControls: true);
    ```
  * Resets will lead to `InputAction`s that are enabled and in-progress from controls that being reset, to be canceled. This will not perform actions even if they trigger on, for example, button release.
- `InputDevice.canRunInBackground` can now be force-set through layouts.
   ```CSharp
   // Force XInputWindows gamepads to not run in the background.
   InputSystem.RegisterLayoutOverride(@"
       {
           ""name"": ""XInputWindowsNoCanRunInBackground"",
           ""extend"": ""XInputWindows"",
           ""runInBackground"": ""off""
       }
   ");
   ```
- Improved performance of `Touchscreen` by merging consecutive touch move events together. See the events documentation for more information.

#### Actions

- Added a new `InputAction.wantsInitialStateCheck` property that allows toggling on initial state checks for `Button` and `Pass-Through` actions (implicitly enabled for `Value` actions).
  * This allows responding immediately to controls that are already actuated when the action is enabled.
- Added new API for more easily listening for event changes.
  ```CSharp
  InputSystem.onEvent
    .ForDevice<Gamepad>()
    .Where(e => e.HasButtonPress())
    .CallOnce(e => Debug.Log("Button pressed!));
  ```
- Added new API to easily listen for button presses on any device.
  ```CSharp
  InputSystem.onAnyButtonPress
    .CallOnce(ctrl => Debug.Log($"Button '{ctrl}' pressed"));
  ```
  * This is a simple wrapper around the new API mentioned above.

### Changed

- Application focus handling behavior has been reworked.
  * When `runInBackground` is off, no action will be taken on focus loss. When focus comes back, all devices will receive a sync request. Those that don't support it will see a "soft" reset.
  * When `runInBackground` is on (which, when running in the editor, is considered to always be the case), a new setting `InputSettings.backgroundBehavior` dictates how input is to be handled while the application does not have focus. The default setting of `ResetAndDisableNonBackgroundDevices` will soft-reset and disable all devices for which `InputDevice.canRunInBackground` is false. While in the background, devices that are flagged as `canRunInBackground` will keep running as in the foreground.
  * In the editor, devices other than `Pointer` and `Keyboard` devices (i.e. anything not used to operate the editor UI) are now by default routing their input to the Game View regardless of focus. This also fixes the problem of gamepad sticks resetting to `(0,0)` on focus loss ([case 1222305](https://issuetracker.unity3d.com/issues/input-system-gamepad-stick-values-are-cached-when-changing-editor-window-focus)).
  * A new setting `InputSettings.gameViewFocus` has been introduced to determine how Game View focused is handled in the editor with respect to input.
- Editor: Removed 'Lock Input to Game View' setting in the Input Debugger.
  * The setting has been replaced by the new 'Game View Focus' project setting.
- `InputSystem.defaultButtonPressPoint` is now clamped to a minimum value of `0.0001` ([case 1349002](https://issuetracker.unity3d.com/issues/onclick-not-working-when-in-player)).
- `InputDevice.OnConfigurationChanged` can now be overridden in derived classes.
- `InputSystemUIInputModule` now defers removing pointers for touches by one frame.
  * This is to ensure that `IsPointerOverGameObject` can meaningfully be queried for touches that have happened within the frame &ndash; even if by the time the method is called, a touch has technically already ended ([case 1347048](https://issuetracker.unity3d.com/issues/input-system-ispointerovergameobject-returns-false-when-used-with-a-tap-interaction)).
  * More precisely, this means that whereas before a `PointerExit` and `PointerUp` was received in the same frame, a touch will now see a `PointerUp` in the frame of release but only see a `PointerExit` in the subsequent frame.
- Calling `EventSystem.IsPointerOverGameObject()` from within `InputAction` callbacks (such as `InputAction.performed`) will now result in a warning.
  * UI updates *after* input and consumes input through `InputAction`s as they are processed. Thus, querying UI state from within `InputAction` callbacks will query outdated UI state.
- Changed `TrackedPoseDriver` to use properties of type `InputActionProperty` rather than `InputAction` to allow more flexibility.
- Changed quickstart documentation sample to use the Update method instead of FixedUpdate to show a more correct usage of the `wasPressedThisFrame` API.

## [1.1.0-pre.5] - 2021-05-11

- Fixes a problem with the package's manifest missing a dependency on the UI Elements module.

## [1.1.0-pre.4] - 2021-05-04

### Changed

- The `VirtualMouseInput` component is now part of the Input System assembly. It was previously packaged with the `Gamepad Mouse Cursor` sample.
  * The component has a different GUID from before, so existing setups that use the component from the sample are not broken. To use the built-in component you must explicitly switch over.
- `InputTestFixture` no longer deletes the `GameObject`s in the current scene in its `TearDown` ([case 1286987](https://issuetracker.unity3d.com/issues/input-system-inputtestfixture-destroys-test-scene)).
  * This was added for the sake of the Input System's own tests but should not have been in the public fixture.
- Generic `Gamepad` now has platform independent long button names. Previously it used different names if editor targeted PS4/Switch consoles (case 1321676).
- When creating a new control scheme with a name `All Control Schemes`, `All Control Schemes1` will be created to avoid confusion with implicit `All Control Schemes` scheme ([case 1217379](https://issuetracker.unity3d.com/issues/control-scheme-cannot-be-selected-when-it-is-named-all-control-schemes)).
- Display names of keyboard buttons are now passed through `ToLower` and `ToTitleCase` to enforce consistent casing between different platforms and keyboard layouts ([case 1254705](https://issuetracker.unity3d.com/issues/the-display-names-for-keyboard-keys-in-the-input-debugger-do-not-match-those-defined-in-input-system-package)).
- Editor: All remaining `InputUser` instances are now removed automatically when exiting play mode. This means that all devices are automatically unpaired.
  * In essence, like `InputAction`, `InputUser` is now considered a player-only feature.
- Events queued __during__ event processing (i.e. `InputSystem.Update()`) are now processed in the same frame. This eliminates the 1-frame lag previously incurred by simulated input.
  * Note that this does not extend to input queued __outside__ of event processing but in the same frame. For example, input queued by the UI (such as by `OnScreenButton` and `OnScreenStick`) will still see a 1-frame lag as UI event processing happens later in the frame and outside of input event processing.

#### Actions

- When removing/unplugging a device, it will now also be removed from the device list of `InputActionMap.devices` and `InputActionAsset.devices`.
  ```CSharp
  var gamepad = InputSystem.AddDevice<Gamepad>();
  var actions = new MyGeneratedActions();
  actions.devices = new[] { gamepad };
  InputSystem.RemoveDevice(gamepad);
  // `actions.devices` is now an empty array.
  ```
- Adding an action to a `InputActionMap` that is part of an `InputActionAsset` now requires all actions in the asset to be disabled ([case 1288335](https://issuetracker.unity3d.com/issues/adding-actions-at-runtime-to-existing-map-from-asset-triggers-assertion-error)).
  * This used to trigger an `Assert` at runtime but now properly throws an `InvalidOperationException`.

### Fixed

- Fixed inputs in game view sometimes not working when running in the editor, as initial focus state could end up being incorrect.
- Fixed bad performance in Input Debugger with high-frequency devices (e.g. 1+ KHz gaming mice). Before, high event volumes led to excessive refreshes of debugger data.
- Fixed compile error on tvOS due to step counter support for iOS added in `1.1.0-preview.3`.
- Fixed PS4- and PS3-specific `rightTriggerButton` and `leftTriggerButton` controls not being marked as synthetic and thus conflicting with `rightTrigger` and `leftTrigger` input ([case 1293734](https://issuetracker.unity3d.com/issues/input-system-when-binding-gamepad-controls-triggerbutton-gets-bound-instead-of-triggeraxis)).
  * This manifested itself, for example, when using interactive rebinding and seeing `rightTriggerButton` getting picked instead of the expected `rightTrigger` control.
- Fixed changes to usages of devices in remote player not being reflected in Input Debugger.
- Fixed exceptions and incorrect values with HIDs using 32-bit fields ([case 1189859](https://issuetracker.unity3d.com/issues/inputsystem-error-when-vjoy-is-installed)).
  * This happened, for example, with vJoy installed.
- Fixed `InputUser` no longer sending `InputUserChange.ControlsChanged` when adding a new user after previously, all users were removed.
  * Fix contributed by [Sven Herrmann](https://github.com/SvenRH) in [1292](https://github.com/Unity-Technologies/InputSystem/pull/1292).
- Fixed `AxisDeadzoneProcessor` min/max values not being settable to 0 in editor UI ([case 1293744](https://issuetracker.unity3d.com/issues/input-system-input-system-axis-deadzone-minimum-value-fallsback-to-default-value-if-its-set-to-0)).
- Fixed blurry icons in input debugger, asset editor, input settings ([case 1299595](https://issuetracker.unity3d.com/issues/inputsystem-supported-device-list-dropdown-icons-present-under-project-settings-are-not-user-friendly)).
- Fixed `clickCount` not being incremented correctly by `InputSystemUIInputModule` for successive mouse clicks ([case 1317239](https://issuetracker.unity3d.com/issues/eventdata-dot-clickcount-doesnt-increase-when-clicking-repeatedly-in-the-new-input-system)).
- <a name="ui_multiple_scenes_fix"></a>Fixed UI not working after additively loading scenes with additional InputSystemUIInputModule modules ([case 1251720](https://issuetracker.unity3d.com/issues/input-system-buttons-cannot-be-pressed-after-additively-loading-scenes-with-additional-event-systems)).
- Fixed no `OnPointerExit` received when changing UI state without moving pointer ([case 1232705](https://issuetracker.unity3d.com/issues/input-system-onpointerexit-is-not-triggered-when-a-ui-element-interrupts-a-mouse-hover)).
- Fixed reference to `.inputactions` of `Player Prefab` referenced by `PlayerInputManager` being destroyed on going into play mode, if the player prefab was a nested prefab ([case 1319756](https://issuetracker.unity3d.com/issues/playerinput-component-loses-its-reference-to-an-inputactionasset)).
- Fixed "Scheme Name" label clipped in "Add Control Schema" popup window ([case 1199560]https://issuetracker.unity3d.com/issues/themes-input-system-scheme-name-is-clipped-in-add-control-schema-window-with-inter-default-font)).
- Fixed `InputSystem.QueueEvent` calls from within `InputAction` callbacks getting dropped entirely ([case 1297339](https://issuetracker.unity3d.com/issues/input-system-ui-button-wont-click-when-simulating-a-mouse-click-with-inputsystem-dot-queueevent)).
- Fixed `InputSystemUIInputModule` being in invalid state when added from `Awake` to a game object when entering playmode ([case 1323566](https://issuetracker.unity3d.com/issues/input-system-default-ui-actions-do-not-register-when-adding-inputsystemuiinputmodule-at-runtime-to-an-active-game-object)).
- Fixed `Keyboard.current` becoming `null` after `OnScreenButton` is disabled or destroyed ([case 1305016](https://issuetracker.unity3d.com/issues/inputsystem-keyboard-dot-current-becomes-null-after-onscreenbutton-is-destroyed)).

#### Actions

- Fixed rebinding not working for any discrete control that was held when the rebinding operation started ([case 1317225](https://issuetracker.unity3d.com/issues/inputsystem-a-key-will-not-be-registered-after-rebinding-if-it-was-pressed-when-the-rebinding-operation-started)).
- Fixed bindings being added to every InputAction in a collection when editing a collection of InputActions in the inspector. ([case 1258578](https://issuetracker.unity3d.com/issues/adding-a-binding-to-one-inputaction-element-in-a-list-adds-the-same-binding-to-all-the-other-elements-in-the-list))
- Fixed `Retrieving array element that was out of bounds` and `SerializedProperty ... has disappeared!` errors when deleting multiple action bindings in the input asset editor ([case 1300506](https://issuetracker.unity3d.com/issues/errors-are-thrown-in-the-console-when-deleting-multiple-bindings)).
- Fixed delete key not working in the input actions editor ([case 1282090](https://issuetracker.unity3d.com/issues/input-system-delete-key-doesnt-work-in-the-input-actions-window)).
- Fixed actions embedded into `MonoBehaviours` not showing bindings added directly from within constructors ([case 1291334](https://issuetracker.unity3d.com/issues/input-action-binding-doesnt-show-up-in-the-inspector-when-set-using-a-script)).
  ```CSharp
  public class MyMB : MonoBehaviour {
    // This would end up not showing the binding in the inspector.
    public InputAction action = new InputAction(binding: "<Gamepad>/leftStick");
  ```
- Fixed tooltips not appearing for elements of the Input Actions editor window ([case 1311595](https://issuetracker.unity3d.com/issues/no-tooltips-appear-when-hovering-over-parts-of-input-action-editor-window)).
- Fixed `NullReferenceException` when reading values through `InputAction.CallbackContext` on a `OneModifierComposite` or `TwoModifierComposite` binding.
- Fixed multi-taps not working when multiple controls were bound to an action ([case 1267805](https://issuetracker.unity3d.com/issues/input-system-multi-tap-interaction-doesnt-get-triggered-when-there-are-2-or-more-bindings-in-the-active-control-scheme)).
  * When there were multiple controls bound to an action, this bug would get triggered by any interaction that did not result in a phase change on the action.
- Fixed runtime rebinds added as new bindings from leaking into .inputactions assets when exiting play mode ([case 1190502](https://issuetracker.unity3d.com/issues/inputsystem-runtime-rebinds-are-leaking-into-inputactions-asset))
- Fixed `IndexOutOfRangeException` and `null` elements in `InputUser.lostDevices` when an `InputUser` loses a devices from a control scheme with only optional devices ([case 1275148](https://issuetracker.unity3d.com/issues/disconnecting-and-reconnecting-input-device-causes-exception-in-inputuser)).
- Fixed binding path selection windows not remembering navigation state when going up through hierarchy ([case 1254981](https://issuetracker.unity3d.com/issues/action-binding-path-selection-windows-doesnt-remember-navigation-state)).

### Added

- Support for Device Simulator touchscreen input.
- Enabled XR device support on Magic Leap (Lumin).
- Added ability to force XR Support in a project by defining `UNITY_INPUT_FORCE_XR_PLUGIN`.
- Added a warning message to PlayerInputManager editor when the attached input action asset won't work with Join Players When Button Is Pressed behaviour due to missing control scheme device requirements ([case 1265853](https://issuetracker.unity3d.com/issues/input-system-player-prefabs-are-not-instantiated-on-join-action-when-they-have-inputactionasset-assigned-to-them)).
- Added support for [UI Toolkit](https://docs.unity3d.com/Manual/UIElements.html) with Unity 2021.1+.
  * UITK is now supported as a UI solution in players. Input support for both [Unity UI](https://docs.unity3d.com/Manual/com.unity.ugui.html) and [UI Toolkit](https://docs.unity3d.com/Manual/UIElements.html) is based on the same `InputSystemUIInputModule` code path. More details in the manual.
- `InputSystemUIInputModule` now has an `xrTrackingOrigin` property. When assigned, this will transform all tracked device positions and rotations from it's local space into Unity's world space ([case 1308480](https://issuetracker.unity3d.com/issues/xr-sdk-tracked-device-raycaster-does-not-work-correctly-with-worldspace-canvas-when-xr-camera-is-offset-from-origin)).
- Added `InputSystemUIInputModule.GetLastRaycastResult`. This returns the most recent raycast result and can be used to draw ray visualizations or get information on the most recent UI object hit.
- Added `InputStateBlock` support for `kFormatSBit` when working with floats ([case 1258003](https://issuetracker.unity3d.com/issues/hid-exceptions-are-thrown-when-launching-a-project-while-analog-keyboard-is-connected-to-the-machine)).
- Added an API to parse control paths.
  ```CSharp
  var parsed = InputControlPath.Parse("<XRController>{LeftHand}/trigger").ToArray();

  Debug.Log(parsed.Length); // Prints 2.
  Debug.Log(parsed[0].layout); // Prints "XRController".
  Debug.Log(parsed[0].name); // Prints an empty string.
  Debug.Log(parsed[0].usages.First()); // Prints "LeftHand".
  Debug.Log(parsed[1].layout); // Prints null.
  Debug.Log(parsed[1].name); // Prints "trigger".
  ```
  * Can, for example, be used with `InputBinding.path`.
- Added a new API-only setting in the form of `InputSystem.settings.maxEventBytesPerUpdate`.
  * Puts an upper limit on the number of event bytes processed in a single update.
  * If exceeded, any additional event data will get thrown away and an error will be issued.
  * Set to 5MB by default.
- Added a new API-only setting called `InputSystem.settings.maxQueuedEventsPerUpdate`.
  * This limits the number of events that can be queued during event processing using the `InputSystem.QueueEvent` method. This guards against infinite loops in the case where an action callback queues an event that causes the same action callback to be called again.
- Added `InputSystemUIInputModule.AssignDefaultActions` to assign default actions when creating ui module in runtime.
- Added `UNITY_INCLUDE_TESTS` define constraints to our test assemblies, which is 2019.2+ equivalent to `"optionalUnityReferences": ["TestAssemblies"]`.

## [1.1.0-preview.3] - 2021-02-04

### Changed

- An upper limit of 1024 controls per device and 1kb of memory state per device has been introduced.
  * This allows for certain optimizations.
  * Should the limits prove too tight, they can be raised in the future.
  * The most complex device we have at the moment (`Touchscreen`) has 242 controls and 616 bytes of state.
- `TouchSimulation` now __disables__ the `Pointer` devices it reads input from.
  * This is to address the problem of mouse input leading to __both__ mouse and touch input happening concurrently. Instead, enabling touch simulation will now effectively __replace__ mouse and pen input with touch input.
  * Devices such `Mouse` and `Pen` will remain in place but will not get updated. Events received for them will be consumed by `TouchSimulation`.
- Enabled XR device support on Switch.

### Fixed

- Fixed Right stick to use AXIS.Z and AXIS.RZ for Android gamepads.
- Fixed triggers to always use Axis.Gas and Axis.Brake for Android gamepads.
- Fixed precompiled layouts such as `FastKeyboard` leading to build time regressions with il2cpp (case 1283676).
- Fixed `InputDevice.canRunInBackground` not being correctly set for VR devices (thus not allowing them to receive input while the application is not focused).
- Fixed `InputUser.OnEvent` and `RebindingOperation.OnEvent` exhibiting bad performance profiles and leading to multi-millisecond input update times (case 1253371).
  * In our own measurements, `InputUser.OnEvent` is >9 times faster than before and `RebindingOperation.OnEvent` is ~2.5 times faster.
- Fixed PS4 controller not recognized on Mac when connected over Bluetooth ([case 1286449](https://issuetracker.unity3d.com/issues/input-system-dualshock-4-zct1e-dualshock-2-v1-devices-are-not-fully-recognised-over-bluetooth)).
- Fixed `EnhancedTouch` leaking `NativeArray` memory on domain reloads ([case 1190150](https://issuetracker.unity3d.com/issues/new-input-system-simulated-touch-in-editor-doesnt-work)).
- Fixed `TouchSimulation` leading to `"Pointer should have exited all objects before being removed"` errors ([case 1190150](https://issuetracker.unity3d.com/issues/new-input-system-simulated-touch-in-editor-doesnt-work)).
- Fixed multi-touch not working with `InputSystemUIInputModule` ([case 1271942](https://issuetracker.unity3d.com/issues/android-onenddrag-not-being-called-when-there-are-at-least-2-touches-on-the-screen)).
  * This also manifested itself when using On-Screen Controls and not being able to use multiple controls at the same time (for example, in the [Warriors demo](https://github.com/UnityTechnologies/InputSystem_Warriors)).
- Fixed restart prompt after package installation not appearing on Unity 2020.2+ ([case 1292513](https://issuetracker.unity3d.com/issues/input-system-after-package-install-the-update-slash-switch-and-restart-prompt-does-not-appear)).
- Fixed action with multiple bindings getting stuck in `Performed` state when two or more controls are pressed at the same time ([case 1295535](https://issuetracker.unity3d.com/issues/input-system-not-registering-multiple-inputs)).
  * Regression introduced in 1.1-preview.2.
- Fixed `Touch.activeTouches` having incorrect touch phases after calling `EnhancedTouch.Disable()` and then `EnhancedTouch.Enable()` ([case 1286865](https://issuetracker.unity3d.com/issues/new-input-system-began-moved-and-ended-touch-phases-are-not-reported-when-a-second-scene-is-loaded)).
- Fixed compile errors related to XR/AR on console platforms.

#### Actions

- <a name="same_control_multiple_times_fix"></a>Fixed actions not triggering correctly when multiple bindings on the same action were referencing the same control ([case 1293808](https://issuetracker.unity3d.com/product/unity/issues/guid/1293808/)).
  * Bindings will now "claim" controls during resolution. If several bindings __on the same action__ resolve to the same control, only the first such binding will successfully resolve to the control. Subsequent bindings will only resolve to controls not already referenced by other bindings on the action.
  ```CSharp
  var action = new InputAction();
  action.AddBinding("<Gamepad>/buttonSouth");
  action.AddBinding("<Gamepad>/buttonSouth"); // Will be ignored.
  action.AddBinding("<Gamepad>/button*"); // Will only receive buttonWest, buttonEast, and buttonNorth.
  ```
  * This also means that `InputAction.controls` will now only contain any control at most once.
- Fixed JSON serialization of action maps not preserving empty binding paths ([case 1231968](https://issuetracker.unity3d.com/issues/cloning-actionmap-through-json-converts-empty-paths-to-null-which-is-not-allowed)).

### Added

- Added DualShock4GamepadAndroid and XboxOneGamepadAndroid layout for Android
- Added a new high-performance way to iterate over changed controls in an event.
  ```CSharp
  // Can optionally specify a magnitude threshold that controls must cross.
  // NOTE: This will note allocate GC memory.
  foreach (var control in eventPtr.EnumerateChangedControls(magnitudeThreshold: 0.1f))
      Debug.Log($"Control {control} changed state");
  ```
  * This can be used, for example, to implement much more performant "any button pressed?" queries.
  ```CSharp
  InputSystem.onEvent +=
      (eventPtr, device) =>
      {
          // Ignore anything that is not a state event.
          var eventType = eventPtr.type;
          if (eventType != StateEvent.Type && eventType != DeltaStateEvent.Type)
              return;

          // Find all changed controls actuated above the button press threshold.
          foreach (var control in eventPtr.EnumerateChangedControls
              (device: device, magnitudeThreshold: InputSystem.settings.defaultButtonPressThreshold))
              // Check if it's a button.
              if (control is ButtonControl button)
                  Debug.Log($"Button {button} was pressed");
      }
  ```
- Added support for Step Counter sensors for iOS.
  * You need to enable **Motion Usage** under Input System settings before using the sensor. You can also manually add **Privacy - Motion Usage Description** to your application's Info.plist file.

## [1.1.0-preview.2] - 2020-10-23

### Changed

- The `submit` and the `cancel` actions of the UI input module now trigger on __release__ instead of press. This makes the behavior consistent with clicks triggering UI response on release rather than press.
- Removed the old "Tanks" demo (previously available from the samples shipped with the package).
  * Added a new and improved demo project, which you can download from the [InputSystem_Warriors](https://github.com/UnityTechnologies/InputSystem_Warriors) GitHub repository.

#### Actions

- Actions of type `InputActionType.Button` now respect button press (and release) points.
  * Previously, button-type actions, when used without explicit "Press" interactions, would perform immediately when a bound control was actuated.
  * Now, a button-type action will behave the same as if a "Press" interaction is applied with "Trigger Behavior" set to "Press Only".
  * This means that a button-type action will now perform (and perform __once__ only) when a control crosses the button press threshold defined in the global settings or, if present, locally on a `ButtonControl`. It will then stay performed and finally cancel only when the control falls back to or below the release threshold.
- `InputAction.ReadValue<T>()` now always returns `default<T>` when the action is canceled.
  * This is to make it consistent with `InputAction.CallbackContext.ReadValue<T>()` which already returned `default<T>` when the action was canceled.
  * In general, all APIs that read values will return default values when an action is in a phase other than `Started` or `Performed`.
- If multiple actions in different action maps but in the same .inputactions asset have the same name, calling `InputActionAsset.FindAction()` with just an action name will now return the first __enabled__ action. If none of the actions are enabled, it will return the first action with a matching name as before ([case 1207550](https://issuetracker.unity3d.com/issues/input-system-action-can-only-be-triggered-by-one-of-the-action-maps-when-action-name-is-identical)).
  ```CSharp
  var map1 = new InputActionMap("map1");
  var map2 = new InputActionMap("map2");
  map1.AddAction("actionWithSameName");
  map2.AddAction("actionWithSameName");
  var asset = ScriptableObject.CreateInstance<InputActionAsset>();
  asset.AddActionMap(map1);
  asset.AddActionMap(map2);

  map2["actionWithSameName"].Enable();

  var action = asset["actionWithSameName"];
  // Before: "map1/actionWithSameName"
  // Now: "map2/actionWithSameName"
  ```

### Fixed

- Fixed player build causing `ProjectSettings.asset` to be checked out in Perforce ([case 1254502](https://issuetracker.unity3d.com/issues/projectsettings-dot-asset-is-checked-out-in-perforce-when-building-a-project-with-the-input-system-package-installed)).
- Fixed player build corrupting preloaded asset list in `PlayerSettings` if it was modified by another build processor.
- Fixed remoting in Input Debugger not working for devices in the player that are created from generated layouts (such as XR devices).
- Fixed potential `NullReferenceException` in `InputActionProperty` when the `InputActionReference` is `null`.
- Fixed "On-Screen Controls" sample still using `StandaloneInputModule` and thus throwing `InvalidOperationException` when used with "Active Input Handling" set to "Input System Package (New)" ([case 1201866](https://issuetracker.unity3d.com/issues/input-system-old-input-module-is-available-in-onscreencontrolssample-sample-scene-from-package)).
- Fixed `OnScreenButton` leaving button controls in pressed state when disabled in-between receiving `OnPointerDown` and `OnPointerUp`. Usually manifested itself by having to click the button twice next time it was enabled.
- Fixed exiting out of play mode in the Unity Editor while a test run is in progress leading to the Input System permanently losing all its state until the editor is restarted ([case 1251724](https://issuetracker.unity3d.com/issues/the-input-system-does-not-get-re-enabled-when-a-playmode-input-test-is-interrupted)).
- Fixed max values for `Axis` and `Double` controls stored as multi-bit fields being off by one ([case 1223436](https://issuetracker.unity3d.com/issues/value-equal-to-1-is-not-returned-by-the-input-system-when-reading-a-multi-bit-control)).
  * Fix contributed by [jamre](https://github.com/jamre) in [962](https://github.com/Unity-Technologies/InputSystem/pull/962). Thank you!
- Fixed debug assert in `InputDeviceTester` sample when simultaneously pressing two buttons on gamepad ([case 1244988](https://issuetracker.unity3d.com/issues/input-system-runtime-errors-when-pressing-more-than-one-button-at-the-same-time)).
- Fixed use of UI `Slider` causing drag thresholds to no longer work ([case 1275834](https://issuetracker.unity3d.com/issues/inputsystem-drag-threshold-value-is-ignored-for-scroll-view-after-interacting-with-a-slider-slash-scroll-bar)).
- Fixed layout lists in Input Debugger not updating when removing layouts.
- Fixed device connects leading to different but similar device being reported as reconnected.

#### Actions

- Fixed Action with multiple bindings becoming unresponsive after a Hold interaction was performed ([case 1239551](https://issuetracker.unity3d.com/issues/input-system-hold-interaction-makes-an-input-action-unresponsive-when-2-or-more-binding-are-attached-to-the-same-input-action)).
- Fixed `NullReferenceException` when `Player Input` component `Create Action` is pressed and saved ([case 1245921](https://issuetracker.unity3d.com/issues/input-system-nullreferenceexception-is-thrown-when-player-input-component-create-action-is-pressed-and-saved)).
- Fixed `InputActionTrace.ActionEventPtr.ReadValueAsObject` leading to `InvalidCastException` when trying to read values that came from composite bindings.
- Fixed not being able to stack a `MultiTap` on top of a `Tap` ([case 1261462](https://issuetracker.unity3d.com/issues/multi-tap-and-tap-interactions-in-the-same-action-doesnt-work-properly)).
- Fixed rebinds triggered by the Enter key causing stuck Enter key states ([case 1271591](https://issuetracker.unity3d.com/issues/input-system-rebind-action-requires-two-inputs-slash-presses-when-using-the-enter-key)).
- Fixed `Map index on trigger` and `IndexOutOfRangeException` errors when using multiple Interactions on the same Action. ([case 1253034](https://issuetracker.unity3d.com/issues/map-index-on-trigger-and-indexoutofrangeexception-errors-when-using-multiple-interactions-on-the-same-action)).
- Fixed context menu in action editor not filtering out composites the same way that the `+` icon menu does. This led to, for example, a "2D Vector" composite being shown as an option for a button type action.
- Fixed initial state checks for composite bindings failing if performed repeatedly. For example, doing a `ReadValue<Vector2>` for a WASD binding would return an incorrect value after disabling the map twice while no input from the keyboard was received ([case 1274977](https://issuetracker.unity3d.com/issues/input-system-cannot-read-vector2-values-after-inputactionset-has-been-disabled-and-enabled-twice)).
- Fixed "Add Interaction" menu in action editor not filtering out interactions with incompatible value types ([case 1272772](https://issuetracker.unity3d.com/issues/new-input-system-action-gets-called-only-once-when-using-mouse-press-interaction)).
- Fixed `PlayerInput` no longer auto-switching control schemes if `neverAutoSwitchControlSchemes` was toggled off and back on after the component was first enabled ([case 1232039](https://issuetracker.unity3d.com/issues/input-system-auto-switch-locks-on-one-device-when-its-disabled-and-re-enabled-via-script)).
- Fixed action map name being the same as .inputactions asset name leading to compile errors when `Generate C# Class` is used; now leads to import error ([case 1212052](https://issuetracker.unity3d.com/issues/input-system-user-can-name-inputaction-asset-and-action-map-the-same-creating-compilation-errors-on-generation)).
- Fixed bindings not getting updated when binding by display name and there is no control with the given display name initially.
  ```
  // If at the time this action is enabled, there's no ä key on the keyboard,
  // this did not update properly later when switched to a layout that does have the key.
  var action = new InputAction(binding: "<Keyboard>/#(ä)");
  ```

### Added

- Added tvOS documentation entries in 'Supported Input Devices' page.

#### Actions

- Added "release thresholds" for buttons.
  * Release points are now separated from press points by a percentage threshold.
  * The threshold is defined by `InputSettings.buttonReleaseThreshold`.
  * Thresholds are defined as percentages of press points. A release is thus defined as a button, after having reached a value of at least `InputSettings.defaultButtonPressPoint` (or whatever local press is used), falling back to a value equal to or less than `InputSettings.buttonReleaseThreshold` percent of the press point.
  * This is intended to solve the problem of buttons flickering around button press points.
  * The default threshold is set at 75%, that is, buttons release at 3/4 of the press point.
- Added new methods to the `InputAction` class:
  * `InputAction.IsPressed()`: Whether a bound control has crossed the press threshold and has not yet fallen back below the release threshold.
  * `InputAction.WasPressedThisFrame()`: Whether a bound control has crossed the press threshold this frame.
  * `InputAction.WasReleasedThisFrame()`: Whether a bound control has fallen back below the release threshold this frame.
  * `InputAction.WasPerformedThisFrame()`: Whether the action was performed at any point during the current frame. Equivalent to `InputAction.triggered`, which will be deprecated in the future.
  * `InputAction.Reset()`: Forcibly reset the action state. Cancels the action, if it is currently in progress.
- Added `InputAction.GetTimeoutCompletionPercentage` to query the amount left to complete a currently ongoing interaction.
  ```CSharp
  // Let's say there's a hold interaction on a "warp" action. The user presses a button bound
  // to the action and then holds it. While the user holds the button, we want to know how much
  // longer the user will have to hold it so that we can display feedback in the UI.
  var holdCompleted = playerInput.actions["warp"].GetTimeoutCompletionPercentage();
  ```
- Added three new binding composite types:
  * `OneModifierComposite`: This is a generalization of `ButtonWithOneModifier` (which is still available but now hidden from the UI) which also represents bindings such as "SHIFT+1" but now can be used to target bindings other than buttons (e.g. "SHIFT+delta").
  * `TwoModifiersComposite`: This is a generalization of `ButtonWithTwoModifiers` (which is still available but now hidden from the UI) which also represents bindings such as "SHIFT+CTRL+1" but now can be used to target bindings other than buttons (e.g. "SHIFT+CTRL+delta").
  * `Vector3Composite`: Works the same way `Vector2Composite` does. Adds a `forward` and `backward` binding in addition to `up`, `down`, `left`, and `right`.

## [1.1.0-preview.1] - 2020-08-20

>__The minimum version requirement for the Input System package has been moved up to 2019.4 LTS.__

### Changed

#### Actions

- Auto-generated C# files now have `<auto-generated>` headers so they get ignored by Rider code analysis.
- Auto-generated C# classes are now `partial` so that they can be manually extended.
- Deleting a composite binding with `action.ChangeBinding(0).Erase()` now also erases all the bindings that are part of the composite.
- Trigger binding resolution from within action callbacks (e.g. `InputAction.performed`) will now defer resolution until after the callback has completed.
  * This fixes crashes such as [case 1242406](https://issuetracker.unity3d.com/issues/mecanim-crash-when-entering-or-exiting-play-mode-destroying-gameobjects) where disabling `PlayerInput` from within an action callback led to an action's state being released while the action was still in a callback.

### Fixed

- Fixed input history on Android mono build by alligning memory of history records
- Fixed no input being processed when running a `[UnityTest]` over several frames. Before, this required calling `InputSystem.Update` manually.
- Fixed clicking on help page button in Unity inspector for Input System components not going to relevant manual pages.
- Fixed a bug that prevented DualShock controllers from working on tvOS. (case 1221223).
- `GravitySensor`, `LinearAccelerationSensor`, and `AttitudeSensor` not being initialized on iOS ([case 1251382](https://issuetracker.unity3d.com/product/unity/issues/guid/1251382/)).
- Fixed compilation issues with XR and VR references when building to platforms that do not have complete XR and VR implementations.
- Fixed possible `NullReferenceException`s on ARMs with controls that receive automatic memory offsets.
- Fixed `TouchControl.tapCount` resetting to 0 when "Script Debugging" is enabled (case 1194636).
- Fixed `Touch.activeTouches` not having a `TouchPhase.Began` entry for touches that moved in the same frame that they began in ([case 1230656](https://issuetracker.unity3d.com/issues/input-system-mobile-enhancedtouch-screen-taps-start-with-moved-or-stationary-phase-instead-of-began)).
- Fixed sequential taps causing touches to get stuck in `Touch.activeTouches`.
- Improved performance of `Touch.activeTouches` (most notably, a lot of time was spent in endlessly repetitive safety checks).
- Fixed `EnhancedTouch` APIs not indicating that they need to be enabled with `EnhancedTouchSupport.Enable()`.
  - The APIs now throw `InvalidOperationException` when used without being enabled.
- Fixed memory corruption in `InputEventTrace.AllocateEvent` ([case 1262496](https://issuetracker.unity3d.com/issues/input-system-crash-with-various-stack-traces-when-using-inputactiontrace-dot-subscribetoall))
  * Manifested itself, for example, as crashes when using `InputActionTrace.SubscribeToAll`.
- AxisControls and Vector2Controls' X and Y subcontrols on XR devices now have a minimum range of -1 and a maximum range of 1. This means they can now properly respond to modifiers and interactions in the binding system.

#### Actions

- Fixed drag&drop reordering actions while having one control scheme selected causing bindings from other control schemes to be lost ([case 122800](https://issuetracker.unity3d.com/issues/input-system-bindings-get-cleared-for-other-control-scheme-actions-when-reordering-an-action-in-a-specific-control-scheme)).
- Fixed stack overflow in `PlayerInput.SwitchCurrentActionMap` when called from action callback ([case 1232893](https://issuetracker.unity3d.com/issues/inputsystem-switchcurrentactionmap-causes-a-stackoverflow-when-called-by-each-pahse-of-an-action)).
- Fixed control picker ending up empty when listing devices in "Supported Devices" ([case 1254150](https://issuetracker.unity3d.com/product/unity/issues/guid/1254150/)).

### Added

- Device layouts can now be "precompiled" for speed. `Keyboard`, `Mouse`, and `Touchscreen` are now included as precompiled layouts greatly reducing instantiation time and GC heap cost for these devices. For `Touchscreen`, this results in a >20x speed-up for `InputSystem.AddDevice<Touchscreen>()`.
- Added Pose Control layout. The Pose Control is used on XR Devices and wraps tracking state, position, rotation, and velocity information.

#### Actions

- Can now save binding overrides as JSON strings and restore them from such using the newly added `SaveBindingOverridesAsJson` and `LoadBindingOverridesFromJson` extension methods.
  ```CSharp
  void SaveUserRebinds(PlayerInput player)
  {
      var rebinds = player.actions.SaveBindingOverridesAsJson();
      PlayerPrefs.SetString("rebinds", rebinds);
  }

  void LoadUserRebinds(PlayerInput player)
  {
      var rebinds = PlayerPrefs.GetString("rebinds");
      player.actions.LoadBindingOverridesFromJson(rebinds);
  }
  ```

## [1.0.0] - 2020-04-23

### Fixed

- Fixed compilation issues in `TrackedDeviceRaycaster` when disabling built-in XR module.

## [1.0.0-preview.7] - 2020-04-17

### Fixed

- `VirtualMouseInput` not moving the software cursor when set to `HardwareCursorIsAvailable` but not having a hardware cursor ()
- Can now override built-in Android gamepad layouts. Previously, the input system would always choose its default defaults even after registering more specific layouts using `InputSystem.RegisterLayout`.
- `InputControlPath.TryGetControlLayout` no longer throws `NotImplementedException` for `<Mouse>/scroll/x` and similar paths where the layout is modifying a control it inherited from its base layout ([thread](https://forum.unity.com/threads/notimplementedexception-when-using-inputcontrolpath-trygetcontrollayout-on-mouse-controls.847129/)).
- Fixed compilation errors when disabling built-in VR and XR modules. ([case 1214248](https://issuetracker.unity3d.com/issues/enable-input-system-symbol-is-not-being-updated-when-the-input-system-is-changed-in-player-settings/)).
- Fixed compilation errors when disabling built-in Physics and Physics2D modules. ([case 1191392](https://issuetracker.unity3d.com/issues/inputsystem-trackeddeviceraycaster-has-hard-references-on-both-physics-and-physics2d)).
- No longer throws `NotImplementedException` when matching against a field of `InputDeviceDescription.capabilities` when the value of the field used scientific notation.
- No longer incorrectly matches fields of `InputDeviceDescription.capabilities` by prefix only (i.e. previously it would find the field "foo" when actually looking for "foobar").
- Input device debugger window slowing editor to a crawl when opened on PS4 DualShock controller.
- `InputUser.UnpairDevices()` corrupting user device list.

#### Actions

- Controls are now re-resolved after adding or removing bindings from actions ([case 1218544](https://issuetracker.unity3d.com/issues/input-system-package-does-not-re-resolve-bindings-when-adding-a-new-binding-to-a-map-that-has-already-generated-its-state)).
- Can now have spaces and special characters in action names when using `PlayerInput` with the `SendMessages` or `BroadcastMessages` behavior. Previously, an incorrect method name was generated (fix contributed by [BHSPitMonkey](https://github.com/BHSPitMonkey) in [#1022](https://github.com/Unity-Technologies/InputSystem/pull/1022); [case 1214519](https://issuetracker.unity3d.com/issues/player-input-send-messages-wont-trigger-when-input-action-name-contains-spaces)).
- Adding a new action now sets `expectedControlType` to `Button` as expected ([case 1221015](https://issuetracker.unity3d.com/issues/input-system-default-value-of-expectedcontroltype-is-not-being-set-when-creating-a-new-action)).
- Player joins with `PlayerInputManager` from button presses no longer fail if there are multiple devices of the same type present and the join was not on the first gamepad ([case 226920](https://fogbugz.unity3d.com/f/cases/1226920/)).
- `PlayerInputEditor` no longer leads to the player's `InputActionAsset` mistakenly getting replaced with a clone when the inspector is open on a `PlayerInput` component ([case 1228636](https://issuetracker.unity3d.com/issues/action-map-gets-lost-on-play-when-prefab-is-highlighted-in-inspector)).
- The control picker in the .inputactions editor will no longer incorrectly filter out layouts such as `Xbox One Gamepad (on XB1)` when using them in control schemes. Also, it will no longer filter out controls from base layouts (such as `Gamepad`) ([case 1219415](https://issuetracker.unity3d.com/issues/impossible-to-choose-gamepad-as-binding-path-when-control-scheme-is-set-as-xboxone-scheme)).
- `RebindOperation`s will no longer pick controls right away that are already actuated above the magnitude threshold when the operation starts. Instead, these controls will have to change their actuation from their initial level such that they cross the magnitude threshold configured in the operation ([case 1215784](https://issuetracker.unity3d.com/issues/unnecessary-slash-unwanted-binding-candidates-are-found-when-detecting-and-changing-an-input-value-of-an-input-device)).
- Newly added actions and action maps are now scrolled to when there are more items than fit into view. Previously newly added item was appended but outside of the visible area.
- Actions and bindings in the `.inputactions` editor are no longer force-expanded on every domain reload and whenever a new action or binding is added.
- The importer for `.inputactions` assets will now check out from version control the generated .cs file when overwriting it &ndash; which only happens if the contents differ ([case 1222972](https://issuetracker.unity3d.com/issues/inputsystem-editor-generated-c-number-file-is-not-checked-out-when-overwriting)).
- The editor for `.inputactions` assets will now check out from version control the asset before saving it.
- Drag-reordering action maps no longer throws "Should have drop target" asserts in the console (case [1229146](https://issuetracker.unity3d.com/issues/inputsystem-reordering-of-actionmaps-in-input-action-window-fails-and-throws-should-have-drop-target-error)).
- Drag-reordering actions no longer changes action IDs of some of the existing actions ([case 1231233](https://issuetracker.unity3d.com/issues/input-systems-action-ids-dont-stick-with-action-names-when-input-actions-are-reorganized)).
- References to `InputActionReference` objects created by the importer for `.inputactions` files are no longer broken when the action referenced by the object is renamed ([case 1229145](https://issuetracker.unity3d.com/issues/inputsystem-inputactionreference-loses-guid-when-its-action-is-moved-or-renamed-in-the-inputaction-asset)).
  * __NOTE: This fix does not apply to existing `InputActionReference` instances.__ The problem was inherent in the internal file IDs generated for actions &ndash; which were affected by action and map names. Thus, changing the name of an action or map would change the resulting file ID of the `InputActionReference`.<br>However, changing file IDs will break any existing reference to the object. Thus we had to preserve the existing `InputActionReference` objects under their original file ID. We hide them in the Project Browser, however. The ones that are visible now have the new, fixed file IDs.<br>To switch existing `InputActionReference` properties to the new file IDs, simply replace them with the newly created `InputActionReference`.

### Changed

- `InputDevice.all` has been deprecated due to the confusion it creates with other getters like `Gamepad.all`. Use `InputSystem.devices` instead ([case 1231216](https://issuetracker.unity3d.com/issues/joystick-dot-all-lists-more-than-just-joysticks)).
  * In the same vein, we added a new `Joystick.all` getter that works the same as `Gamepad.all`.
- Changed UI Package to be optional dependency. Removing the package will now disable all UI relevant Input code.

## [1.0.0-preview.6] - 2020-03-06

### Changed

* `InputSystemUIInputModule.trackedDeviceSelect` has been removed. Use `InputSystemUIInputModule.leftClick` instead.
* `InputSystemUIInputModule.repeatDelay` has been renamed to `moveRepeatDelay` and `repeatRate` has been renamed to `moveRepeatRate`.

### Fixed

- Fixed CS0109 warning being generated during player build due to use of `new` with the `PlayerInput.camera property` (case 1174688).
- Fixed a number of issues in `InputSystemUIInputModule`.
  * Fixed GC heap garbage when click-dragging.
  * Fixed number of pointer states growing indefinitely if OS did not reuse touch IDs.
  * Fixed `lastPress` on `PointerEventData` getting lost.
  * Fixed button press-and-release happening in same frame resulting in no UI input.
  * Fixed clicks initiated from non-pointer devices resulting in pointer inputs with `(0,0)` positions.
  * Fixed huge screen deltas on pointer events from tracked devices.
  * Fixed touch input not sending pointer exit events ([case 1213550](https://issuetracker.unity3d.com/issues/input-system-onpointerexit-does-not-work)).
- Fixed `TrackedDeviceRaycaster` not setting `screenPosition` in `RaycastResult`.

#### Actions

- Mixing the enabling&disabling of single actions (as, for example, performed by `InputSystemUIInputModule`) with enabling&disabling of entire action maps (as, for example, performed by `PlayerInput`) no longer leaves to unresponsive input and `"should not reach here"` assertions ([forum thread](https://forum.unity.com/threads/error-while-switching-between-action-maps.825204/)).
- Leaving play mode no longer leaves state change monitors lingering around from enabled actions.
- Enabling action maps with bindings that do not refer to an existing action in the map no longer leads to asserts and exceptions when input on the bindings is received ([case 1213085](https://issuetracker.unity3d.com/issues/input-system-input-actions-cause-exceptions-and-should-not-get-here-errors-to-appear-after-deleting-an-action-map)).
- `PressInteraction` no longer misses the next button press if it gets reset from within the `performed` callback ([case 1205285](https://issuetracker.unity3d.com/issues/inputsystem-problem-with-button-state-after-deactivating-and-reactivating-an-action-map)).
- `InputBinding.DisplayStringOptions.DontIncludeInteractions` is now properly respected.
- Reading the value of a composite binding no longer causes processors from the last active part binding to be applied rather than the processors of the composite itself, if any ([case 1207082](https://issuetracker.unity3d.com/issues/input-system-invert-processors-have-no-effect-on-the-inputaction-dot-callbackcontext-value)).
- Fixed `InputSystem.onActionChange` getting invoked too many times on binding changes.

### Added

- `InputSystemUIInputModule` now sends pointer events using a new `ExtendedPointerEventData` instead of using the base `PointerEventData` class. This surfaces additional input data in pointer events.
- Added `InputSystemUIInputModule.pointerBehavior` to allow dictating how the UI will resolve concurrent input from multiple pointers.

#### Actions

- Added `InputAction.CallbackContext.ReadValueAsButton`.

## [1.0.0-preview.5] - 2020-02-14

### Changed

- We've changed the rules that govern how action phases have to progress:
  * __This is a breaking change!__
    - The primary effect is additional callbacks getting triggered.
  * __Before__:
    - There were no enforced rules about how an action would go through `InputAction.started`, `InputAction.performed`, and `InputAction.canceled`. Which of the callbacks were triggered and in what order depended on a number of factors, the biggest influencer of which were the different interactions that could be applied to actions (like `Press` or `Hold`).
    - This made for unpredictable and frequently surprising results. In addition, it led to bugs where, for [example](https://issuetracker.unity3d.com/issues/input-system-ui-becomes-unresponsive-after-the-first-ui-button-press), adding a `Press` interaction to the `Click` action of `InputSystemUIInputModule` would cause the click state to get stuck because the click action would never cancel.
  * __Now__:
    - The system will now *always* trigger `InputAction.started` first. If this is not done explicitly, it happens implicitly.
    - Likewise, the system will now *always* trigger `InputAction.canceled` before going back to waiting state. Like with `InputAction.started`, if this isn't done explicitly, it will happen implicitly. This implies that `InputAction.canceled` no longer signifies an action getting aborted because it stopped after it started but before it performed. It now simply means "the action has ended" whether it actually got performed or not.
    - In-between `InputAction.started` and `InputAction.canceled`, `InputAction.performed` may be triggered arbitrary many times (including not at all).
  * While late in the cycle for 1.0, we've opted to make this change now in order to fix a range of bugs and problems we've observed that people encountered because of the previous behavior of the system.
- Related to the change above, the behavior of `PressInteraction` has been tweaked and now is the following:
  * `Press Only`: Starts and immediately performs when pressed, then stays performed and cancels when button is released.
  * `Release Only`: Starts when button is pressed and then performs and immediately cancels when the button is released.
  * `Press And Release`: Starts and immediately performs when button is pressed, then stays performed and performs again and immediately cancels when button is released.
- `Vector2Composite` now has a `mode` parameter which can be used to choose between `DigitalNormalized` (the default), `Digital` (same as `DigitalNormalized` but does not normalize the resulting vector), and `Analog` (uses float input values as is).
  * `Vector2Composite.normalize` has been deprecated. Note that it will not work together with `Analog`. The parameter will be removed in the future.

### Fixed

- XR controllers and HMDs have proper display names in the UI again. This regressed in preview.4 such that all XR controllers were displayed as just "XR Controller" in the UI and all HMDs were displayed as "XR HMD".
- `InputSystemUIInputModule` no longer generates GC heap garbage every time mouse events are processed.
- Fixed a bug where an internal array helper method was corrupting array contents leading to bugs in both `InputUser` and `Touch`.
- Fixed exception when saving changes to an Input Action asset and the parent directory has been renamed. ([case 1207527](https://issuetracker.unity3d.com/issues/input-system-console-errors-appear-when-you-save-input-action-asset-after-changing-the-name-of-the-folder-containing-it))

#### Actions

- The regression in 1.0.0-preview.4 of `PlayerInputManager` not joining players correctly if a scheme has more than one device requirement has been fixed.
  * This most notably manifested itself with keyboard+mouse control schemes.
- `PlayerInputManager` will no longer join players when control schemes are used and none of the schemes produces a successful match based on the devices available for the join.
- When no action map is selected in action editor, plus icon to add an action is now disabled; formerly threw an exception when clicked (case 1199562).
- Removing a callback from actions from the callback itself no longer throws `ArgumentOutOfRangeException` ([case 1192972](https://issuetracker.unity3d.com/issues/input-system-package-argumentoutofrangeexception-error-is-thrown-when-the-callback-is-removed-while-its-being-triggered)).
- "Invalid user" `ArgumentException` when turning the same `PlayerInput` on and off ([case 1198889](https://issuetracker.unity3d.com/issues/input-system-package-argumentexception-invalid-user-error-is-thrown-when-the-callback-disables-game-object-with-playerinput)).
- The list of device requirements for a control scheme in the action editor no longer displays devices with their internal layout name rather than their external display name.
- `StackOverflowException` when `Invoke Unity Events` is selected in `PlayerInput` and it cannot find an action (#1033).
- `HoldInteraction` now stays performed after timer has expired and cancels only on release of the control ([case 1195498](https://issuetracker.unity3d.com/issues/inputsystem-inputaction-dot-readvalue-returns-0-when-a-hold-action-is-performed-for-hold-time-amount-of-time)).
- Foldouts in the various action UIs now properly toggle their expansion state when clicked in Unity 2019.3+ ([case 1213781](https://issuetracker.unity3d.com/issues/input-system-package-playerinput-component-events-menu-doesnt-expand-when-clicked-directly-on-the-arrow-icon)).

### Added

- We've added a new `Simple Multiplayer` sample which demonstrates a simple, bare-bones local multiplayer setup.
- We've also added a `Gamepad Mouse Cursor` sample that shows how to drive a UI mouse cursor using the gamepad.
  - The sample contains a reusable `VirtualMouseInput` component that does most of the work.
- Added a `Deselect On Background Click` option to `InputSystemUIInputModule`. This allows toggling the behavior off where clicking the mouse and not hitting a `GameObject` will automatically clear the current selection -- which will break keyboard and gamepad navigation.

## [1.0.0-preview.4] - 2020-01-24

This release includes a number of Quality-of-Life improvements for a range of common problems that users have reported.

### Added

- To aid in debugging issues, we've extended the system's event tracing and replay functionality to allow persisting and replaying arbitrary input event streams.
  * `InputEventTrace` now has APIs to persist the events to disk and to load them back in from previously persisted event streams. The same API can be used to persist in arbitrary C# `Stream` instances, not just in file streams.
     ```CSharp
    // Write.
    myTrace.WriteTo("file.inputtrace");

    // Read.
    InputEventTrace.LoadFrom("file.inputtrace");
     ```
  * `InputEventTrace` now has built-in replay functionality.
     ```CSharp
    myTrace.Replay().PlayAllFramesOneByOne();
     ```
  * The event trace in device windows of the Input Debugger has been extended with controls to save and load traces.
- We've added a new `InputRecording` sample which has a reusable `MonoBehaviour` component that can be used to capture and replay device activity.
- `Keyboard` now has a `FindKeyOnCurrentKeyboardLayout` method to look up key controls by their display names.
- Keyboards now have synthetic controls that combine left and right variants of modifier keys.
  * This means that you can bind to just "shift" now, for example, instead of having to bind to both "left shift" and "right shift".
    ```CSharp
    new InputAction(binding: "<Keyboard>/shift");
    ```
  * The controls are also available as properties on `Keyboard`.
    ```CSharp
    if (Keyboard.current.shiftKey.isPressed) /* ... */;

    // Is equivalent to:
    if (Keyboard.current.leftShiftKey.isPressed ||
        Keyboard.current.rightShiftKey.isPressed) /* ... */;
    ```

#### Actions

- `PlayerInput` now has a new `Controls Changed` event/message which is triggered when the control setup of the player changes (e.g. when switching control schemes).
    ```CSharp
        public void OnControlsChanged()
        {
            // Update UI display hints, for example...
        }
    ```
- We've added APIs to simplify turning bindings into strings suitable for display in UIs.
    ```CSharp
    // Takes things such as currently bound controls and active binding masks into account
    // and can handle composites.
    action.GetBindingDisplayString();
    ```
  * Related to this, custom binding composites can now be annotated with the new `DisplayStringFormat` attribute to control how composites as a whole are turned into display strings.
    ```CSharp
    [DisplayStringFormat("{button}+{stick}")]
    public class MyComposite : InputBindingComposite<Vector2>
    {
        [InputControl(layout = "Button")] public int button;
        [InputControl(layout = "Stick")] public int stick;
    }
    ```
- `InputActionRebindingExtension.RebindingOperation` has a new configuration method `WithMatchingEventsBeingSuppressed` which allows suitable input events to automatically be swallowed while a rebind is ongoing. This greatly helps with not having something else respond to input while a rebind is in progress.
- We've added two new samples:
  * __Rebinding UI__: Demonstrates how to create a rebinding screen using the Input System's APIs. The sample also includes a reusable prefab you can use directly in your projects to quickly put rebinding screens together.
  * __In-Game Hints__: Demonstrates how to show context-sensitive help that respects the current control scheme.

### Changed

- The logic for resetting devices on focus loss has changed somewhat:
  * When focus is lost, all devices are forcibly reset to their default state. As before, a `RequestResetCommand` for each device is also sent to the backend but regardless of whether the device responds or not, the input state for the device will be overwritten to default.
  * __Noisy controls are exempted from resets__. The assumption here is that noisy controls most often represent sensor readings of some kind (e.g. tracking data) and snapping the values back to their default will usually
  * If `Application.runInBackground` is `true`, all devices that return `true` from `InputDevice.canRunInBackground` are exempted from resets entirely. This, for example, allows XR devices to continue running regardless of focus change.
  * This fixes problems such as keyboard keys getting stuck when alt-tabbing between applications (case 1206199).
- `InputControlExtensions.GetStatePtrFromStateEvent` no longer throws `InvalidOperationException` when the state format for the event does not match that of the device. It simply returns `null` instead (same as when control is found in the event's state).
- `InputEventTrace` instances are no longer disposed automatically from their finalizer but __MUST__ be disposed of explicitly using `Dispose()`.
  * This is to allow event traces to survive domain reloads. If they are disposed of automatically during finalizers, even if they survive the reload, the next GC will cause traces to be deallocated.

#### Actions

* `InputActionRebindingExtensions.PerformInteractiveRebinding` has been greatly enhanced to apply a wide range of default configurations to the rebind. This greatly reduces the need to manually configure the resulting rebind.
    ```CSharp
    // Start a rebind with the default configuration.
    myAction.PerformInteractiveRebinding().Start();
    ```
  - Pointer position input will be ignored by default.
  - If not a suitable binding target itself, `<Keyboard>/escape` will automatically be made to quit the rebind.
  - Events with control input not explicitly matching exclusions will now get suppressed. This prevents input actions from getting triggered while a rebind is in progress.
  - The expected control type is automatically adjusted if a part binding of a composite is targeted by the rebind (e.g. if the action expects a `Vector2` but the part binding expects a `Button`, the rebind switches automatically to `Button`).
  - If the targeted binding is part of a control scheme, controls will automatically be restricted to match the device requirements of the control scheme. For example, if the binding belongs to a "Keyboard&Mouse" scheme that has `<Keyboard>` and a `<Mouse>` requirement, the rebind will ignore input on gamepads.
  - As before, you can always create a `RebindingOperation` from scratch yourself or wipe/alter the configuration returned by `PerformInteractiveRebinding` however you see fit.
- Control schemes can now handle ambiguity.
  * This means that, for example, you can now have one control scheme for generic gamepads and another control scheme specifically for PS4 controllers and the system will reliably pick the PS4 scheme when a PS4 controller is used and fall back to the generic gamepad scheme otherwise.
  * While this is exposed as a new `score` property on `InputControlScheme.MatchResult`, no code changes are necessary to take advantage of this feature.
- `PlayerInput.active` has been renamed to `PlayerInput.inputIsActive` to avoid ambiguities with `GameObject` activation.

### Fixed

- `InputUser` in combination with touchscreens no longer throws `InvalidOperationException` complaining about incorrect state format.
 * In a related change, `InputControlExtensions.GetStatePtrFromStateEvent` now works with touch events, too.
- Stack overflow in `InputTestFixture.currentTime` getter.
- Input that occurs in-between pressing the play button and the game starting no longer leaks into the game (case 1191342).
  * This usually manifested itself as large accumulated mouse deltas leading to such effects as the camera immediately jerking around on game start.
- Removing a device no longer has the potential of corrupting state change monitors (and thus actions getting triggered) from other devices.
  * This bug led to input being missed on a device once another device had been removed.
- `TrackedDevice` layout is no longer incorrectly registered as `Tracked Device`.
- Event traces in the input debugger are no longer lost on domain reloads.
- `IndexOutOfRangeException` being thrown when looking up controls on XR devices.

#### Actions

- Clicking the "Replace with InputSystemUIInputModule" button in the inspector when looking at `StandaloneInputModule`, the resulting operation is now undoable and will properly dirty the scene.

## [1.0.0-preview.3] - 2019-11-14

### Fixed

- Fixed wrong event handlers getting removed when having three or more handlers on an event (case 1196143).
  * This was an bug in an internal data structure that impacted a number of code paths that were using the data structure.
- Fixed `LayoutNotFoundException` being thrown when `InputControlPath.ToHumanReadableString` referenced a layout that could not be found.

## [1.0.0-preview.2] - 2019-11-04

### Changed

- Automatic conversion of window coordinates in `EditorWindow` code is now performed regardless of focus or the setting of `Lock Input to Game View` in the input debugger.

### Fixed

- Fixed touch taps triggering when they shouldn't on Android.
- Fixed custom devices registered from `[InitializeOnLoad]` code being lost on domain reload (case 1192379).
  * This happened when there were multiple pieces of `[InitializeOnLoad]` code that accessed the input system in the project and the `RegisterLayout` for the custom device happened to not be the first in sequence.
- OpenVR touchpad controls (`touchpadClicked` & `touchpadPressed`) now report accurate data.

#### Actions

- Fixed missing keyboard bindings in `DefaultInputActions.inputactions` for navigation in UI.
- Fixed using C# reserved names in .inputactions assets leading to compile errors in generated C# classes (case 1189861).
- Assigning a new `InputActionAsset` to a `InputSystemUIInputModule` will no longer look up action names globally but rather only look for actions that are located in action maps with the same name.
  * Previously, if you e.g. switched from one asset where the `point` action was bound to `UI/Point` to an asset that had no `UI` action map but did have an action called `Point` somewhere else, it would erroneously pick the most likely unrelated `Point` action for use by the UI.
- Fixed missing custom editors for `AxisDeadzoneProcessor` and `StickDeadzoneProcessor` that link `min` and `max` values to input settings.
- Fixed actions ending up being disabled if switching to a control scheme that has no binding for the action (case 1187377).
- Fixed part of composite not being bound leading to subsequent part bindings not being functional (case 1189867).
- Fixed `PlayerInput` not pairing devices added after it was enabled when not having control schemes.
  * This problem would also show in the `SimpleDemo` sample when having the `CustomDeviceUsages` sample installed as well. Gamepads would not get picked up in that case.
- Fixed `ArgumentNullException` when adding a device and a binding in an action map had an empty path (case 1187163).
- Fixed bindings that are not associated with any control scheme not getting enabled with other control schemes as they should.

### Added

- Added a new `EditorWindow Demo` sample that illustrates how to use the input system in editor UI code.

## [1.0.0-preview.1] - 2019-10-11

### Changed

- Generated action wrappers now won't `Destroy` the generated Asset in a finalizer, but instead implement `IDisposable`.
- Added back XR layouts (except for Magic Leap) that were removed for `1.0-preview`.
  * We removed these layouts under the assumption that they would almost concurrently become available in the respective device-specific XR packages. However, this did not work out as expected and the gap here turned out to be more than what we anticipated.
  * To deal with this gap, we have moved the bulk of the XR layouts back and will transition things gradually as support in device-specific packages becomes publicly available.

### Fixed

- Fixed a bug where the Input Settings Window might throw exceptions after assembly reload.
- Correctly implemented `IsPointerOverGameObject` method for `InputSystemUIInputModule`.
- Several bugs with layout overrides registered with (`InputSystem.RegisterLayoutOverrides`).
  * In `1.0-preview`, layout overrides could lead to corruption of the layout state and would also not be handled correctly by the various editor UIs.
- Selecting a layout in the input debugger no longer selects its first child item, too.
- Fixed XR devices reporting noise as valid user input (should fix problem of control schemes involving VR devices always activating when using `PlayerInput`).
- Fixed tap/swipe gesture detection in touch samples.

### Actions

- Fixed a bug where multiple composite bindings for the same controls but on different action maps would throw exceptions.
- Fixed `anyKey` not appearing in control picker for `Keyboard`.
- The text on the "Listen" button is no longer clipped off on 2019.3.
- Controls bound to actions through composites no longer show up as duplicates in the input debugger.
- Fixed "Create Actions..." on `PlayerInput` creating an asset with an incorrect binding for taps on Touchscreens. \
  __NOTE: If you have already created an .inputactions asset with this mechanism, update "tap [Touchscreen]" to "Primary Touch/Tap" to fix the problem manually.__
- Fixed `Invoke CSharp Events` when selected in `PlayerInput` not triggering `PlayerInput.onActionTriggered`.
- Fixed duplicating multiple items at the same time in the action editor duplicating them repeatedly.

### Added

- Will now recognize Xbox One and PS4 controllers connected to iOS devices correctly as Xbox One and PS4 controllers.
- Added a new sample called "Custom Device Usages" that shows how to use a layout override on `Gamepad` to allow distinguishing two gamepads in bindings based on which player the gamepad is assigned to.
- Added abstract `TrackedDevice` input device class as the basis for various kinds of tracked devices.

## [1.0.0-preview] - 2019-09-20

### Fixed

- Will now close Input Action Asset Editor windows from previous sessions when the corresponding action was deleted.
- Fixed an issue where Stick Controls could not be created in Players built with medium or high code stripping level enabled.
- Fixed incorrect default state for axes on some controllers.

#### Actions

- Fixed `CallbackContext.ReadValue` throwing when invoked during device removal

### Changed
### Added

## [0.9.6-preview] - 2019-09-06

### Fixed

- Exceptions in scenes of `Visualizers` sample if respective device was not present on system (e.g. in `PenVisualizer` if no pen was present in system).
- Fixed exception in Input Action Asset Editor window when typing whitespace into the search field.
- Fixed control scheme popup window in input action asset editor window showing in the correct screen position on windows.

#### Actions

- Setting timeouts from `IInputInteraction.Process` not working as expected when processing happened in response to previous timeout expiring (#714).
- Pending timeouts on a device not being removed when device was removed.

### Changed

- Replaced `HIDSupport.shouldCreateHID` event with a new `HIDSupport.supportedHIDUsages` property, which takes an array of supported usages.

### Added

#### Actions

- Added `PlayerInput.neverAutoSwitchControlSchemes` to disable logic that automatically enables control scheme switching when there is only a single `PlayerInput` in the game.
- Added `PlayerInput.SwitchControlScheme` to switch schemes manually.

## [0.9.5-preview] - 2019-08-29

### Fixed

- Don't pass events for null devices (for devices which have not been created) to `InputSystem.onEvent` callbacks.
- Will close debugger input state windows, when the state is no longer valid instead of throwing exceptions.
- Fixed pointer coordinates in editor windows for non-mouse pointing devices.
- Fixed using the input system in il2cpp when managed stripping level is set higher then "Low".
- Device debugger window will still show when reading from specific controls throws exceptions.
- Offsets and sizes for elements on Linux joysticks are now computed correctly.
- Joysticks now have a deadzone processor on the stick itself.
- Up/down/left/right on sticks are now deadzoned just like X and Y on sticks are.
- Removed toplevel `X` and `Y` controls on HIDs when there is a `Stick/X` and `Stick/Y` added for the device.
- HID fallback can now deal with sticks that have X and Y controls of different sizes and sitting in non-contiguous locations in the HID input report.
- Button 1 on HID joysticks will now correctly come out as the `trigger` control. Previously, the trigger control on the joystick was left pointing to random state.

#### Actions

- Binding paths now show the same way in the action editor UI as they do in the control picker.
  * For example, where before a binding to `<XInputController>/buttonSouth` was shown as `rightShoulder [XInputController]`, the same binding will now show as `A [Xbox Controller]`.
- When deleting a control scheme, bindings are now updated. A dialog is presented that allows choosing between deleting the bindings or just unassigning them from the control scheme.
- When renaming a control scheme, bindings are now updated. Previously the old name was in place on bindings.
- Control scheme names can no longer be set to empty strings.
- `PlayerInput.Instantiate` now correctly sets up a given control scheme, if specified.
  * When passing a `controlScheme:` argument, the result used to be a correctly assigned control scheme at the `InputUser` level but no restrictions being actually applied to the bindings, i.e. every single binding was active regardless of the specified control scheme.
- NullReferenceExceptions during event processing from `RebindingOperation`.

### Changed

- `InputUser.onUnpairedDeviceUsed` now receives a 2nd argument which is the event that triggered the callback.
  * Also, the callback is now triggered __BEFORE__ the given event is processed rather than after the event has already been written to the device. This allows updating the pairing state of the system before input is processed.
  * In practice, this means that, for example, if the user switches from keyboard&mouse to gamepad, the initial input that triggered the switch will get picked up right away.
- `InputControlPath.ToHumanReadableString` now takes display names from registered `InputControlLayout` instances into account.
  * This means that the method can now be used to generate strings to display in rebinding UIs.
- `AxisControl.clamp` is now an enum-valued property rather than a bool. Can now perform clamping *before* normalization.

#### Actions

- When switching devices/controls on actions, the system will no longer subsequently force an initial state check on __all__ actions. Instead, every time an action's bindings get re-resolved, the system will simply cancel all on-going actions and then re-enable them the same way it would happen by manually calling `InputAction.Enable`.
- Removed non-functional `InputControlScheme.baseScheme` API and `basedOn` serialized property. This was never fully implemented.

### Added

- Can right-click devices in Input Debugger (also those under "Unsupported") and select "Copy Device Description" to copy the internal `InputDeviceDescription` of the device in JSON format to the system clipboard.
  * This information is helpful for us to debug problems related to specific devices.
- If a device description has been copied to the clipboard, a new menu "Paste Device Description as Device" entry in the "Options" menu of the input debugger appears. This instantiates the device from the description as if it was reported locally by the Unity runtime.

## [0.9.3-preview] - 2019-08-15

### Fixed

- `XInputController` and `XboxOneGamepad` no longer have two extraneous, non-functional "menu" and "view" buttons.
- Fixed `InputUser.onUnpairedDeviceUser` ignoring input on controls that do not support `EvaluateMagnitude`.
  * This led to situations, for example, where `PlayerInput` would not initialize a control scheme switch from a `<Mouse>/delta` binding as the delta X and Y axes do not have min&max limits and thus return -1 from `EvaluateMagnitude`.
- Fixed available processor list not updated right away when changing the action type in the Input Action editor window.

#### Actions

- `NullReferenceException` when the input debugger is open with actions being enabled.
- When selecting a device to add to a control scheme, can now select devices with specific usages, too (e.g. "LeftHand" XRController).

### Changed

- Removed `timesliceEvents` setting - and made this tied to the update mode instead. We now always time slice when using fixed updates, and not when using dynamic updates.
- When adding a composite, only ones compatible with the value type of the current action are shown. This will, for example, no longer display a `2D Vector` composite as an option on a floating-point button action.
- The `InputState.onChange` callback now receives a second argument which is the event (if any) that triggered the state change on the device.

### Added

- `InputSystemUIInputModule` can now track multiple pointing devices separately, to allow multi-touch input - required to allow control of multiple On-Scree controls at the same time with different fingers.
- Two new composite bindings have been added.
  * `ButtonWithOneModifier` can be used to represent shortcut-like bindings such as "CTRL+1".
  * `ButtonWithTwoModifiers` can be used to represent shortcut-like bindings such as "CTRL+SHIFT+1".

## [0.9.2-preview] - 2019-08-09

### Fixed

- A `RebindingOperation` will now fall back to the default path generation behavior if the callback provided to `OnGeneratePath` returns null.
- Fixed the Input Action editor window throwing exceptions when trying to view action properties.

### Actions

- `PlayerInput` will now copy overrides when creating duplicate actions.
- It is now possible to use an empty binding path with a non empty override path.
- It is now possible to use set an empty override path to disable a binding.
- It is not possible to query the effectively used path of a binding using `effectivePath`.
- Actions embedded into MonoBehaviour components can now have their properties edited in the inspector. Previously there was no way to get to the properties in this workflow. There is a gear icon now on the action that will open the action properties.

### Changed

### Added

- Added a new sample to the package called `SimpleDemo`. You can install the sample from the package manager. See the [README.md](https://github.com/Unity-Technologies/InputSystem/Assets/Samples/SimpleDemo/README.md) file for details about the sample.

## [0.9.1-preview] - 2019-08-08

### Fixed

- Fixed GC heap garbage being caused by triggered by event processing.
  * This meant that every processing of input would trigger garbage being allocated on the managed heap. The culprit was a peculiarity in the C# compiler which caused a struct in `InputEventPtr.IsA` to be allocated on the heap.
- The bindings selection popup window will now show child controls matching the current action type even if the parent control does not match.
- Fixed `duration` values reported for Hold and Press interactions.
- DualShock 3 on macOS:
  * Fixed actions bound to the dpad control performing correctly.
  * Fixed non-present touchpad button control being triggered incorrectly.
- Fixed compile issues with switch classes on standalone Linux.
- Leak of unmanaged memory in `InputControlList`.

#### Actions

- Fixed actions not updating their set of controls when the usages of a device are changed.
- Composite bindings with the default interaction will now correctly cancel when the composite is released, even if there are multiple composite bindings on the action.

### Changed

- `MouseState`, `KeyboardState`, and `GamepadState` have been made public again.
- `PlayerInput` and `PlayerInputManager` have been moved from the `UnityEngine.InputSystem.PlayerInput` namespace to `UnityEngine.InputSystem`.
- The signature of `InputSystem.onEvent` has changed. The callback now takes a second argument which is the device the given event is sent to (null if there's no corresponding `InputDevice`).
  ```
  // Before:
  InputSystem.onEvent +=
      eventPtr =>
      {
          var device = InputSystem.GetDeviceById(eventPtr.deviceId);
          //...
      };

  // Now:
  InputSystem.onEvent +=
      (eventPtr, device) =>
      {
          //...
      };
  ```
- The signatures of `InputSystem.onBeforeUpdate` and `InputSystem.onAfterUpdate` have changed. The callbacks no longer receive an `InputUpdateType` argument.
  * Use `InputState.currentUpdateType` in case you need to know the type of update being run.
- `InputUpdateType` has been moved to the `UnityEngine.InputSystem.LowLevel` namespace.
- `InputSystem.Update(InputUpdateType)` has been removed from the public API.
- The way input devices are built internally has been streamlined.
  * `InputDeviceBuilder` is now internal. It is no longer necessary to access it to look up child controls. Simply use `InputControl.GetChildControl` instead.
  * To build a device without adding it to the system, call the newly added `InputDevice.Build` method.
    ```
    InputDevice.Build<Mouse>();
    ```
  * `InputSystem.SetLayoutVariant` has been removed. Layout variants can no longer be set retroactively but must be decided on as part of device creation.
- `InputSystem.RegisterControlProcessor` has been renamed to just `InputSystem.RegisterProcessor`.

#### Actions

* `InputAction.ReadValue<TValue>()` is longer correlated to `InputAction.triggered`. It simply returns the current value of a bound control or composite while the action is being interacted with.
* `InputInteractionContext.PerformedAndGoBackToWaiting` has been renamed to just `InputInteractionContext.Performed`.

#### Actions

- Individual composite part bindings can now no longer have interactions assigned to them as that never made any sense.

### Added

- Devices can now have more than one usage.
  * Call `InputSystem.AddDeviceUsage(device,usage)` to add additional usages to a device.
  * Call `InputSystem.RemoveDeviceUsage(device,usage)` to remove existing usages from a device.
  * `InputSystem.SetDeviceUsage(device,usage)` still exists. It will clear all existing usages from the given device.
- A new `VisualizerSamples` sample that can be installed through the package manager.
  * Contains two components `InputControlVisualizer` and `InputActionVisualizer` that help visualizing/debugging control/device and action activity through in-game overlays. A few sample scenes illustrate how to use them.

#### Actions

- Added `InputAction.ReadValueAsObject` API.
- Added `InputAction.activeControl` API.

## [0.9.0-preview] - 2019-07-18

### Fixed

- Validate all parameters on public APIs.
- Fixed an internal bug in `InlinedArray.RemoveAtByMovingTailWithCapacity`, which could cause data corruption.
- Fixed Xbox controller support on macOS il2cpp.
- Fixed issue of Xbox gamepads on Windows desktop not being able to navigate left and down in a UI.
- Allow using InputSystem package if the XR, VR or Physics modules are disabled for smaller builds.
- Fixed documentation landing page and table of contents.
- Fixed tracked devices assigning pointer ids for UI pointer events correctly.
- Adjusted some UI Elements to fit the Unity 19.3 font.
- Fixed NullReferenceException being thrown when project changes.
- Fixed duplicate devices showing in the "Supported Devices" popup when using a search filter.
- Fixed an error when adding new bindings in the Input Actions editor window when a filter was applied.
- Fixed scroll wheel handling in `InputSystemUIInputModule` not being smooth.
- Fixed compile errors from Switch Pro controller code on Linux.

#### Actions

- Fixed `CallbackContext.control` referencing the composite member control which was actually actuated for this trigger for composite bindings.
- Generated C# wrappers for .inputactions assets are no longer placed in Assets/Assets/ folder on Windows.

### Added

- Touch support has been reworked and extended.
  * `Touchscreen.touch[0..9]` are now bindable from the control picker.
  * `Touchscreen.primaryTouch` is now a separate control which tracks the primary touch on the screen.
  * The controls `Touchscreen` inherits from `Pointer` (such as `position`, `phase`, and `delta`) are now tied to `Touchscreen.primaryTouch` and allow for `Touchscreen` to function as a generic `Pointer` (like `Mouse` and `Pen`).
  * `Touchscreen.press` (renamed from `Touchscreen.button`) is now a working, synthetic button that is down whenever at least one finger is on the screen.
  * Recording of start time and start position has been added to touches.
    - `TouchControl.startPosition` gives the starting position of the touch.
    - `TouchControl.startTime` gives the starting time of the touch.
  * Tap detection has been added to `Touchscreen`.
    - Tap time (i.e. time within which a press-and-release must be completed for a tap to register) corresponds to `InputSettings.defaultTapTime`.
    - Tap release must happen within a certain radius of first contact. This is determined by a new setting `InputSettings.tapRadius`.
    - `TouchControl.tap` is a new button control that triggers then the touch is tapped. Note that this happens instantly when a touch ends. The button will go to 1 and __immediately__ go back to 0. This means that polling the button in `Update`, for example, will never trigger a tap. Either use actions to observe the button or use the `Touch` API from `EnhancedTouch` to poll taps.
  * `Touchscreen.activeTouches` has been removed. Use `Touch.activeTouches` from the new enhanced touch API instead for more reliable touch tracking.
  * `Touchscreen.allTouchControls` has been renamed to `Touchscreen.touches`.
  * A new `EnhancedTouch` plugin has been added which offers an enhanced `Touch` and `Finger` API to reliably track touches and fingers across updates. This obsoletes the need to manually track touch IDs and phases and gives access to individual touch history.
  * Touch can be simulated from mouse or pen input now. To enable simulation, call `TouchSimulation.Enable()` or put the `TouchSimulation` MonoBehaviour in your scene. Also, in the input debugger, you can now enable touch simulation from the "Options" dropdown.
- Changing state has been decoupled from events. While input events are the primary means by which to trigger state changes, anyone can perform state changes manually now from anywhere.
    ```
    InputState.Change(gamepad.leftStick, new Vector2(123, 234));
    ```
  * This change makes it possible to update state __from__ state and thus synthesize input data from other input coming in.
- A new API for recording state changes over time has been added.
    ```
    var history = new InputStateHistory("<Gamepad>/leftStick");
    history.StartRecording();

    //...

    foreach (var record in history)
        Debug.Log(record);
    ```
- Added support for generic joysticks on WebGL (which don't use the standard gamepad mapping).
- Added support for DualShock 3 gamepads on desktops.
- Added support for Nintendo Switch Pro Controllers on desktops.

#### Actions

- Actions now also have a __polling API__!
  * `InputAction.triggered` is true if the action was performed in the current frame.
  * `InputAction.ReadValue<TValue>()` yields the last value that `started`, `performed`, or `cancelled` (whichever came last) was called with. If the action is disabled, returns `default(TValue)`. For `InputActionType.Button` type actions, returns `1.0f` if `triggered==true` and `0.0f` otherwise.
- Generated C# wrappers for .inputactions can now placed relative to the .inputactions file by specifying a path starting with './' (e.g. `./foo/bar.cs`).

### Changed

- **The system no longer supports processing input in __BOTH__ fixed and dynamic updates**. Instead, a choice has to be made whether to process input before each `FixedUpdate()` or before each `Update()`.
  * Rationale: the existing code that supported having both updates receive input independently still had several holes and became increasingly complex and brittle. Our solution was based on not actually processing input twice but on channeling input concurrently into both the state of both updates. Together with the fact that specific inputs have to reset (and possibly accumulate) correctly with respect to their update time slices, this became increasingly hard to do right. This, together with the fact that we've come to increasingly question the value of this feature, led us to removing the capability while preserving the ability to determine where input is processed.
  * NOTE: Timeslicing is NOT affected by this. You can still switch to `ProcessEventInFixedUpdates` and get events timesliced to individual `FixedUpdate` periods according to their timestamps.
  * `InputSettings.UpdateMode.ProcessEventsInBothFixedAndDynamicUpdate` has been removed.
  * `InputSettings.UpdateMode.ProcessEventsInDynamicUpdateOnly` has been renamed to `InputSettings.UpdateMode.ProcessEventsInDynamicUpdate` and is now the default.
  * `InputSettings.UpdateMode.ProcessEventsInFixedUpdateOnly` has been renamed to `InputSettings.UpdateMode.ProcessEventsInFixedUpdate`.
- Added icons for PlayerInput, PlayerInputManager, InputSystemUIInputModule and MultiplayerEventSystem components.
- Changed `Keyboard` IME properties (`imeEnabled`, `imeCursorPosition`) to methods (`SetIMEEnabled`, `SetIMECursorPosition`).
- Added getters to all `IInputRuntime` properties.
- Replace some `GetXxx` methods in our API with `xxx`  properties.
- `Pointer.phase` has been removed and `PointerPhase` has been renamed to `TouchPhase`. Phases are now specific to touch. `PointerPhaseControl` has been renamed to `TouchPhaseControl`.
- `Pointer.button` has been renamed to `Pointer.press` and now is a control that indicates whether the pointer is in "press down" state.
  * For mouse, corresponds to left button press.
  * For pen, corresponds to tip contact.
  * For touch, corresponds to primary touch contact (i.e. whether __any__ finger is down).
- The state change monitor APIs (`IInputStateChangeMonitor` and friends) have been moved out of `InputSystem` into a new static class `InputState` in `UnityEngine.Experimental.Input.LowLevel`.
  * Rationale: These APIs are fairly low-level and not of general interest so having them out of `InputSystem` reduces the API surface visible to most users.
- `InputDeviceChange.StateChanged` has been removed and is now a separate callback `InputState.onChange`.
  * Rationale: The other `InputDeviceChange` notifications are low-frequency whereas `StateChanged` is high-frequency. Putting them all on the same callback made adding a callback to `InputSystem.onDeviceChange` unnecessarily expensive.
- `IInputStateCallbackReceiver` has been rewritten from scratch. Now has two simple methods `OnNextUpdate` and `OnEvent`. If implemented by a device, the device now has completely control over changing its own state. Use the `InputState.Change` methods to affect state changes while trigger state change monitors (e.g. for actions) correctly.
- Simplified handling of XR input in `InputSystemUIInputModule` by having only one set of actions for all XR devices.
- We now use the same hierarchical device picker in the "Add Control Scheme" popup, which is already used in the "Input Settings" window.
- Made all `IInputStateTypeInfo` implementations internal, as these did not offer value to the user.
- Made all `IInputDeviceCommandInfo` implementations internal, as these did not offer value to the user.
- Removed `ReadWriteArray`, which was only used for making `RebindingOperation.scores` editable, which did not add any value.
- Removed `PrimitiveValueOrArray`, as non of it's functionality over `PrimitiveValue` was implemented.
- Made all `InputProcessor` implementation internal, as access to these types is exposed only through text mode representations.
- Removed `CurveProcessor` as it was not implemented.
- Renamed XInputControllerOSX to a more descriptive XboxGamepadMacOS.

#### Actions

- `InputAction.continuous` has been removed. Running logic every frame regardless of input can easily be achieved in game code.
- The way action behavior is configured has been simplified.
  * The previous roster of toggles has been replaced with two settings:
    1. `Action Type`: Determines the behavior of the action. Choices are `Value`, `Button`, and `PassThrough`.
    2. `Control Type`: Determines the type of control (and implicitly the type of value) the action is looking for if the action is a `Value` or `PassThrough` action.
  * The previous `Initial State Check` toggle is now implicit in the action type now. `Value` actions perform an initial state check (i.e. trigger if their control is already actuated when the action is enabled). Other types of actions don't.
  * The previous `Pass Through` toggle is now rolled into the action type.

## [0.2.10-preview] - 2019-05-17

### Added

- Added a `MultiplayerEventSystem` class, which allows you use multiple UI event systems to control different parts of the UI by different players.
- `InputSystemUIInputModule` now lets you specify an `InputActionAsset` in the `actionsAsset` property. If this is set, the inspector will populate all actions from this asset. If you have a `PlayerInput` component on the same game object, referencing the same  `InputActionAsset`, the `PlayerInput` component will keep the actions on the `InputSystemUIInputModule` in synch, allowing easy setup of multiplayer UI systems.

### Changed

- `StickControl.x` and `StickControl.y` are now deadzoned, i.e. have `AxisDeadzone` processors on them. This affects all gamepads and joysticks.
  * __NOTE:__ The deadzoning is __independent__ of the stick. Whereas the stack has a radial deadzones, `x` and `y` have linear deadzones. This means that `leftStick.ReadValue().x` is __not__ necessary equal to `leftStick.x.ReadValue()`.
  * This change also fixes the problem of noise from sticks not getting filtered out and causing devices such as the PS4 controller to constantly make itself `Gamepad.current`.

- Redesigned `UIActionInputModule`
 * Added a button in the inspector to automatically assign actions from an input action asset based on commonly used action names.
 * Will now populate actions with useful defaults.
 * Removed `clickSpeed` property - will use native click counts from the OS where available instead.
 * Removed `sendEventsWhenInBackground` property.
 * Hiding `Touches` and `TrackedDevices` until we decide how to handle them.
 * Remove `moveDeadzone` property as it is made redundant by the action's dead zone.
 * Removed `UIActionInputModuleEnabler` component, `UIActionInputModule` will now enable itself.
- Changed default button press point to 0.5.
- Changed all constants in public API to match Unity naming conventions ("Constant" instead of "kConstant").
- Changed namespace from `UnityEngine.Experimental.Input` to `UnityEngine.InputSystem`.
- Generated wrapper code now has nicer formatting.
- Renamed `UIActionInputModule` to `InputSystemUIInputModule`.
- Nicer icons for `InputActionAssets` and `InputActions` and for `Button` and generic controls.
- Change all public API using `IntPtr` to use unsafe pointer types instead.
- `PlayerInput` will no longer disable any actions not in the currently active action map when disabling input or switching action maps.
- Change some public fields into properties.
- Input System project settings are now called "Input System Package" in the project window instead of "Input (NEW)".
- Removed `Plugins` from all namespaces.
- Rename "Cancelled" -> "Canceled" (US spelling) in all APIs.

### Fixed

- Adding devices to "Supported Devices" in input preferences not allowing to select certain device types (like "Gamepad").
- Fixed scrolling in `UIActionInputModule`.
- Fixed compiling the input system package in Unity 19.2 with ugui being moved to a package now.
- In the Input System project settings window, you can no longer add a supported device twice.

#### Actions

- Custom inspector for `PlayerInput` no longer adds duplicates of action events if `Invoke Unity Events` notification behavior is selected.
- Fixed `Hold` interactions firing immediately before the duration has passed.
- Fixed editing bindings or processors for `InputAction` fields in the inspector (Changes wouldn't persist before).
- Fixed exception message when calling `CallbackContext.ReadValue<TValue>()` for an action with a composite binding with `TValue` not matching the composite's value type.

### Added

#### Actions

- `PlayerInput` can now handle `.inputactions` assets that have no control schemes.
  * Will pair __all__ devices mentioned by any of the bindings except if already paired to another player.

## [0.2.8-preview] - 2019-04-23

### Added

- Added a `clickCount` control to the `Mouse` class, which specifies the click count for the last mouse click (to allow distinguishing between single-, double- and multi-clicks).
- Support for Bluetooth Xbox One controllers on macOS.

#### Actions

- New API for changing bindings on actions
```
    // Several variations exist that allow to look up bindings in various ways.
    myAction.ChangeBindingWithPath("<Gamepad>/buttonSouth")
        .WithPath("<Keyboard>/space");

    // Can also replace the binding wholesale.
    myAction.ChangeBindingWithPath("<Keyboard>/space")
        .To(new InputBinding { ... });

    // Can also remove bindings programmatically now.
    myAction.ChangeBindingWithPath("<Keyboard>/space").Erase();
```

### Changed

- `Joystick.axes` and `Joystick.buttons` have been removed.
- Generated wrapper code for Input Action Assets are now self-contained, generating all the data from code and not needing a reference to the asset; `InputActionAssetReference` has been removed.
- The option to generate interfaces on wrappers has been removed, instead we always do this now.
- The option to generate events on wrappers has been removed, we felt that this no longer made sense.
- Will now show default values in Input Action inspector if no custom values for file path, class name or namespace have been provided.
- `InputSettings.runInBackground` has been removed. This should now be supported or not on a per-device level. Most devices never supported it in the first place, so a global setting did not seem to be useful.
- Several new `Sensor`-based classes have been added. Various existing Android sensor implementations are now based on them.
- `InputControlLayoutAttribute` is no longer inherited.
  * Rationale: A class marked as a layout will usually be registered using `RegisterLayout`. A class derived from it will usually be registered the same way. Because of layout inheritance, properties applied to the base class through `InputControlLayoutAttribute` will affect the subclass as intended. Not inheriting the attribute itself, however, now allows having properties such as `isGenericTypeOfDevice` which should not be inherited.
- Removed `acceleration`, `orientation`, and `angularVelocity` controls from `DualShockGamepad` base class.
  * They are still on `DualShockGamepadPS4`.
  * The reason is that ATM we do not yet support these controls other than on the PS4. The previous setup pretended that these controls work when in fact they don't.
- Marking a control as noisy now also marks all child controls as noisy.
- The input system now defaults to ignoring any HID devices with usage types not known to map to game controllers. You can use `HIDSupport.supportedUsages` to enable specific usage types.
- In the Input Settings window, asset selection has now been moved to the "gear" popup menu. If no asset is created, we now automatically create one.
- In the inspector for Input Settings assets, we now show a button to go to the Input Settings window, and a button to make the asset active if it isn't.
- Tests are now no longer part of the com.unity.inputsystem package. The `InputTestFixture` class still is for when you want to write input-related tests for your project. You can reference the `Unity.InputSystem.TestFixture` assembly when you need to do that.
- Implemented adding usages to and removing them from devices.

#### Actions

- A number of changes have been made to the control picker UI in the editor. \
  ![Input Control Picker](Documentation~/Images/InputControlPicker.png)
  * The button to pick controls interactively (e.g. by pressing a button on a gamepad) has been moved inside the picker and renamed to "Listen". It now works as a toggle that puts the picker into a special kind of 'search' mode. While listening, suitable controls that are actuated will be listed in the picker and can then be picked from.
  * Controls are now displayed with their nice names (e.g. "Cross" instead of "buttonSouth" in the case of the PS4 controller).
  * Child controls are indented instead of listed in "parent/child" format.
  * The hierarchy of devices has been rearranged for clarity. The toplevel groups of "Specific Devices" and "Abstract Devices" are now merged into one hierarchy that progressively groups devices into more specific groups.
  * Controls now have icons displayed for them.
- There is new support for binding to keys on the keyboard by their generated character rather than by their location. \
  ![Keyboard Binding](Documentation~/Images/KeyboardBindByLocationVsCharacter.png)
  * At the toplevel of the Keyboard device, you now have the choice of either binding by keyboard location or binding by generated/mapped character.
  * Binding by location shows differences between the local keyboard layout and the US reference layout.
  * The control path language has been extended to allow referencing controls by display name. `<Keyboard>/#(a)` binds to the control on a `Keyboard` with the display name `a`.
- `continuous` flag is now ignored for `Press and Release` interactions, as it did not  make sense.
- Reacting to controls that are already actuated when an action is enabled is now an __optional__ behavior rather than the default behavior. This is a __breaking__ change.
  * Essentially, this change reverts back to the behavior before 0.2-preview.
  * To reenable the behavior, toggle "Initial State Check" on in the UI or set the `initialStateCheck` property in code.
  ![Inital State Check](Documentation~/Images/InitialStateCheck.png)
  * The reason for the change is that having the behavior on by default made certain setups hard to achieve. For example, if `<Keyboard>/escape` is used in one action map to toggle *into* the main menu and in another action map to toggle *out* of it, then the previous behavior would immediately exit out of the menu if `escape` was still pressed from going into the menu. \
  We have come to believe that wanting to react to the current state of a control right away is the less often desirable behavior and so have made it optional with a separate toggle.
- Processors and Interactions are now shown in a component-inspector-like fashion in the Input Action editor window, allowing you to see the properties of all items at once.
- The various `InputAction.lastTriggerXXX` APIs have been removed.
  * Rationale: They have very limited usefulness and if you need the information, it's easy to set things up in order to keep track of it yourself. Also, we plan on having a polling API for actions in the future which is really what the `lastActionXXX` APIs were trying to (imperfectly) solve.
- `Tap`, `SlowTap`, and `MultiTap` interactions now respect button press points.
- `Tap`, `SlowTap`, and `MultiTap` interactions now have improved parameter editing UIs.

### Fixed

- Input Settings configured in the editor are now transferred to the built player correctly.
- Time slicing for fixed updates now works correctly, even when pausing or dropping frames.
- Make sure we Disable any InputActionAsset when it is being destroyed. Otherwise, callbacks which were not cleaned up would could cause exceptions.
- DualShock sensors on PS4 are now marked as noisy (#494).
- IL2CPP causing issues with XInput on windows and osx desktops.
- Devices not being available yet in `MonoBehavior.Awake`, `MonoBehaviour.Start`, and `MonoBehaviour.OnEnable` in player or when entering play mode in editor.
- Fixed a bug where the event buffer used by `InputEventTrace` could get corrupted.

#### Actions

- Actions and bindings disappearing when control schemes have spaces in their names.
- `InputActionRebindingExceptions.RebindOperation` can now be reused as intended; used to stop working properly the first time a rebind completed or was cancelled.
- Actions bound to multiple controls now trigger correctly when using `PressInteraction` set to `ReleaseOnly` (#492).
- `PlayerInput` no longer fails to find actions when using UnityEvents (#500).
- The `"{...}"` format for referencing action maps and actions using GUIDs as strings has been obsoleted. It will still work but adding the extra braces is no longer necessary.
- Drag&dropping bindings between other bindings that came before them in the list no longer drops the items at a location one higher up in the list than intended.
- Editing name of control scheme in editor not taking effect *except* if hitting enter key.
- Saving no longer causes the selection of the current processor or interaction to be lost.
  * This was especially annoying when having "Auto-Save" on as it made editing parameters on interactions and processors very tedious.
- In locales that use decimal separators other than '.', floating-point parameters on composites, interactions, and processors no longer lead to invalid serialized data being generated.
- Fix choosing "Add Action" in action map context menu throwing an exception.
- The input action asset editor window will no longer fail saving if the asset has been moved.
- The input action asset editor window will now show the name of the asset being edited when asking for saving changes.
- Clicking "Cancel" in the save changes dialog for the input action asset editor window will now cancel quitting the editor.
- Fixed pasting or dragging a composite binding from one action into another.
- In the action map editor window, switching from renaming an action to renaming an action map will no longer break the UI.
- Fixed calling Enable/Disable from within action callbacks sometimes leading to corruption of state which would then lead to actions not getting triggered (#472).
- Fixed setting of "Auto-Save" toggle in action editor getting lost on domain reload.
- Fixed blurry icons in editor for imported .inputactions assets and actions in them.
- `Press` and `Release` interactions will now work correctly if they have multiple bound controls.
- `Release` interactions will now invoke a `Started` callback when the control is pressed.
- Made Vector2 composite actions respect the press points of button controls used to compose the value.

## [0.2.6-preview] - 2019-03-20

>NOTE: The UI code for editing actions has largely been rewritten. There may be regressions.
>NOTE: The minimum version requirement for the new input system has been bumped
       to 2019.1

### Added

- Support gamepad vibration on Switch.
- Added support for Joysticks on Linux.

#### Actions

- Added ability to change which part of a composite a binding that is part of the composite is assigned to.
  * Part bindings can now be freely duplicated or copy-pasted. This allows having multiple bindings for "up", for example. Changing part assignments retroactively allows to freely edit the composite makeup.
- Can now drag&drop multiple items as well as drop items onto others (equivalent to cut&paste). Holding ALT copies data instead of moving it.
- Edits to control schemes are now undoable.
- Control schemes are now sorted alphabetically.
- Can now search by binding group (control scheme) or devices directly from search box.
  * `g:Gamepad` filters bindings to those in the "Gamepad" group.
  * `d:Gamepad` filters bindings to those from Gamepad-compatible devices.

### Changed

- The input debugger will no longer automatically show remote devices when the profiler is connected. Instead, use the new menu in debugger toolbar to connect to players or to enable/disable remote input debugging.
- "Press and Release" interactions will now invoke the `performed` callback on both press and release (instead of invoking `performed` and `cancel`, which was inconsistent with other behaviors).

#### Actions

- Bindings have GUIDs now like actions and maps already did. This allows to persistently and uniquely identify individual bindings.
- Replaced UI overlay while rebinding interactively with cancellable progress bar. Interactive rebinding now cancels automatically after 4 seconds without suitable input.
- Bindings that are not assigned to any control scheme are now visible when a particular control scheme is selected.
  * Bindings not assigned to any control scheme are active in *ALL* control schemes.
  * The change makes this visible in the UI now.
  * When a specific control scheme is selected, these bindings are affixed with `{GLOBAL}` for added visibility.
- When filtering by devices from a control scheme, the filtering now takes layout inheritance into account. So, a binding to a control on `Pointer` will now be shown when the filter is `Mouse`.
- The public control picker API has been revised.
  * The simplest way to add control picker UI to a control path is to add an `InputControlAttribute` to the field.
    ```
    // In the inspector, shows full UI to select a control interactively
    // (including interactive picking through device input).
    [InputControl(layout = "Button")]
    private string buttonControlPath;
    ```
- Processors of incompatible types will now be ignored instead of throwing an exception.

### Fixed

- Remote connections in input debugger now remain connected across domain reloads.
- Don't incorrectly create non-functioning devices if a physical device implements multiple incompatible logical HID devices (such as the MacBook keyboard/touch pad and touch bar).
- Removed non-functioning sort triangles in event list in Input Debugger device windows.
- Sort events in input debugger window by id rather then by timestamp.
- Make parsing of float parameters support floats represented in "e"-notation and "Infinity".
- Input device icons in input debugger window now render in appropriate resolution on retina displays.
- Fixed Xbox Controller on macOS reporting negative values for the sticks when represented as dpad buttons.
- `InputSettings.UpdateMode.ProcessEventsManually` now correctly triggers updates when calling `InputSystem.Update(InputUpdateType.Manual)`.

#### Actions

- Pasting or duplicating an action in an action map asset will now assign a new and unique ID to the action.
- "Add Action" button being active and triggering exceptions when no action map had been added yet.
- Fixed assert when generating C# class and make sure it gets imported correctly.
- Generate directories as needed when generating C# class, and allow path names without "Assets/" path prefix.
- Allow binding dpad controls to actions of type "Vector2".
- Fixed old name of action appearing underneath rename overlay.
- Fixed inspector UIs for on-screen controls throwing exceptions and being non-functional.
- Fixed deleting multiple items at same time in action editor leading to wrong items being deleted.
- Fixed copy-pasting actions not preserving action properties other than name.
- Fixed memory corruptions coming from binding resolution of actions.
- InputActionAssetReferences in ScriptableObjects will continue to work after domain reloads in the editor.
- Fixed `startTime` and `duration` properties of action callbacks.

## [0.2.1-preview] - 2019-03-11

### Changed

 - NativeUpdateCallback API update to match Unity 2018.3.8f1

## [0.2.0-preview] - 2019-02-12

This release contains a number of fairly significant changes. The focus has been on further improving the action system to make it easier to use as well as to make it work more reliably and predictably.

>NOTE: There are some breaking changes. Please see the "Changed" section below.

### Changed

- Removed Unity 2018.2 support code.
- Removed .NET 3.5 support code.
- Started using C# 7.
- `IInputControlProcessor<TValue>` has been replaced with `InputProcessor` and `InputProcessor<TValue>` base classes.
- `IInputBindingComposite` has been replaced with an `InputBindingComposite` base class and the `IInputBindingComposite<TValue>` interface has been merged with the `InputBindingComposite<TValue>` class which had already existed.
- `InputUser.onUnpairedDeviceUser` will now notify for each actuated control until the device is paired or there are no more actuated controls.
- `SensitivityProcessor` has been removed.
    * The approach needs rethinking. What `SensitivityProcessor` did caused more problems than it solved.
- State monitors no longer have their timeouts removed automatically when they fire. This makes it possible to have a timeout that is removed only in response to a specific state change.
- Events for devices that implement `IInputStateCallbacks` (such as `Touchscreen`) are allowed to go back in time. Avoids the problem of having to order events between multiple fingers correctly or seeing events getting rejected.
- `PenState.Button` is now `PenButton`.
- Removed TouchPositionTransformProcessor, was used only by Android, the position transformation will occur in native backend in 2019.x

#### Actions:
- Bindings that have no interactions on them will trigger differently now. __This is a breaking change__.
  * Previously, these bindings would trigger `performed` on every value change including when going back to their default value. This is why you would see two calls of `performed` with a button; one when the button was pressed, another when it was depressed.
  * Now, a binding without an interaction will trigger `started` and then `performed` when a bound control is actuated. Thereafter, the action will remain in `Started` phase. For as long as the control is actuated, every value change will trigger `performed` again. When the control stops being actuated, it will trigger `cancelled` and the action will remain in `Waiting` state.
  * Control actuation is defined as a control having a magnitude (see `InputControl.EvaluateMagnitude`) greater than zero. If a control does not support magnitudes (returns -1 from `EvaluateMagnitude`), then the control is considered actuated when it changes state away from its default state.
  * To restore the previous behavior, simply change code like
      ```
        myAction.performed += MyCallback;
      ```
    to
      ```
        myAction.performed += MyCallback;
        myAction.cancelled += MyCallback;
      ```
  * Alternatively, enable `passThrough` mode on an action. This effectively restores the previous default behavior of actions.
    ```
        new InputAction(binding: "<Gamepad>/leftTrigger") { passThrough = true };
    ```
- As part of the aforementioned change, the following interactions have been removed as they are no longer relevant:
  - `StickInteraction`: Can simply be removed from bindings. The new default behavior obsoletes the need for what `StickInteraction` did. Use `started` to know then the stick starts being actuated, `performed` to be updated on movements, and `cancelled` to know when the stick goes back into rest position.
  - `PressAndReleaseInteraction`: Can simply be removed from bindings. The default behavior with no interaction encompasses press and release detection. Use `started` to know then a button is pressed and `cancelled` to know when it is released. To set a custom button press point, simply put an `AxisDeadzoneProcessor` on the binding.
- `PressInteraction` has been completely rewritten.
  - Trigger behavior can be set through `behavior` parameter and now provides options for observing just presses (`PressOnly`), just releases (`ReleaseOnly`), or both presses and releases (`PressAndRelease`).
  - Also, the interaction now operates on control actuation rather than reading out float values directly. This means that any control that supports magnitudes can be used.
  - Also supports continuous mode now.
- If bound controls are already actuated when an action is enabled, the action will now trigger in the next input update as if the control had just been moved from non-actuated to actuated state.
  - In other words, if e.g. you have a binding to the A button of the gamepad and the A button is already pressed when the action is first enabled, then the action associated with the A button will trigger as if the button had just been pressed. Previously, it required releasing and re-pressing the button first -- which, together with certain interactions, could lead to actions ending up in a confused state.
- When an action is disabled, it will now cancel all ongoing interactions, if any (i.e. you will see `InputAction.cancelled` being called).
  - Note that unlike the above-mentioned callbacks that happen when an action starts out with a control already actuated, the cancellation callbacks happen __immediately__ rather than in the next input update.
- Actions that at runtime are bound to multiple controls will now perform *conflict resolution*, if necessary.
  - This applies only if an action actually receives multiple concurrent actuations from controls.
  - When ambiguity is detected, the greatest amount of actuation on any of the controls gets to drive the action.
  - In practice, this means that as long as any of the controls bound to an action is actuated, the action will keep going. This resolves ambiguities when an action has primary and secondary bindings, for examples, or when an action is bound to multiple different devices at the same time.
  - Composite bindings count as single actuations regardless of how many controls participate in the composite.
  - This behavior __can be bypassed__ by setting the action to be pass-through.
- Action editor now closes when asset is deleted.
  - If there are unsaved changes, asks for confirmation first.
- Interactions and processors in the UI are now filtered based on the type of the action (if set) and sorted by name.
- Renamed "Axis" and "Dpad" composites to "1D Axis" and "2D Vector" composite.
  - The old names can still be used and existing data will load as expected.
  - `DpadComposite` got renamed to `Vector2Composite`; `AxisComposite` is unchanged.
- `InputInteractionContext.controlHasDefaultValue` has been replaced with `InputInteractionContext.ControlIsActuated()`.
- `InputActionChange.BindingsHaveChangedWhileEnabled` has been reworked and split in two:
    1. `InputActionChange.BoundControlsAboutToChange`: Bindings have been previously resolved but are about to be re-resolved.
    2. `InputActionChange.BoundControlsChanged`: Bindings have been resolved on one or more actions.
- Actions internally now allocate unmanaged memory.
  - Disposing should be taken care of automatically (though you can manually `Dispose` as well). If you see errors in the console log about unmanaged memory being leaked, please report the bug.
  - All execution state except for C# heap objects for processors, interactions, and composites has been collapsed into a single block of unmanaged memory. Actions should now be able to re-resolve efficiently without allocating additional GC memory.

### Added

- `PlayerInput` component which simplifies setting up individual player input actions and device pairings. \
  ![PlayerInput](Documentation~/Images/PlayerInput.png)
- `PlayerInputManager` component which simplifies player joining and split-screen setups. \
  ![PlayerInput](Documentation~/Images/PlayerInputManager.png)
- `InputDevice.all` (equivalent to `InputSystem.devices`)
- `InputControl.IsActuated()` can be used to determine whether control is currently actuated (defined as extension method in `InputControlExtensions`).
- Can now read control values from buffers as objects using `InputControl.ReadValueFromBufferAsObject`. This allows reading a value stored in memory without having to know the value type.
- New processors:
    * `ScaleProcessor`
    * `ScaleVector2Processor`
    * `ScaleVector3Processor`
    * `InvertVector2Processor`
    * `InvertVector3Processor`
    * `NormalizeVector2Processor`
    * `NormalizeVector3Processor`
- Added `MultiTapInteraction`. Can be used to listen for double-taps and the like.
- Can get total and average event lag times through `InputMetrics.totalEventLagTime` and `InputMetrics.averageEventLagTime`.
- `Mouse.forwardButton` and `Mouse.backButton`.
- The input debugger now shows users along with their paired devices and actions. See the [documentation](Documentation~/UserManagement.md#debugging)
- Added third and fourth barrel buttons on `Pen`.

#### Actions:
- Actions have a new continuous mode that will cause the action to trigger continuously even if there is no input. See the [documentation](Documentation~/Actions.md#continuous-actions) for details. \
  ![Continuous Action](Documentation~/Images/ContinuousAction.png)
- Actions have a new pass-through mode. In this mode an action will bypass any checks on control actuation and let any input activity on the action directly flow through. See the [documentation](Documentation~/Actions.md#pass-through-actions) for details. \
  ![Pass-Through Action](Documentation~/Images/PassThroughAction.png)
- Can now add interactions and processors directly to actions.
  ![Action Properties](Documentation~/Images/ActionProperties.png)
    * This is functionally equivalent to adding the respective processors and/or interactions to every binding on the action.
- Can now change the type of a composite retroactively.
  ![Composite Properties](Documentation~/Images/CompositeProperties.png)
- Values can now be read out as objects using `InputAction.CallbackContext.ReadValueAsObject()`.
    * Allocates GC memory. Should not be used during normal gameplay but is very useful for testing and debugging.
- Added auto-save mode for .inputactions editor.
  ![Auto Save](Documentation~/Images/AutoSave.png)
- Processors, interactions, and composites can now define their own parameter editor UIs by deriving from `InputParameterEditor`. This solves the problem of these elements not making it clear that the parameters usually have global defaults and do not need to be edited except if local overrides are necessary.
- Can now set custom min and max values for axis composites.
    ```
    var action = new InputAction();
    action.AddCompositeBinding("Axis(minValue=0,maxValue=2)")
        .With("Positive", "<Keyboard>/a")
        .With("Negative", "<Keyboard>/d");
    ```
- "C# Class File" property on .inputactions importer settings now has a file picker next to it.
- `InputActionTrace` has seen various improvements.
    * Recorded data will now stay valid even if actions are rebound to different controls.
    * Can listen to all actions using `InputActionTrace.SubscribeToAll`.
    * `InputActionTrace` now maintains a list of subscriptions. Add subscriptions with `SubscribeTo` and remove a subscription with `UnsubscribeFrom`. See the [documentation](Documentation~/Actions.md#tracing-actions) for details.

### Fixes

- Fixed support for Unity 2019.1 where we landed a native API change.
- `InputUser.UnpairDevicesAndRemoveUser()` corrupting device pairings of other InputUsers
- Control picker in UI having no devices if list of supported devices is empty but not null
- `IndexOutOfRangeException` when having multiple action maps in an asset (#359 and #358).
- Interactions timing out even if there was a pending event that would complete the interaction in time.
- Action editor updates when asset is renamed or moved.
- Exceptions when removing action in last position of action map.
- Devices marked as unsupported in input settings getting added back on domain reload.
- Fixed `Pen` causing exceptions and asserts.
- Composites that assign multiple bindings to parts failing to set up properly when parts are assigned out of order (#410).

### Known Issues

- Input processing in edit mode on 2019.1 is sporadic rather than happening on every editor update.

## [0.1.2-preview] - 2018-12-19

    NOTE: The minimum version requirement for the new input system has been bumped
          to 2018.3. The previous minum requirement of 2018.2 is no longer supported.
          Also, we have dropped support for the .NET 3.5 runtime. The new .NET 4
          runtime is now required to use the new input system.

We've started working on documentation. The current work-in-progress can be found on [GitHub](https://github.com/Unity-Technologies/InputSystem/blob/develop/Packages/com.unity.inputsystem/Documentation~/InputSystem.md).

### Changed

- `InputConfiguration` has been replaced with a new `InputSettings` class.
- `InputConfiguration.lockInputToGame` has been moved to `InputEditorUserSettings.lockInputToGameView`. This setting is now persisted as a local user setting.
- `InputSystem.updateMask` has been replaced with `InputSettings.updateMode`.
- `InputSystem.runInBackground` has been moved to `InputSettings.runInBackground`.
- Icons have been updated for improved styling and now have separate dark and light skin versions.
- `Lock Input To Game` and `Diagnostics Mode` are now persisted as user settings
- Brought back `.current` getters and added `InputSettings.filterNoiseOnCurrent` to control whether noise filtering on the getters is performed or not.
- Removed old and outdated Doxygen-generated API docs.

### Added

- `InputSystem.settings` contains the current input system settings.
- A new UI has been added to "Edit >> Project Settings..." to edit input system settings. Settings are stored in a user-controlled asset in any location inside `Assets/`. Multiple assets can be used and switched between.
- Joystick HIDs are now supported on Windows, Mac, and UWP.
- Can now put system into manual update mode (`InputSettings.updateMode`). In this mode, events will not get automatically processed. To process events, call `InputSystem.Update()`.
- Added shortcuts to action editor window (requires 2019.1).
- Added icons for .inputactions assets.

### Fixed

- `InputSystem.devices` not yet being initialized in `MonoBehaviour.Start` when in editor.

### Known Issues

- Input settings are not yet included in player builds. This means that at the moment, player builds will always start out with default input settings.
- There have been reports of some stickiness to buttons on 2019.1 alpha builds.  We are looking at this now.

## [0.0.14-preview] - 2018-12-11

### Changed

- `Pointer.delta` no longer has `SensitivityProcessor` on it. The processor was causing many issues with mouse deltas. It is still available for adding it manually to action bindings but the processor likely needs additional work.

### Fixed

Core:
- Invalid memory accesses when using .NET 4 runtime
- Mouse.button not being identical to Mouse.leftButton
- DualShock not being recognized when connected via Bluetooth

Actions:
- Parameters disappearing on processors and interactions in UI when edited
- Parameters on processors and interactions having wrong value type in UI (e.g. int instead of float)
- RebindingOperation calling OnComplete() after being cancelled

Misc:
- Documentation no longer picked up as assets in user project

## [0.0.13-preview] - 2018-12-05

First release from stable branch.<|MERGE_RESOLUTION|>--- conflicted
+++ resolved
@@ -10,22 +10,20 @@
 
 ## [Unreleased]
 
-<<<<<<< HEAD
+### Added
+- Preliminary support for visionOS.
+
 ### Changed
 - Changed the `InputAction` constructors so it generates an ID for the action and the optional binding parameter. This is intended to improve the serialization of input actions on behaviors when created through API when the property drawer in the Inspector window does not have a chance to generate an ID.
 
 ### Fixed
 - Fixed serialization migration in the Tracked Pose Driver component causing bindings to clear when prefabs are used in some cases ([case ISXB-512](https://issuetracker.unity3d.com/product/unity/issues/guid/ISXB-512), [case ISXB-521](https://issuetracker.unity3d.com/product/unity/issues/guid/ISXB-521)).
 - Fixed the `Clone` methods of `InputAction` and `InputActionMap` so it copies the Initial State Check flag (`InputAction.wantsInitialStateCheck`) of input actions.
-=======
-### Added
-- Preliminary support for visionOS.
 
 ## [1.6.3] - 2023-07-11
 
 ### Fixed
 - Fixed warning in USS file
->>>>>>> 1faaaa54
 
 ## [1.6.2] - 2023-07-10
 
