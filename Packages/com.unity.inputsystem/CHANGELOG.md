# Changelog

All notable changes to the input system package will be documented in this file.

The format is based on [Keep a Changelog](http://keepachangelog.com/en/1.0.0/)
and this project adheres to [Semantic Versioning](http://semver.org/spec/v2.0.0.html).

Due to package verification, the latest version below is the unpublished version and the date is meaningless.
however, it has to be formatted properly to pass verification tests.

## [Unreleased]

### Changed
- Removed icons from action map list as these were always the same and the icon was placeholder
<<<<<<< HEAD
- Changed `InputActionProperty` property drawer to be more compact. A new setting was added to the Project Settings window to switch between different drawing modes, which includes the original method if preferred.
=======
- Input asset editor now switched to use UI Toolkit which matches the project wide input actions editor interface.
>>>>>>> 547ec959

### Added
- Support for [Game rotation vector](https://developer.android.com/reference/android/hardware/Sensor#TYPE_GAME_ROTATION_VECTOR) sensor on Android

### Fixed
- Partially fixed case ISX-1357 (Investigate performance regressing over time).  A sample showed that leaving an InputActionMap enabled could lead to an internal list of listeners growing.  This leads to slow-down, so we now warn if we think this is happening.

## [1.8.0-pre.1] - 2023-09-04

### Added
- Initial version of Project Wide Actions for pre-release (`InputSystem.actions`). This feature is available only on Unity Editor versions 2022.3 and above and can be modified in the Project Settings.

### Fixed
- Fixed device selection menu not responding to mouse clicks when trying to add a device in a Control Scheme ([case ISXB-622](https://issuetracker.unity3d.com/product/unity/issues/guid/ISXB-622)).

## [1.7.0] - 2023-08-14

### Added
- Preliminary support for visionOS.
- Show a list of `Derived Bindings` underneath the Binding Path editor to show all controls that matched.

### Changed
- Changed the `InputAction` constructors so it generates an ID for the action and the optional binding parameter. This is intended to improve the serialization of input actions on behaviors when created through API when the property drawer in the Inspector window does not have a chance to generate an ID.

### Fixed
- Fixed missing prefab errors in InputDeviceTester project ([case ISXB-420](https://issuetracker.unity3d.com/product/unity/issues/guid/ISXB-420)).
- Fixed serialization migration in the Tracked Pose Driver component causing bindings to clear when prefabs are used in some cases ([case ISXB-512](https://issuetracker.unity3d.com/product/unity/issues/guid/ISXB-512), [case ISXB-521](https://issuetracker.unity3d.com/product/unity/issues/guid/ISXB-521)).
- Fixed Tracked Pose Driver to use `Transform.SetLocalPositionAndRotation` when available to improve performance. Based on the user contribution from [DevDunk](https://forum.unity.com/members/devdunk.4432119/) in a [forum post](https://forum.unity.com/threads/more-performant-tracked-pose-driver-solution-included.1462691).
- Fixed the `Clone` methods of `InputAction` and `InputActionMap` so it copies the Initial State Check flag (`InputAction.wantsInitialStateCheck`) of input actions.
- Fixed the "Release tests throws exception in InputSystem" bug ([case ISXB-581](https://issuetracker.unity3d.com/issues/release-tests-fail-when-input-system-package-is-installed)).
- Fixed issues with generating Precompiled Layouts for devices which are not defined in a namespace
- Fixed an issue where some controls like `QuaternionControl` could not be included in a Precompiled Layout because the generated code could not access a setter on child control properties.

## [1.6.3] - 2023-07-11

### Fixed
- Fixed warning in USS file

## [1.6.2] - 2023-07-10

### Added
- Enabled `displayIndex` support for Unity 2022.3.

### Fixed
- Fixed UI clicks not registering when OS provides multiple input sources for the same event, e.g. on Samsung Dex (case ISX-1416, ISXB-342).
- Fixed unstable integration test `Integration_CanSendAndReceiveEvents` by ignoring application focus on integration tests. (case ISX-1381)
- Fixed broken "Listen" button in Input actions editor window with Unity dark skin (case ISXB-536).

## [1.6.1] - 2023-05-26

### Fixed
- Fixed issue with compiling in Unity 2022.1 and with XR Toolkit by guarding the experimental UITK Asset Editor code completely.

## [1.6.0] - 2023-05-25

### Added
- Added internal `InputSystemProvider` class for the new `InputForUI` internal module. `InputForUI` allows the UIToolkit to have a single dependency for input events, regardless of using the new input system or the legacy input system.
- Added `InputSystem.customBindingPathValidators` interface to allow showing warnings in the `InputAsset` Editor for specific InputBindings and draw custom UI in the properties panel.
- Added `InputSystem.runInBackground` to be used internally by specific platforms packages. Allows telling the input system that a specific platform runs in background. It allows fixing of [case UUM-6744](https://issuetracker.unity3d.com/product/unity/issues/guid/UUM-6744).
- Added new UIToolkit version of the `InputActionsAsset` editor. Currently this is incomplete (view-only) and the existing editor is still used by default.
- Added `displayIndex` field to the Touch struct to expose the index of the display that was touched.

### Changed
- Changed XR Layout build behavior to create Axis2D control devices with `StickControl` type instead of `Vector2Control`.

### Fixed
- Fixed BindingPath String-Comparison to be culture and case insensitive (case ISXB-449).
- Fixed custom processor display in the input action asset UI after entering/exiting play mode (previously they got hidden) ([case ISXB-445](https://issuetracker.unity3d.com/product/unity/issues/guid/ISXB-445)).

## [1.5.1] - 2023-03-15

### Fixed
- Fixed unclosed profiler marker in `InvokeCallbacksSafe_AnyCallbackReturnsTrue` which would lead to eventually broken profiler traces in some cases like using `PlayerInput` (case ISXB-393).
- Fixed InputAction.bindings.count not getting correctly updated after removing bindings with Erase().
- Fixed an issue where connecting a gamepad in the editor with certain settings will cause memory and performance to degrade ([case UUM-19480](https://issuetracker.unity3d.com/product/unity/issues/guid/UUM-19480)).
- Fixed issue leading to a stack overflow crash during device initialization in `InsertControlBitRangeNode` (case ISXB-405).
- Fixed the issue where saving and loading override bindings to JSON would set unassigned overrides (that were `null`) to assigned overrides (as an empty string `""`).

## [1.5.0] - 2023-01-24

### Added
- Added support for reading Tracking State in [TrackedPoseDriver](xref:UnityEngine.InputSystem.XR.TrackedPoseDriver) to constrain whether the input pose is applied to the Transform. This should be used when the device supports valid flags for the position and rotation values, which is the case for XR poses.
- Added `InputSettings.shortcutKeysConsumeInput`. This allows programmatic access to opt-in to the enhanced shortcut key behaviour ([case ISXB-254](https://issuetracker.unity3d.com/product/unity/issues/guid/ISXB-254))).
- Significantly optimized cost of `ReadValue`/`ReadUnprocessedValueFromState`/`WriteValueIntoState` for some control types. Optimization is opt-in for now, please call `InputSystem.settings.SetInternalFeatureFlag("USE_OPTIMIZED_CONTROLS", true);` in your project to enable it. You can observe which controls are optimized by looking at new optimized column in device debugger. You will need to call a new `InputControl.ApplyParameterChanges()` method if the code is changing `AxisControl` fields after initial setup is done.
- Added the ability to change the origin positioning and movement behaviour of the OnScreenStick (`OnScreenStick.cs`) via the new `behaviour` property. This currently supports three modes of operation, two of which are new in addition to the previous behaviour. Based on the user contribution from [eblabs](https://github.com/eblabs) in [#658](https://github.com/Unity-Technologies/InputSystem/pull/658).
- Significantly optimized cost of `InputAction.ReadValue` and `InputControl.ReadValue` calls by introducing caching behaviour to input controls. Input controls now keep track of whether their underlying state has been changed and only read the value from the underlying state and apply processors when absolutely necessary. Optimization is opt-in for now, please call `InputSystem.settings.SetInternalFeatureFlag("USE_READ_VALUE_CACHING", true);` in your project to enable it. If there are issues try enabling `InputSystem.settings.SetInternalFeatureFlag("PARANOID_READ_VALUE_CACHING_CHECKS", true);` and check in the console if there are any errors regarding caching.
- Added a note in the [supported devices page](Documentation~/SupportedDevices.md) about DualSense support for Android devices.
- Exposed `displayIndex` property for `Pointer`, `Touchscreen`, `TouchControl`, `TouchState`, `Mouse`, `MouseState` which enables look up of the logical screen associated with a pointer event via (display documentation)[https://docs.unity3d.com/ScriptReference/Display.html]

### Fixed
- Fixed composite bindings incorrectly getting a control scheme assigned when pasting into input asset editor with a control scheme selected.
- Fixed an issue on PS5 where device disconnected events that happen while the app is in the background are missed causing orphaned devices to hang around forever and exceptions when the same device is added again ([case UUM-7842](https://issuetracker.unity3d.com/product/unity/issues/guid/UUM-6744)).
- Fixed Switch Pro, DualShock 4, DualSense gamepads becoming current on PC/macOS when no controls are changing ([case ISXB-223](https://issuetracker.unity3d.com/product/unity/issues/guid/ISXB-223))).
- Fixed an issue that made OnScreenStick unusable when used in conjunction with PlayerInput in Auto-Switch devices mode, or with any code that changes user/device pairing on unsued device activity being detected ([case ISXB-48](https://issuetracker.unity3d.com/product/unity/issues/guid/ISXB-48)).
- Fixed issue where input events were being suppressed during interactive action rebinding even when when their controls were excluded ([case ISXB-367](https://issuetracker.unity3d.com/issues/mouse-position-and-mouse-click-input-not-recognized-when-rebinding-is-active)).
- Removed unneeded check that could trigger a NotImplementedException when binding to a Usage (e.g. Submit) ([case ISXB-373](https://issuetracker.unity3d.com/product/unity/issues/guid/ISXB-373)).
- Display a warning instead of throwing a NotImplementedException when loading binding overrides from json when some of the entries have become outdated ([case ISXB-375](https://issuetracker.unity3d.com/product/unity/issues/guid/ISXB-375)).

### Actions
- Extended input action code generator (`InputActionCodeGenerator.cs`) to support optional registration and unregistration of callbacks for multiple callback instances via `AddCallbacks(...)` and `RemoveCallbacks(...)` part of the generated code. Contribution by [Ramobo](https://github.com/Ramobo) in [#889](https://github.com/Unity-Technologies/InputSystem/pull/889).

### Changed
- Changed define requirements of `Unity.InputSystem.TestFramework`, so that it can be used by other packages without setting the `com.unity.inputsystem` package to be testable in the project manifest.

## [1.4.4] - 2022-11-01

### Fixed
- Fixed `ArgumentNullException` when opening the Prefab Overrides window and selecting a component with an `InputAction`.
- Fixed `{fileID: 0}` getting appended to `ProjectSettings.asset` file when building a project ([case ISXB-296](https://issuetracker.unity3d.com/product/unity/issues/guid/ISXB-296)).
- Fixed `Type of instance in array does not match expected type` assertion when using PlayerInput in combination with Control Schemes and Interactions ([case ISXB-282](https://issuetracker.unity3d.com/product/unity/issues/guid/ISXB-282)).
- The `InputActions consume their inputs` behaviour for shortcut support introduced in v1.4 is opt-in now and can be enabled via the project settings ([case ISXB-254](https://issuetracker.unity3d.com/product/unity/issues/guid/ISXB-254))).
- Fixed Memory alignment issue with deserialized InputEventTraces that could cause infinite loops when playing back replays ([case ISXB-317](https://issuetracker.unity3d.com/product/unity/issues/guid/ISXB-317)).
- Fixed an InvalidOperationException when using Hold interaction, and by extension any interaction that changes to performed state after a timeout ([case ISXB-332](https://issuetracker.unity3d.com/product/unity/issues/guid/ISXB-330)).
- Fixed `Given object is neither an InputAction nor an InputActionMap` when using `InputActionTrace` on input action from an input action asset ([case ISXB-29](https://issuetracker.unity3d.com/product/unity/issues/guid/ISXB-29)).
- Fixing devices not being removed if unplugged during domain reload (entering or exiting play mode) ([case ISXB-232](https://issuetracker.unity3d.com/product/unity/issues/guid/ISXB-232)).

## [1.4.3] - 2022-09-23

### Fixed
- Added missing script and gizmo icon for `TrackedPoseDriver.cs` component ([case ISXB-262](https://issuetracker.unity3d.com/product/unity/issues/guid/ISXB-262)).
- Fix for mitigating symptoms reported in ([case UUM-10774](https://issuetracker.unity3d.com/product/unity/issues/guid/UUM-10774) effectively avoiding reenabling mouse, pen or touch devices in `InputSystemPlugin.OnDestroy()` if currently quitting the editor. The fix avoids editor crashing if closed when Simulator Window is open. Note that the actual issue needs a separate fix in Unity and this package fix is only to avoid running into the issue.
- Fixed an issue where Input Action name would not display correctly in Inspector if serialized as `[SerializedProperty]` within a class not derived from `MonoBehavior` ([case ISXB-124](https://issuetracker.unity3d.com/product/unity/issues/guid/ISXB-124).
- Fix an issue where users could end up with the wrong device assignments when using the InputUser API directly and removing a user ([case ISXB-274](https://issuetracker.unity3d.com/product/unity/issues/guid/ISXB-231)).
- Fixed an issue where PlayerInput behavior description was not updated when changing action assset ([case ISXB-286](https://issuetracker.unity3d.com/product/unity/issues/guid/ISXB-286)).

### Changed
- Readded OnDisable() member to MultiplayerEventSystem which was previously removed from the API
- Improved performance of HID descriptor parsing by moving json parsing to a simple custom predicitve parser instead of relying on Unity's json parsing. This should improve domain reload times when there are many HID devices connected to a machine.

### Changed

- Documentation improvements: New workflows and concepts pages. Reorganised table of contents. Improved some code samples. Updated screenshots.

## [1.4.2] - 2022-08-12

### Changed
- Hide XR legacy HMD and controllers layouts from Editor UI dropdown.

### Fixed
- Fix UI sometimes ignoring the first mouse click event after losing and regaining focus ([case ISXB-127](https://issuetracker.unity3d.com/product/unity/issues/guid/ISXB-127).
- Fixed issue when using MultiplayerEventSystems where the visual state of UI controls would change due to constant toggling of CanvasGroup.interactable on and off ([case ISXB-112](https://issuetracker.unity3d.com/product/unity/issues/guid/ISXB-112)).
- Fixed minor issue when renaming input actions where unique renaming would incorrectly consider the input action being renamed as a different action and not allow renaming of 'A' to 'a' without appending a unique integer for example ([case ISXB-25](https://issuetracker.unity3d.com/product/unity/issues/guid/ISXB-25)).
- Fixed an issue where the Input Action asset icon would not be visible during asset creation ([case ISXB-6](https://issuetracker.unity3d.com/product/unity/issues/guid/ISXB-6)).
- Fixed DualSense low frequency motor speed being always set to min value.
- Fixed an issue where `ReadUnprocessedValueFromState` in PoseControl always returning default values.
- Fix Player 1's UI controls stop working after second player joins ([case ISXB-125](https://issuetracker.unity3d.com/product/unity/issues/guid/ISXB-125)))

## [1.4.1] - 2022-05-30

### Fixed
- Fixed composite touchscreen controls were not firing an action if screen was touched before enabling the action ([case ISXB-98](https://issuetracker.unity3d.com/product/unity/issues/guid/ISXB-98)).

## [1.4.0] - 2022-04-10

### Changed

- `Button` type `InputAction`s now go to `started` when a button goes from a press to below the release threshold but not yet to 0.
  ```CSharp
  // Before:
  Set(Gamepad.current.rightTrigger, 0.7f); // Performed (pressed)
  Set(Gamepad.current.rightTrigger, 0.2f); // Canceled (released)
  Set(Gamepad.current.rightTrigger, 0.1f); // Started!!
  Set(Gamepad.current.rightTrigger, 0f);   // Canceled

  // Now:
  Set(Gamepad.current.rightTrigger, 0.7f); // Performed (pressed)
  Set(Gamepad.current.rightTrigger, 0.2f); // Started (released but not fully)
  Set(Gamepad.current.rightTrigger, 0.1f); // <Nothing>
  Set(Gamepad.current.rightTrigger, 0f);   // Canceled
  ```
  * This also applies to `PressInteraction` when set to `Press` behavior.
  * In effect, it means that a button will be in `started` or `performed` phase for as long as its value is not 0 and will only go to `canceled` once dropping to 0.
- Processors are now always applied when reading action values through `InputAction.ReadValue<>` or `CallbackContext.ReadValue<>`. Previously, if no bound control was actuated, ReadValue calls would return the default value for the action type but not run the value through the processors.([case 1293728](https://issuetracker.unity3d.com/product/unity/issues/guid/1293728/)).
- Made the following internal types public. These types can be useful when deconstructing raw events captured via `InputEventTrace`.
  * `UnityEngine.InputSystem.Android.LowLevel.AndroidAxis`
  * `UnityEngine.InputSystem.Android.LowLevel.AndroidGameControllerState`
  * `UnityEngine.InputSystem.Android.LowLevel.AndroidKeyCode`
- Adding or removing a device no longer leads to affected actions being temporarily disabled ([case 1379932](https://issuetracker.unity3d.com/issues/inputactionreferences-reading-resets-when-inputactionmap-has-an-action-for-the-other-hand-and-that-hand-starts-slash-stops-tracking)).
  * If, for example, an action was bound to `<Gamepad>/buttonSouth` and was enabled, adding a second `Gamepad` would lead to the action being temporarily disabled, then updated, and finally re-enabled.
  * This was especially noticeable if the action was currently in progress as it would get cancelled and then subsequently resumed.
  * Now, an in-progress action will get cancelled if the device of its active control is removed. If its active control is not affected, however, the action will keep going regardless of whether controls are added or removed from its `InputAction.controls` list.
- Installing the package for the first time will now set `"Active Input Handling"` to `"Both"` rather than `"Input System Package"`.
  * This means, that by default, both the old and the new input system will run side by side where supported.
  * This can be manually switched by going to `Edit >> Project Settings >> Player >> Active Input Handling`.

### Fixed

- Fixed an issue where a layout-override registered via `InputSystem.RegisterLayoutOverride(...)` would cause the editor to malfunction or crash if the layout override had a name already used by an existing layout (case 1377685).
- Fixed an issue where attempting to replace an existing layout-override by using an existing layout-override name didn't work as expected and would instead aggregate overrides instead of replacing them when an override with the given name already exists.
- Fixed Switch Pro controller not working correctly in different scenarios ([case 1369091](https://issuetracker.unity3d.com/issues/nintendo-switch-pro-controller-output-garbage), [case 1190216](https://issuetracker.unity3d.com/issues/inputsystem-windows-switch-pro-controller-only-works-when-connected-via-bluetooth-but-not-via-usb), case 1314869).
- Fixed DualShock 4 controller not allowing input from other devices due to noisy input from its unmapped sensors ([case 1365891](https://issuetracker.unity3d.com/issues/input-from-the-keyboard-is-not-working-when-the-dualshock-4-controller-is-connected)).
- Fixed `InputSystem.onAnyButtonPress` so that it doesn't throw exceptions when trying to process non state or delta events ([case 1376034](https://issuetracker.unity3d.com/product/unity/issues/guid/1376034/)).
- Fixed `InputControlPath.Matches` incorrectly reporting matches when only a prefix was matching.
  * This would, for example, cause `Keyboard.eKey` to be matched by `<Keyboard>/escape`.
  * Fix contributed by [Fredrik Ludvigsen](https://github.com/steinbitglis) in [#1485](https://github.com/Unity-Technologies/InputSystem/pull/1485).
- Fixed `OnScreenButton` triggering `NullReferenceException` in combination with custom devices ([case 1380790 ](https://issuetracker.unity3d.com/issues/nullreferenceexception-error-when-setting-on-screen-button-to-a-custom-device)).
- Fixed no devices being available in `Start` and `Awake` methods if, in the player, any `InputSystem` API was accessed during the `SubsystemRegistration` phase ([case 1392358](https://issuetracker.unity3d.com/issues/inputsystem-does-not-initialize-properly-in-a-build-when-accessed-early)).
- Fixed dropdown for "Supported Devices" in settings not showing all device layouts.
- Fixed "STAT event with state format TOUC cannot be used with device 'Touchscreen:/Touchscreen'" when more than max supported amount of fingers, currently 10, are present on the screen at a same time (case 1395648).
- Fixed mouse events not being timesliced when input system is switched to process input in fixed updates (case 1386738).
- Fixed missing tooltips in PlayerInputManagerEditor for the Player Limit and Fixed Splitscreen sizes labels ([case 1396945](https://issuetracker.unity3d.com/issues/player-input-manager-pops-up-placeholder-text-when-hovering-over-it)).
- Fixed DualShock 4 controllers not working in some scenarios by adding support for extended mode HID reports ([case 1281633](https://issuetracker.unity3d.com/issues/input-system-dualshock4-controller-returns-random-input-values-when-connected-via-bluetooth-while-steam-is-running), case 1409867).
- Fixed `BackgroundBehavior.IgnoreFocus` having no effect when `Application.runInBackground` was false ([case 1400456](https://issuetracker.unity3d.com/issues/xr-head-tracking-lost-when-lost-focus-with-action-based-trackedposedriver-on-android)).
- Fixed an issue where a device was left disabled when it was disconnected while an application was out-of-focus and then re-connected when in-focus (case 1404320).

#### Actions

- Fixed `InvalidCastException: Specified cast is not valid.` being thrown when clicking on menu separators in the control picker ([case 1388049](https://issuetracker.unity3d.com/issues/invalidcastexception-is-thrown-when-selecting-the-header-of-an-advanceddropdown)).
- Fixed accessing `InputAction`s directly during `RuntimeInitializeOnLoad` not initializing the input system as a whole and leading to exceptions ([case 1378614](https://issuetracker.unity3d.com/issues/input-system-nullreferenceexception-error-is-thrown-when-using-input-actions-in-builds)).
- Fixed `InputAction.GetTimeoutCompletionPercentage` jumping to 100% completion early ([case 1377009](https://issuetracker.unity3d.com/issues/gettimeoutcompletionpercentage-returns-1-after-0-dot-1s-when-hold-action-was-started-even-though-it-is-not-performed-yet)).
- Fixed d-pad inputs sometimes being ignored on actions that were binding to multiple controls ([case 1389858](https://unity.slack.com/archives/G01RVV1SPU4/p1642501574002300)).
- Fixed `IndexOutOfRangeException` when having multiple interactions on an action and/or binding in an action map other than the first of an asset ([case 1392559](https://issuetracker.unity3d.com/issues/map-index-on-trigger-and-indexoutofrangeexception-are-thrown-when-using-interaction-on-both-binding-and-its-parent-action)).
  * Fix contributed by [Russell Quinn](https://github.com/russellquinn) in [#1483](https://github.com/Unity-Technologies/InputSystem/pull/1483).
- Fixed `AxisComposite` not respecting processors applied to `positive` and `negative` bindings (case 1398942).
  * This was a regression introduced in [1.0.0-pre.6](#axiscomposite-min-max-value-fix).
- Fixed calling `action.AddCompositeBinding(...).With(...)` while action is enabled not correctly updating controls for part bindings of the composite.
- Fixed `TwoModifiersComposite` inadvertently not allowing controls other than `ButtonControl`s being bound to its `binding` part.
- Added support for keyboard shortcuts and mutually exclusive use of modifiers.
  * In short, this means that a "Shift+B" binding can now prevent a "B" binding from triggering.
  * `OneModifierComposite`, `TwoModifiersComposite`, as well as the legacy `ButtonWithOneModifierComposite` and `ButtonWithTwoModifiersComposite` now require their modifiers to be pressed __before__ (or at least simultaneously with) pressing the target button.
    * This check is performed only if the target is a button. For a binding such as `"CTRL+MouseDelta"` the check is bypassed. It can also be manually bypassed via the `overrideModifiersNeedToBePressedFirst`.
  * State change monitors on a device (`IInputStateChangeMonitor`) are now sorted by their `monitorIndex` and will trigger in that order.
  * Actions are now automatically arranging their bindings to trigger in the order of decreasing "complexity". This metric is derived automatically. The more complex a composite a binding is part of, the higher its complexity. So, `"Shift+B"` has a higher "complexity" than just `"B"`.
  * If an binding of higher complexity "consumes" a given input, all bindings waiting to consume the same input will automatically get skipped. So, if a `"Shift+B"` binding composite consumes a `"B"` key press, a binding to `"B"` that is waiting in line will get skipped and not see the key press.
  * If your project is broken by these changes, you can disable the new behaviors via a feature toggle in code:
    ```CSharp
    InputSystem.settings.SetInternalFeatureFlag("DISABLE_SHORTCUT_SUPPORT", true);
    ```
- Added new APIs for getting and setting parameter values on interactions, processors, and composites.
  ```CSharp
  // Get parameter.
  action.GetParameterValue("duration");     // Any "duration" value on any binding.
  action.GetParameterValue("tap:duration"); // "duration" on "tap" interaction on any binding.
  action.GetParameterValue("tap:duration",  // "duration" on "tap" on binding in "Gamepad" group.
      InputBinding.MaskByGroup("Gamepad"));

  // Set parameter.
  action.ApplyParameterOverride("duration", 0.4f);
  action.ApplyParameterOverride("tap:duration", 0.4f);
  action.ApplyParameterOverride("tap:duration", 0.4f,
      InputBinding.MaskByGroup("Gamepad"));

  // Can also apply parameter overrides at the level of
  // InputActionMaps and InputActionAssets with an effect
  // on all the bindings contained therein.
  asset.ApplyParameterOverride("scaleVector2:x", 0.25f,
      new InputBinding("<Mouse>/delta"));
  ```

### Added

- Added support for "Hori Co HORIPAD for Nintendo Switch", "HORI Pokken Tournament DX Pro Pad", "HORI Wireless Switch Pad", "HORI Real Arcade Pro V Hayabusa in Switch Mode", "PowerA NSW Fusion Wired FightPad", "PowerA NSW Fusion Pro Controller (USB only)", "PDP Wired Fight Pad Pro: Mario", "PDP Faceoff Wired Pro Controller for Nintendo Switch", "PDP Faceoff Wired Pro Controller for Nintendo Switch", "PDP Afterglow Wireless Switch Controller", "PDP Rockcandy Wired Controller".
- Added support for SteelSeries Nimbus+ gamepad on Mac (addition contributed by [Mollyjameson](https://github.com/MollyJameson)).
- Added support for Game Core platforms to XR layouts, devices, and input controls. These classes were previously only enabled on platforms where `ENABLE_VR` is defined.
- Added a new `DeltaControl` control type that is now used for delta-style controls such as `Mouse.delta` and `Mouse.scroll`.
  * Like `StickControl`, this control has individual `up`, `down`, `left`, and `right` controls (as well as `x` and `y` that it inherits from `Vector2Control`). This means it is now possible to directly bind to individual scroll directions (such as `<Mouse>/scroll/up`).
- Added the 'Cursor Lock Behavior' setting to InputSystemUIInputModule to control the origin point of UI raycasts when the cursor is locked. This enables the use of PhysicsRaycaster when the cursor is locked to the center of the screen ([case 1395281](https://issuetracker.unity3d.com/product/unity/issues/guid/1395281/)).
- Added support for using the Unity Remote app with the Input System.
  * Requires Unity 2021.2.18 or later.

## [1.3.0] - 2021-12-10

### Changed

- The artificial `ctrl`, `shift`, and `alt` controls (which combine the left and right controls into one) on the keyboard can now be written to and no longer throw `NotSupportedException` when trying to do so ([case 1340793](https://issuetracker.unity3d.com/issues/on-screen-button-errors-on-mouse-down-slash-up-when-its-control-path-is-set-to-control-keyboard)).
- All devices are now re-synced/reset in next update after entering play mode, this is needed to read current state of devices before any intentional input is provided ([case 1231907](https://issuetracker.unity3d.com/issues/mouse-coordinates-reported-as-00-until-the-first-move)).
- Replaced `UnityLinkerBuildPipelineData.inputDirectory` with hardcoded `Temp` folder because `inputDirectory` is deprecated.
- Deprecated `InputSettings.filterNoiseOnCurrent`. Now noise filtering is always enabled. Device only will become `.current` if any non-noise control have changed state.
- A device reset (such as when focus is lost) on `Touchscreen` will now result in all ongoing touches getting cancelled instead of all touches being simply reset to default state.
- Calling `InputTestFixture.Press`, `InputTestFixture.Set`, etc. from within a `[UnityTest]` will no longer immediately process input. Instead, input will be processed like it normally would as part of the Unity player loop.

### Fixed

- Fixed writing values into the half-axis controls of sticks (such as `Gamepad.leftStick.left`) producing incorrect values on the stick ([case 1336240](https://issuetracker.unity3d.com/issues/inputtestfixture-tests-return-inverted-values-when-pressing-gamepads-left-or-down-joystick-buttons)).
- Fixed setting size of event trace in input debugger always growing back to largest size set before.
- Fixed successive clicks not getting triggered with `TouchSimulation` on when not moving the mouse in-between clicks ([case 1330014](https://issuetracker.unity3d.com/issues/onclick-isnt-triggered-on-the-second-click-when-the-mouse-isnt-moved-and-simulate-touch-input-from-mouse-or-pen-is-enabled)).
- Fixed `InputSystemUIInputModule` stopping to listen for input when swapping `InputActionAsset` instances while input was disabled ([case 1371332](https://issuetracker.unity3d.com/issues/ui-navigation-stops-working-after-adding-two-input-devices-to-a-scene)).
- Fixed `InputSystemUIInputModule` showing incorrect bindings after pressing the 'Fix UI Input Module' button in PlayerInput component([case 1319968](https://issuetracker.unity3d.com/product/unity/issues/guid/1319968/)).
- Fixed an issue where UI button clicks could be ignored by `InputSystemUIInputModule` if modifying on-screen devices from Update() callbacks ([case 1365070](https://issuetracker.unity3d.com/product/unity/issues/guid/1365070)).
- Fixed an issue with `InputSystemUIInputModule` that would cause UI to stop responding during play mode after changing a script file while Recompile and Continue mode is active, or by forcing a script recompile using `RequestScriptCompilation`([case 1324215](https://issuetracker.unity3d.com/product/unity/issues/guid/1324215/)).
- Fixed `InputSystemUIInputModule` inspector showing all action bindings as "None" when assigned a runtime created actions asset ([case 1304943](https://issuetracker.unity3d.com/issues/input-system-ui-input-module-loses-prefab-action-mapping-in-local-co-op)).
- Fixed a problem with UI Toolkit buttons remaining active when multiple fingers are used on a touchscreen, using `InputSystemUIInputModule` with pointerBehavior set to `UIPointerBehavior.SingleUnifiedPointer`. UI Toolkit will now always receive the same pointerId when that option is in use, regardless of the hardware component that produced the pointer event. ([case 1369081](https://issuetracker.unity3d.com/issues/transitions-get-stuck-when-pointer-behavior-is-set-to-single-unified-pointer-and-multiple-touches-are-made)).
- Fixed a problem with `InputUser` where devices would be removed and not added again after layout overrides preventing certain devices, e.g. gamepads to not work correctly when associated with action map bindings tied to `PlayerInput` ([case 1347320](https://issuetracker.unity3d.com/product/unity/issues/guid/1347320)).
- Fixed DualSense on iOS not inheriting from `DualShockGamepad` ([case 1378308](https://issuetracker.unity3d.com/issues/input-dualsense-detection-ios)).
- Fixed a device becoming `.current` (e.g. `Gamepad.current`, etc) when sending a new state event that contains no control changes (case 1377952).
- Fixed calling `IsPressed` on an entire device returning `true` ([case 1374024](https://issuetracker.unity3d.com/issues/inputcontrol-dot-ispressed-always-returns-true-when-using-new-input-system)).
- Fixed HIDs having blackslashes in their vendor or product names leading to binding paths generated by interactive rebinding that failed to resolve to controls and thus lead to no input being received ([case 1335465](https://issuetracker.unity3d.com/product/unity/issues/guid/1335465/)).
- Fixed `InputSystem.RegisterLayoutOverride` resulting in the layout that overrides are being applied to losing the connection to its base layout ([case 1377719](https://fogbugz.unity3d.com/f/cases/1377719/)).
- Fixed `Touch.activeTouches` still registering touches after the app loses focus ([case 1364017](https://issuetracker.unity3d.com/issues/input-system-new-input-system-registering-active-touches-when-app-loses-focus)).
- Fixed `MultiplayerEventSystem` not preventing keyboard and gamepad/joystick navigation from one player's UI moving to another player's UI ([case 1306361](https://issuetracker.unity3d.com/issues/input-system-ui-input-module-lets-the-player-navigate-across-other-canvases)).
  * This fix relies on a `CanvasGroup` being injected into each `playerRoot` and the `interactable` property of the group being toggled back and forth depending on which part of the UI is being updated.
- Fixed `InputTestFixture` incorrectly running input updates out of sync with the player loop ([case 1341740](https://issuetracker.unity3d.com/issues/buttoncontrol-dot-waspressedthisframe-is-false-when-using-inputtestfixture-dot-press)).
  * This had effects such as `InputAction.WasPressedThisFrame()` returning false expectedly.
- Fixed broken code example for state structs in `Devices.md` documentation (fix contributed by [jeffreylanters](https://github.com/jeffreylanters)).
- Fixed `TrackedDeviceRaycaster` not picking closest hit in scene (fix originally contributed by [alexboost222](https://github.com/alexboost222)).

#### Actions

- Fixed opening a new project (or one that needs a full reimport) leading to several exceptions in the console if the most recently opened project was closed with a `.inputactions` editor open ([case 1313185](https://issuetracker.unity3d.com/issues/exceptions-about-previously-open-action-map-being-thrown-when-opening-new-project)).
- Fixed incorrect indentation of input actions in the inspector ([case 1285546](https://issuetracker.unity3d.com/product/unity/issues/guid/1285546/)).
- Fixed an issue where serialized `InputAction` properties would have display name "Input Action" in the Inspector window instead of their given name. ([case 1367240](https://issuetracker.unity3d.com/product/unity/issues/guid/1367240)).
- Fixed an issue where `InputAction.Enable` would not reuse memory allocated prior and thus lead to memory leaks ([case 1367442](https://issuetracker.unity3d.com/issues/input-system-puts-a-lot-of-pressure-on-the-garbage-collector-when-enabling-and-disabling-inputactionmaps)).
- Fixed interactions such as `Press` not getting processed correctly when having multiple of them on different bindings of the same action and receiving simultaneous input on all of them ([case 1364667](https://issuetracker.unity3d.com/issues/new-input-system-stops-working-after-pressing-2-keyboard-buttons-at-the-same-time)).
  * If, for example, you bind the A and S key on the same action, put a `Press` interaction on both, and then press both keys, interactions would get missed or got stuck.
- Fixed `InputAction.IsPressed`/`WasPressed`/`WasReleased` returning incorrect results when binding multiple buttons on the same action and pressing/releasing them simultaneously.
- Improved performance of looking up actions by name.
- Fixed `InputAction.controls` exhibiting bad performance when there were no controls bound to an action ([case 1347829](https://issuetracker.unity3d.com/issues/inputaction-dot-controls-are-accessed-slower-when-the-gamepad-slash-controller-is-not-connected)).
- Fixed interactions involving timeouts (such as `HoldInteraction`) performing erroneous delayed triggers on actions when input is composed of multiple controls ([1251231](https://issuetracker.unity3d.com/issues/input-system-composites-hold-interaction-can-be-performed-when-no-keys-are-hold)).
  * For example, if you bind `Shift+B` using a `OneModifierComposite` and put a `HoldInteraction` on the binding, then depending on the order in which the keys are pressed, you would sometimes see the action spuriously getting triggered when in fact no input was received.
- Fixed control schemes of bindings not getting updates when being pasted from one `.inputactions` asset into another ([case 1276106](https://issuetracker.unity3d.com/issues/input-system-control-schemes-are-not-resolved-when-copying-bindings-between-inputactionassets)).
  * For example, if you copied a binding from an asset that had a "Gamepad" control scheme into an asset that had none, the resulting binding would be unusable.
  * All associations with control schemes that do not exist in the target asset are now removed from bindings upon pasting.
- Fixed `InputActionSetupExtensions.AddCompositeBinding` not setting name of composite.

## [1.2.0] - 2021-10-22

### Changed

- When exceptions occur in user code inside of Input System callbacks, the exception message is now printed __first__ and details about the callback second.
  * Previously a message similar to "Exception ... while executing '...' callbacks" was printed first and then followed by exception log. This was hiding the actual exception and created confusion.

### Fixed

- Fixed a performance issue on entering/exiting playmode where HID device capabilities JSON could be parsed multiple times for a single device([case 1362733](https://issuetracker.unity3d.com/issues/input-package-deserializing-json-multiple-times-when-entering-slash-exiting-playmode)).
- Fixed a problem where explicitly switching to the already active control scheme and device set for PlayerInput would cancel event callbacks for no reason when the control scheme switch would have no practical effect. This fix detects and skips device unpairing and re-pairing if the switch is detected to not be a change to scheme or devices. (case 1342297)
- Any unhandled exception in `InputManager.OnUpdate` failing latter updates with `InvalidOperationException: Already have an event buffer set! Was OnUpdate() called recursively?`. Instead the system will try to handle the exception and recover into a working state.
- Fixed an issue that broke the `VirtualMouseInput` component in the editor ([case 1367553](https://issuetracker.unity3d.com/issues/vitrualmouseinput-stickaction-doesnt-work)).
- Fixed a problem where only using runtimes that are not XR supported causes a compile error. This fix adds back in `ENABLE_VR` checks to prevent this case (case 1368300)
- Fixed input action for Android gamepad's right stick will be correctly invoked when only y axis is changing ([case 1308637](https://issuetracker.unity3d.com/issues/android-input-system-right-analog-stick-tracking-is-erratic-when-using-a-gamepad-connected-to-an-android-device)).
- Generic gamepad short display button names were incorrectly mapped on Switch (`A` instead of `B`, etc).
- Fixed an issue where resetting an action via `InputAction.Reset()` while being in disabled state would prevent the action from being enabled again. ([case 1370732](https://issuetracker.unity3d.com/product/unity/issues/guid/1370732/)).
- Fixed "Default constructor not found for type UnityEngine.InputSystem.iOS.LowLevel.iOSStepCounter" any other potential exceptions due to classes, methods, fields and properties being stripped when managed stripping setting set to medium or high ([case 1368761](https://issuetracker.unity3d.com/issues/ios-new-input-system-iosstepcounter-crash-on-launch-with-managed-stripping)).
- Fixed an issue where `InvalidOperationExceptions` are thrown if an input for an action with multiple interactions is held  while disconnecting the device([case 1354098](https://issuetracker.unity3d.com/issues/input-system-errors-are-thrown-when-disconnecting-controller-while-holding-a-button-with-press-and-release-set-up-separately)).
- Fixed `action.ReadValue` and others returning invalid data when used from `FixedUpdate` or early update when running in play mode in the editor ([case 1368559](https://issuetracker.unity3d.com/issues/enter-key-is-not-registered-when-using-waspressedthisframe-with-input-system-1-dot-1-1) [case 1367556](https://issuetracker.unity3d.com/issues/input-action-readvalue-always-returns-zero-when-called-from-fixedupdate) [case 1372830](https://issuetracker.unity3d.com/issues/querying-inputs-before-preupdate-dot-newinputupdate-returns-invalid-data-when-running-in-play-mode-in-editor)).
- Fixed current being `null` for sensors (`Accelerometer.current`, others) ([case 1371204](https://issuetracker.unity3d.com/issues/accelerometer-not-working-when-using-input-system-1-dot-1-1)).

### Added

- Added support for PS5 DualSense controllers on Mac and Windows.
- Improved the user experience when creating single vs multi-touch touchscreen bindings in the Input Action Asset editor by making both options visible in the input action dropdown menu. Now it's not neccessary to be aware of the touch\*/press path binding syntax ([case 1357664](https://issuetracker.unity3d.com/issues/inputsystem-touchscreens-multi-touch-doesnt-work-when-using-a-custom-inputactionasset)).
- Added support for the Unity Remote app.
  * __NOTE__: This unfortunately requires a change in the Unity native runtime. We are in the process of rolling out the change to Unity versions. A public build that receives the change will automatically enable the functionality in the Input System package.

## [1.1.1] - 2021-09-03

### Fixed

- Fixed `InvalidCastException: Specified cast is not valid.` and `InvalidOperationException: Already have an event buffer set! Was OnUpdate() called recursively?` when upgrading from 1.1.0-pre.5 or earlier. If you experience this issue you can also restart the editor to resolve it.
- Fixed `InputDeviceChange.Destroyed` not being available, now it's correctly marked as obsolete instead.
- Removed documentation around platform user account management of `InputUser` which was ahead of actual backend support for the feature.

## [1.1.0] - 2021-08-27

### Changed

- Modified the fix that landed in `1.1-preview.3` for [any given control being added to an action only once](#same_control_multiple_times_fix).
  * This caused a regression with some setups that, for example, bound the same control multiple times in a composite using processors to alter the value of the control.
  * Internally, a control is now again allowed to feed into the same action through more than one binding.
  * However, externally the control will be mentioned on the action's `InputAction.controls` list only once.
- Adding `InputSystemUIInputModule` from code now installs `DefaultInputActions`. This is equivalent to the default setup when adding the component in the editor ([case 1259306](https://issuetracker.unity3d.com/issues/input-system-ugui-button-does-not-react-when-clicked)).
  ```CSharp
  var go = new GameObject();
  go.AddComponent<EventSystem>();
  var uiModule = go.AddComponent<InputSystemUIInputModule>();
  // uiModule.actionsAsset now has a DefaultInputActions() asset assigned to it and the various
  // action references point to its actions.
  ```
  * `InputSystemUIInputModule.UnassignActions` has been added to remove all actions from the module en bloc.
  ```CSharp
  uiModule.UnassignActions();
  ```

### Fixed

- Fixed an issue where mixing test cases based on `InputTestFixture` (using mocked `InputSystem`) and regular test cases (using real `InputSystem`) would lead to static state leaking between test cases causing random failures and unexpected/undefined behavior ([case 1329015](https://issuetracker.unity3d.com/product/unity/issues/guid/1329015)).
- Fixed `InputSystemUIInputModule.AssignDefaultActions` not assigning `trackedDeviceOrientation` and `trackedDevicePosition`.
- Fixed regression introduced by [previous change](#ui_multiple_scenes_fix) where `InputSystemUIInputModule` would not disable actions correctly.
- Fixed `InputAction.canceled` not getting triggered reliably for `InputActionType.PassThrough` actions when `InputSystem.ResetDevice` was called.
- Fixed device resets (e.g. happening as part of focus changes) leading to only some actions bound to these devices getting cancelled instead of all of them.

## [1.1.0-pre.6] - 2021-08-23

### Fixed

- Fixed pairing devices to existing `InputUser`s potentially corrupting list of paired devices from other `InputUser`s ([case 1327628](https://issuetracker.unity3d.com/issues/input-system-devices-are-reassigned-to-the-wrong-users-after-adding-a-new-device)).
- Fixed duplication of control paths when viewing collections of `InputControl`s in the inspector.
  * Fix contributed by [NibbleByte](https://github.com/NibbleByte) in [1354](https://github.com/Unity-Technologies/InputSystem/pull/1354).
- Fixed `StackOverflowException` caused by calling `InputSystem.Update` from inside an input action callback such as `InputAction.performed` ([case 1316000](https://issuetracker.unity3d.com/issues/crash-when-adding-inputsystem-dot-update-to-inputsystem-command-handler-to-force-processing-an-event-and-sending-input)).
- Fixed `InputTestFixture` leaving all `.current` getters uninitialized after a test run ([case 1329015](https://issuetracker.unity3d.com/issues/inputsystem-mouseeventhandler-breaks-when-running-multiple-playmode-tests)).
- Fixed broken script references in Touch Samples project ([case 1190598](https://issuetracker.unity3d.com/issues/input-system-sample-projects-have-missing-script-references)).
- Fixed `PointerInput` composite in `TouchSamples` project being registered only after scenes already loaded ([case 1215048](https://issuetracker.unity3d.com/issues/mobile-input-system-custom-binding-broken-slash-not-registered-when-using-runtimeinitializeonloadmethod-and-loading-scene-directly)).
- Fixed `InputControlExtensions.EnumerateChangedControls` skipping over `left`, `right`, and `down` controls on PS4 controller's dpad ([case 1315107](https://issuetracker.unity3d.com/issues/input-system-left-right-and-down-directional-pad-buttons-do-not-switch-controls-over-to-controller)).
- Fixed undo not working in `Input System Package` project settings pane ([case 1291709](https://issuetracker.unity3d.com/issues/inputsystem-exception-thrown-continuously-when-undo-operation-is-performed-with-supported-devices-list-in-the-project-settings)).
- Fixed incorrect indexing in `InputUser.OnDeviceChanged` that could result in incorrect pairing of devices or `IndexOutOfRangeException` being thrown when removing, adding or reconfiguring a device. Fix contribution by [Mikael Klages](https://github.com/ITR13) in [#1359](https://github.com/Unity-Technologies/InputSystem/pull/1359).
- Fixed incorrect indexing when sorting magnitude based on score in `InputActionRebindingExtensions.RebindingOperation` which could result in incorrect magnitudes for candidates. Contribution by [Fredrik Ludvigsen](https://github.com/steinbitglis) in [#1348](https://github.com/Unity-Technologies/InputSystem/pull/1348).
- Fixed inconsistent ordering and execution when adding to or removing from the various callbacks in the API (such as `InputSystem.onDeviceChange` but also `InputAction.started` etc.) during the execution of a callback ([case 1322530](https://issuetracker.unity3d.com/issues/inputsystems-events-are-not-called-the-order-they-were-added-when-they-are-modified-in-the-middle-of-the-call-by-other-listener).
- Fixed inconsistent behavior of WebGL gamepad left/right stick. Up/Down controls were reverse of X/Y controls. ([case 1348959](https://fogbugz.unity3d.com/f/cases/1348959))
- Fixed `PlayerInputManager`s join action not triggering when using a referenced `InputAction` ([case 1260625](https://issuetracker.unity3d.com/issues/input-system-player-input-managers-join-action-is-not-triggered-when-using-a-referenced-input-action)).
- Fixed UI issue where pressing the wrong button was possible while quickly moving through a UI because the submit action fired on action press instead of action release ([1333563](https://issuetracker.unity3d.com/issues/input-submit-action-is-called-on-release-rather-than-on-press-when-using-enter-key)).
- Fixed InvalidOperationException when opening a preset created from a .inputactions asset ([case 1199544](https://issuetracker.unity3d.com/issues/input-system-properties-are-not-visible-and-invalidoperationexception-is-thrown-on-selecting-inputactionimporter-preset-asset)).
- Fixed a problem arising when combining InputSystemUIInputModule and PlayInput with SendMessage or BroadcastMessage callback behavior on the same game object or hierarchy which is an ambiguous input setup. This fix eliminates callbacks into InputSystemUIInputModule. Related to ([1343712](https://issuetracker.unity3d.com/issues/input-system-ui-components-lags-when-using-input-system-ui-input-module-together-with-player-input-component)).
- Fixed inconsistent usage of `ENABLE_PROFILER` define together with `Profiler.BeginSample`/`Profiler.EndSample` by removing `ENABLE_PROFILER` macro check because `BeginSample`/`EndSample` are already conditional with `[Conditional("ENABLE_PROFILER")]` ([case 1350139](https://issuetracker.unity3d.com/issues/inconsistent-enable-profiler-scripting-defines-in-inputmanager-dot-cs-when-using-profiler-dot-beginssample-and-profiler-dot-endsample)).
- Remediated majority of performance issues with high frequency mice (>=1kHz poll rates) in release mode by merging consecutive mouse move events together ([case 1281266](https://issuetracker.unity3d.com/issues/many-input-events-when-using-1000hz-mouse)), see the events documentation for more information.
- Fixed `InputEventTrace` replays skipping over empty frames and thus causing playback to happen too fast.
- Fixed `"Pointer should have exited all objects before being removed"` error when changing screen orientation on mobile.
- Controls such as mouse positions are no longer reset when focus is lost.
- Pressing a uGUI `Button` and then alt-tabbing away, letting go of the button, and then going back to the application will no longer trigger a button click.
- Fixed `Input.onUnpairedDeviceActivity` triggering from editor input.
- Fixed 'up' and 'down' controls on `WebGLGamepad` left and right sticks not being clamped correctly.

#### Actions

- Fixed right-clicking in empty action map or action list not popping up context menu ([case 1336426](https://issuetracker.unity3d.com/issues/cant-open-drop-down-menu-when-hovering-over-free-space-in-input-action)).
- Fixed binding paths being misaligned in UI when switching to text mode editing ([case 1200107](https://issuetracker.unity3d.com/issues/input-system-path-input-field-text-is-clipping-under-binding-in-the-properties-section)).
- Fixed `"Exception: Style.Draw may not be called with GUIContent that is null."` error from `PlayerInput` inspector when having an action map with no actions ([case 1317735](https://issuetracker.unity3d.com/issues/multiple-error-messages-are-thrown-when-trying-to-expand-the-event-list-of-an-input-actions-asset-that-has-an-empty-action-map)).
- Fixed calling `GetBindingDisplayString()` on an `InputAction` with a composite binding leading to doubled up output ([case 1321175](https://issuetracker.unity3d.com/issues/macos-input-system-getbindingdisplaystring-returns-empty-strings-for-some-mappings)).
- Fixed `MultiTapInteraction` not respecting `InputSettings.multiTapDelayTime` ([case 1292754](https://issuetracker.unity3d.com/issues/multitapdelaytime-does-not-influence-maxtapspacing-in-input-action-assets)).
- Fixed changing values in `Input System Package` project settings not affecting default values displayed in `.inputactions` editor window ([case 1292754](https://issuetracker.unity3d.com/issues/multitapdelaytime-does-not-influence-maxtapspacing-in-input-action-assets)).
- Fixed rebinding a part of a composite with `RebindingOperation.WithTargetBinding` not also changing the type of control being looked for ([case 1272563](https://issuetracker.unity3d.com/issues/input-system-performinteractiverebinding-method-doesnt-detect-button-input-when-rebinding-part-of-a-2d-vector-composite)).
- <a name="axiscomposite-min-max-value-fix"></a> Fixed `AxisComposite` not respecting `minValue` and `maxValue` properties ([case 1335838](https://issuetracker.unity3d.com/issues/inputsystem-1d-axis-composite-binding-will-return-a-incorrect-value-if-minvalue-and-maxvalue-is-not-1-and-1)).
- Fixed `ArgumentOutOfRangeException` caused by `IsPointerOverGameObject` ([case 1337354](https://issuetracker.unity3d.com/issues/mobile-argumentoutofrangeexception-is-thrown-when-calling-ispointerovergameobject)).
- `PlayerInput` no longer logs an error message when it is set to `Invoke UnityEvents` and can't find  an action in the given `.inputactions` asset ([case 1259577](https://issuetracker.unity3d.com/issues/an-error-is-thrown-when-deleting-an-input-action-and-entering-play-mode)).
- Fixed `HoldInteraction` getting stuck when hold and release happens in same event ([case 1346786](https://issuetracker.unity3d.com/issues/input-system-the-canceled-event-is-not-fired-when-clicking-a-button-for-a-precise-amount-of-time)).
- Fixed adding an action in the `.inputactions` editor automatically duplicating interactions and processors from the first action in the map.
- Fixed `InputActionSetupExtensions.ChangeBinding` when modifying binding from a different action than specified. Contribution by [Fredrik Ludvigsen](https://github.com/steinbitglis) in [#1348](https://github.com/Unity-Technologies/InputSystem/pull/1352).

### Added

- Added `InputSystem.runUpdatesInEditMode` to enable processing of non-editor updates without entering playmode (only available for XR).
- Added a new "UI vs Game Input" sample to the package. The sample can be installed from the Unity Package Manager UI in the editor.
  * The sample demonstrates how to deal with inputs that may both lead to UI actions as well as in-game actions.
- Added method `SetMotorSpeedsAndLightBarColor` as a workaround for setting both the light bar and motor speeds simultaneously on a DualShock 4 controller ([case 1271119](https://issuetracker.unity3d.com/issues/dualshock4-setlightbarcolor-and-setmotorspeeds-cannot-be-called-on-the-same-frame-using-input-system)).
- Added the concept of "soft" and "hard" device resets.
  * In general, resetting a device will reset its state to default values.
  * Individual controls can be marked as `dontReset` to exclude them from resets. This makes the reset "soft" (default).
    ```CSharp
    //  Perform a "soft" reset of the mouse. The mouse position will not be affected
    // but controls such as buttons will be reset.
    InputSystem.ResetDevice(Mouse.current);
    ```
  * A "hard" reset can be forced through the API. This also resets `dontReset` controls.
    ```CSharp
    // Perform a "hard" reset of the mouse. The mouse position will also be reset to (0,0).
    InputSystem.ResetDevice(Mouse.current, alsoResetDontResetControls: true);
    ```
  * Resets will lead to `InputAction`s that are enabled and in-progress from controls that being reset, to be canceled. This will not perform actions even if they trigger on, for example, button release.
- `InputDevice.canRunInBackground` can now be force-set through layouts.
   ```CSharp
   // Force XInputWindows gamepads to not run in the background.
   InputSystem.RegisterLayoutOverride(@"
       {
           ""name"": ""XInputWindowsNoCanRunInBackground"",
           ""extend"": ""XInputWindows"",
           ""runInBackground"": ""off""
       }
   ");
   ```
- Improved performance of `Touchscreen` by merging consecutive touch move events together. See the events documentation for more information.

#### Actions

- Added a new `InputAction.wantsInitialStateCheck` property that allows toggling on initial state checks for `Button` and `Pass-Through` actions (implicitly enabled for `Value` actions).
  * This allows responding immediately to controls that are already actuated when the action is enabled.
- Added new API for more easily listening for event changes.
  ```CSharp
  InputSystem.onEvent
    .ForDevice<Gamepad>()
    .Where(e => e.HasButtonPress())
    .CallOnce(e => Debug.Log("Button pressed!));
  ```
- Added new API to easily listen for button presses on any device.
  ```CSharp
  InputSystem.onAnyButtonPress
    .CallOnce(ctrl => Debug.Log($"Button '{ctrl}' pressed"));
  ```
  * This is a simple wrapper around the new API mentioned above.

### Changed

- Application focus handling behavior has been reworked.
  * When `runInBackground` is off, no action will be taken on focus loss. When focus comes back, all devices will receive a sync request. Those that don't support it will see a "soft" reset.
  * When `runInBackground` is on (which, when running in the editor, is considered to always be the case), a new setting `InputSettings.backgroundBehavior` dictates how input is to be handled while the application does not have focus. The default setting of `ResetAndDisableNonBackgroundDevices` will soft-reset and disable all devices for which `InputDevice.canRunInBackground` is false. While in the background, devices that are flagged as `canRunInBackground` will keep running as in the foreground.
  * In the editor, devices other than `Pointer` and `Keyboard` devices (i.e. anything not used to operate the editor UI) are now by default routing their input to the Game View regardless of focus. This also fixes the problem of gamepad sticks resetting to `(0,0)` on focus loss ([case 1222305](https://issuetracker.unity3d.com/issues/input-system-gamepad-stick-values-are-cached-when-changing-editor-window-focus)).
  * A new setting `InputSettings.gameViewFocus` has been introduced to determine how Game View focused is handled in the editor with respect to input.
- Editor: Removed 'Lock Input to Game View' setting in the Input Debugger.
  * The setting has been replaced by the new 'Game View Focus' project setting.
- `InputSystem.defaultButtonPressPoint` is now clamped to a minimum value of `0.0001` ([case 1349002](https://issuetracker.unity3d.com/issues/onclick-not-working-when-in-player)).
- `InputDevice.OnConfigurationChanged` can now be overridden in derived classes.
- `InputSystemUIInputModule` now defers removing pointers for touches by one frame.
  * This is to ensure that `IsPointerOverGameObject` can meaningfully be queried for touches that have happened within the frame &ndash; even if by the time the method is called, a touch has technically already ended ([case 1347048](https://issuetracker.unity3d.com/issues/input-system-ispointerovergameobject-returns-false-when-used-with-a-tap-interaction)).
  * More precisely, this means that whereas before a `PointerExit` and `PointerUp` was received in the same frame, a touch will now see a `PointerUp` in the frame of release but only see a `PointerExit` in the subsequent frame.
- Calling `EventSystem.IsPointerOverGameObject()` from within `InputAction` callbacks (such as `InputAction.performed`) will now result in a warning.
  * UI updates *after* input and consumes input through `InputAction`s as they are processed. Thus, querying UI state from within `InputAction` callbacks will query outdated UI state.
- Changed `TrackedPoseDriver` to use properties of type `InputActionProperty` rather than `InputAction` to allow more flexibility.
- Changed quickstart documentation sample to use the Update method instead of FixedUpdate to show a more correct usage of the `wasPressedThisFrame` API.

## [1.1.0-pre.5] - 2021-05-11

- Fixes a problem with the package's manifest missing a dependency on the UI Elements module.

## [1.1.0-pre.4] - 2021-05-04

### Changed

- The `VirtualMouseInput` component is now part of the Input System assembly. It was previously packaged with the `Gamepad Mouse Cursor` sample.
  * The component has a different GUID from before, so existing setups that use the component from the sample are not broken. To use the built-in component you must explicitly switch over.
- `InputTestFixture` no longer deletes the `GameObject`s in the current scene in its `TearDown` ([case 1286987](https://issuetracker.unity3d.com/issues/input-system-inputtestfixture-destroys-test-scene)).
  * This was added for the sake of the Input System's own tests but should not have been in the public fixture.
- Generic `Gamepad` now has platform independent long button names. Previously it used different names if editor targeted PS4/Switch consoles (case 1321676).
- When creating a new control scheme with a name `All Control Schemes`, `All Control Schemes1` will be created to avoid confusion with implicit `All Control Schemes` scheme ([case 1217379](https://issuetracker.unity3d.com/issues/control-scheme-cannot-be-selected-when-it-is-named-all-control-schemes)).
- Display names of keyboard buttons are now passed through `ToLower` and `ToTitleCase` to enforce consistent casing between different platforms and keyboard layouts ([case 1254705](https://issuetracker.unity3d.com/issues/the-display-names-for-keyboard-keys-in-the-input-debugger-do-not-match-those-defined-in-input-system-package)).
- Editor: All remaining `InputUser` instances are now removed automatically when exiting play mode. This means that all devices are automatically unpaired.
  * In essence, like `InputAction`, `InputUser` is now considered a player-only feature.
- Events queued __during__ event processing (i.e. `InputSystem.Update()`) are now processed in the same frame. This eliminates the 1-frame lag previously incurred by simulated input.
  * Note that this does not extend to input queued __outside__ of event processing but in the same frame. For example, input queued by the UI (such as by `OnScreenButton` and `OnScreenStick`) will still see a 1-frame lag as UI event processing happens later in the frame and outside of input event processing.

#### Actions

- When removing/unplugging a device, it will now also be removed from the device list of `InputActionMap.devices` and `InputActionAsset.devices`.
  ```CSharp
  var gamepad = InputSystem.AddDevice<Gamepad>();
  var actions = new MyGeneratedActions();
  actions.devices = new[] { gamepad };
  InputSystem.RemoveDevice(gamepad);
  // `actions.devices` is now an empty array.
  ```
- Adding an action to a `InputActionMap` that is part of an `InputActionAsset` now requires all actions in the asset to be disabled ([case 1288335](https://issuetracker.unity3d.com/issues/adding-actions-at-runtime-to-existing-map-from-asset-triggers-assertion-error)).
  * This used to trigger an `Assert` at runtime but now properly throws an `InvalidOperationException`.

### Fixed

- Fixed inputs in game view sometimes not working when running in the editor, as initial focus state could end up being incorrect.
- Fixed bad performance in Input Debugger with high-frequency devices (e.g. 1+ KHz gaming mice). Before, high event volumes led to excessive refreshes of debugger data.
- Fixed compile error on tvOS due to step counter support for iOS added in `1.1.0-preview.3`.
- Fixed PS4- and PS3-specific `rightTriggerButton` and `leftTriggerButton` controls not being marked as synthetic and thus conflicting with `rightTrigger` and `leftTrigger` input ([case 1293734](https://issuetracker.unity3d.com/issues/input-system-when-binding-gamepad-controls-triggerbutton-gets-bound-instead-of-triggeraxis)).
  * This manifested itself, for example, when using interactive rebinding and seeing `rightTriggerButton` getting picked instead of the expected `rightTrigger` control.
- Fixed changes to usages of devices in remote player not being reflected in Input Debugger.
- Fixed exceptions and incorrect values with HIDs using 32-bit fields ([case 1189859](https://issuetracker.unity3d.com/issues/inputsystem-error-when-vjoy-is-installed)).
  * This happened, for example, with vJoy installed.
- Fixed `InputUser` no longer sending `InputUserChange.ControlsChanged` when adding a new user after previously, all users were removed.
  * Fix contributed by [Sven Herrmann](https://github.com/SvenRH) in [1292](https://github.com/Unity-Technologies/InputSystem/pull/1292).
- Fixed `AxisDeadzoneProcessor` min/max values not being settable to 0 in editor UI ([case 1293744](https://issuetracker.unity3d.com/issues/input-system-input-system-axis-deadzone-minimum-value-fallsback-to-default-value-if-its-set-to-0)).
- Fixed blurry icons in input debugger, asset editor, input settings ([case 1299595](https://issuetracker.unity3d.com/issues/inputsystem-supported-device-list-dropdown-icons-present-under-project-settings-are-not-user-friendly)).
- Fixed `clickCount` not being incremented correctly by `InputSystemUIInputModule` for successive mouse clicks ([case 1317239](https://issuetracker.unity3d.com/issues/eventdata-dot-clickcount-doesnt-increase-when-clicking-repeatedly-in-the-new-input-system)).
- <a name="ui_multiple_scenes_fix"></a>Fixed UI not working after additively loading scenes with additional InputSystemUIInputModule modules ([case 1251720](https://issuetracker.unity3d.com/issues/input-system-buttons-cannot-be-pressed-after-additively-loading-scenes-with-additional-event-systems)).
- Fixed no `OnPointerExit` received when changing UI state without moving pointer ([case 1232705](https://issuetracker.unity3d.com/issues/input-system-onpointerexit-is-not-triggered-when-a-ui-element-interrupts-a-mouse-hover)).
- Fixed reference to `.inputactions` of `Player Prefab` referenced by `PlayerInputManager` being destroyed on going into play mode, if the player prefab was a nested prefab ([case 1319756](https://issuetracker.unity3d.com/issues/playerinput-component-loses-its-reference-to-an-inputactionasset)).
- Fixed "Scheme Name" label clipped in "Add Control Schema" popup window ([case 1199560]https://issuetracker.unity3d.com/issues/themes-input-system-scheme-name-is-clipped-in-add-control-schema-window-with-inter-default-font)).
- Fixed `InputSystem.QueueEvent` calls from within `InputAction` callbacks getting dropped entirely ([case 1297339](https://issuetracker.unity3d.com/issues/input-system-ui-button-wont-click-when-simulating-a-mouse-click-with-inputsystem-dot-queueevent)).
- Fixed `InputSystemUIInputModule` being in invalid state when added from `Awake` to a game object when entering playmode ([case 1323566](https://issuetracker.unity3d.com/issues/input-system-default-ui-actions-do-not-register-when-adding-inputsystemuiinputmodule-at-runtime-to-an-active-game-object)).
- Fixed `Keyboard.current` becoming `null` after `OnScreenButton` is disabled or destroyed ([case 1305016](https://issuetracker.unity3d.com/issues/inputsystem-keyboard-dot-current-becomes-null-after-onscreenbutton-is-destroyed)).

#### Actions

- Fixed rebinding not working for any discrete control that was held when the rebinding operation started ([case 1317225](https://issuetracker.unity3d.com/issues/inputsystem-a-key-will-not-be-registered-after-rebinding-if-it-was-pressed-when-the-rebinding-operation-started)).
- Fixed bindings being added to every InputAction in a collection when editing a collection of InputActions in the inspector. ([case 1258578](https://issuetracker.unity3d.com/issues/adding-a-binding-to-one-inputaction-element-in-a-list-adds-the-same-binding-to-all-the-other-elements-in-the-list))
- Fixed `Retrieving array element that was out of bounds` and `SerializedProperty ... has disappeared!` errors when deleting multiple action bindings in the input asset editor ([case 1300506](https://issuetracker.unity3d.com/issues/errors-are-thrown-in-the-console-when-deleting-multiple-bindings)).
- Fixed delete key not working in the input actions editor ([case 1282090](https://issuetracker.unity3d.com/issues/input-system-delete-key-doesnt-work-in-the-input-actions-window)).
- Fixed actions embedded into `MonoBehaviours` not showing bindings added directly from within constructors ([case 1291334](https://issuetracker.unity3d.com/issues/input-action-binding-doesnt-show-up-in-the-inspector-when-set-using-a-script)).
  ```CSharp
  public class MyMB : MonoBehaviour {
    // This would end up not showing the binding in the inspector.
    public InputAction action = new InputAction(binding: "<Gamepad>/leftStick");
  ```
- Fixed tooltips not appearing for elements of the Input Actions editor window ([case 1311595](https://issuetracker.unity3d.com/issues/no-tooltips-appear-when-hovering-over-parts-of-input-action-editor-window)).
- Fixed `NullReferenceException` when reading values through `InputAction.CallbackContext` on a `OneModifierComposite` or `TwoModifierComposite` binding.
- Fixed multi-taps not working when multiple controls were bound to an action ([case 1267805](https://issuetracker.unity3d.com/issues/input-system-multi-tap-interaction-doesnt-get-triggered-when-there-are-2-or-more-bindings-in-the-active-control-scheme)).
  * When there were multiple controls bound to an action, this bug would get triggered by any interaction that did not result in a phase change on the action.
- Fixed runtime rebinds added as new bindings from leaking into .inputactions assets when exiting play mode ([case 1190502](https://issuetracker.unity3d.com/issues/inputsystem-runtime-rebinds-are-leaking-into-inputactions-asset))
- Fixed `IndexOutOfRangeException` and `null` elements in `InputUser.lostDevices` when an `InputUser` loses a devices from a control scheme with only optional devices ([case 1275148](https://issuetracker.unity3d.com/issues/disconnecting-and-reconnecting-input-device-causes-exception-in-inputuser)).
- Fixed binding path selection windows not remembering navigation state when going up through hierarchy ([case 1254981](https://issuetracker.unity3d.com/issues/action-binding-path-selection-windows-doesnt-remember-navigation-state)).

### Added

- Support for Device Simulator touchscreen input.
- Enabled XR device support on Magic Leap (Lumin).
- Added ability to force XR Support in a project by defining `UNITY_INPUT_FORCE_XR_PLUGIN`.
- Added a warning message to PlayerInputManager editor when the attached input action asset won't work with Join Players When Button Is Pressed behaviour due to missing control scheme device requirements ([case 1265853](https://issuetracker.unity3d.com/issues/input-system-player-prefabs-are-not-instantiated-on-join-action-when-they-have-inputactionasset-assigned-to-them)).
- Added support for [UI Toolkit](https://docs.unity3d.com/Manual/UIElements.html) with Unity 2021.1+.
  * UITK is now supported as a UI solution in players. Input support for both [Unity UI](https://docs.unity3d.com/Manual/com.unity.ugui.html) and [UI Toolkit](https://docs.unity3d.com/Manual/UIElements.html) is based on the same `InputSystemUIInputModule` code path. More details in the manual.
- `InputSystemUIInputModule` now has an `xrTrackingOrigin` property. When assigned, this will transform all tracked device positions and rotations from it's local space into Unity's world space ([case 1308480](https://issuetracker.unity3d.com/issues/xr-sdk-tracked-device-raycaster-does-not-work-correctly-with-worldspace-canvas-when-xr-camera-is-offset-from-origin)).
- Added `InputSystemUIInputModule.GetLastRaycastResult`. This returns the most recent raycast result and can be used to draw ray visualizations or get information on the most recent UI object hit.
- Added `InputStateBlock` support for `kFormatSBit` when working with floats ([case 1258003](https://issuetracker.unity3d.com/issues/hid-exceptions-are-thrown-when-launching-a-project-while-analog-keyboard-is-connected-to-the-machine)).
- Added an API to parse control paths.
  ```CSharp
  var parsed = InputControlPath.Parse("<XRController>{LeftHand}/trigger").ToArray();

  Debug.Log(parsed.Length); // Prints 2.
  Debug.Log(parsed[0].layout); // Prints "XRController".
  Debug.Log(parsed[0].name); // Prints an empty string.
  Debug.Log(parsed[0].usages.First()); // Prints "LeftHand".
  Debug.Log(parsed[1].layout); // Prints null.
  Debug.Log(parsed[1].name); // Prints "trigger".
  ```
  * Can, for example, be used with `InputBinding.path`.
- Added a new API-only setting in the form of `InputSystem.settings.maxEventBytesPerUpdate`.
  * Puts an upper limit on the number of event bytes processed in a single update.
  * If exceeded, any additional event data will get thrown away and an error will be issued.
  * Set to 5MB by default.
- Added a new API-only setting called `InputSystem.settings.maxQueuedEventsPerUpdate`.
  * This limits the number of events that can be queued during event processing using the `InputSystem.QueueEvent` method. This guards against infinite loops in the case where an action callback queues an event that causes the same action callback to be called again.
- Added `InputSystemUIInputModule.AssignDefaultActions` to assign default actions when creating ui module in runtime.
- Added `UNITY_INCLUDE_TESTS` define constraints to our test assemblies, which is 2019.2+ equivalent to `"optionalUnityReferences": ["TestAssemblies"]`.

## [1.1.0-preview.3] - 2021-02-04

### Changed

- An upper limit of 1024 controls per device and 1kb of memory state per device has been introduced.
  * This allows for certain optimizations.
  * Should the limits prove too tight, they can be raised in the future.
  * The most complex device we have at the moment (`Touchscreen`) has 242 controls and 616 bytes of state.
- `TouchSimulation` now __disables__ the `Pointer` devices it reads input from.
  * This is to address the problem of mouse input leading to __both__ mouse and touch input happening concurrently. Instead, enabling touch simulation will now effectively __replace__ mouse and pen input with touch input.
  * Devices such `Mouse` and `Pen` will remain in place but will not get updated. Events received for them will be consumed by `TouchSimulation`.
- Enabled XR device support on Switch.

### Fixed

- Fixed Right stick to use AXIS.Z and AXIS.RZ for Android gamepads.
- Fixed triggers to always use Axis.Gas and Axis.Brake for Android gamepads.
- Fixed precompiled layouts such as `FastKeyboard` leading to build time regressions with il2cpp (case 1283676).
- Fixed `InputDevice.canRunInBackground` not being correctly set for VR devices (thus not allowing them to receive input while the application is not focused).
- Fixed `InputUser.OnEvent` and `RebindingOperation.OnEvent` exhibiting bad performance profiles and leading to multi-millisecond input update times (case 1253371).
  * In our own measurements, `InputUser.OnEvent` is >9 times faster than before and `RebindingOperation.OnEvent` is ~2.5 times faster.
- Fixed PS4 controller not recognized on Mac when connected over Bluetooth ([case 1286449](https://issuetracker.unity3d.com/issues/input-system-dualshock-4-zct1e-dualshock-2-v1-devices-are-not-fully-recognised-over-bluetooth)).
- Fixed `EnhancedTouch` leaking `NativeArray` memory on domain reloads ([case 1190150](https://issuetracker.unity3d.com/issues/new-input-system-simulated-touch-in-editor-doesnt-work)).
- Fixed `TouchSimulation` leading to `"Pointer should have exited all objects before being removed"` errors ([case 1190150](https://issuetracker.unity3d.com/issues/new-input-system-simulated-touch-in-editor-doesnt-work)).
- Fixed multi-touch not working with `InputSystemUIInputModule` ([case 1271942](https://issuetracker.unity3d.com/issues/android-onenddrag-not-being-called-when-there-are-at-least-2-touches-on-the-screen)).
  * This also manifested itself when using On-Screen Controls and not being able to use multiple controls at the same time (for example, in the [Warriors demo](https://github.com/UnityTechnologies/InputSystem_Warriors)).
- Fixed restart prompt after package installation not appearing on Unity 2020.2+ ([case 1292513](https://issuetracker.unity3d.com/issues/input-system-after-package-install-the-update-slash-switch-and-restart-prompt-does-not-appear)).
- Fixed action with multiple bindings getting stuck in `Performed` state when two or more controls are pressed at the same time ([case 1295535](https://issuetracker.unity3d.com/issues/input-system-not-registering-multiple-inputs)).
  * Regression introduced in 1.1-preview.2.
- Fixed `Touch.activeTouches` having incorrect touch phases after calling `EnhancedTouch.Disable()` and then `EnhancedTouch.Enable()` ([case 1286865](https://issuetracker.unity3d.com/issues/new-input-system-began-moved-and-ended-touch-phases-are-not-reported-when-a-second-scene-is-loaded)).
- Fixed compile errors related to XR/AR on console platforms.

#### Actions

- <a name="same_control_multiple_times_fix"></a>Fixed actions not triggering correctly when multiple bindings on the same action were referencing the same control ([case 1293808](https://issuetracker.unity3d.com/product/unity/issues/guid/1293808/)).
  * Bindings will now "claim" controls during resolution. If several bindings __on the same action__ resolve to the same control, only the first such binding will successfully resolve to the control. Subsequent bindings will only resolve to controls not already referenced by other bindings on the action.
  ```CSharp
  var action = new InputAction();
  action.AddBinding("<Gamepad>/buttonSouth");
  action.AddBinding("<Gamepad>/buttonSouth"); // Will be ignored.
  action.AddBinding("<Gamepad>/button*"); // Will only receive buttonWest, buttonEast, and buttonNorth.
  ```
  * This also means that `InputAction.controls` will now only contain any control at most once.
- Fixed JSON serialization of action maps not preserving empty binding paths ([case 1231968](https://issuetracker.unity3d.com/issues/cloning-actionmap-through-json-converts-empty-paths-to-null-which-is-not-allowed)).

### Added

- Added DualShock4GamepadAndroid and XboxOneGamepadAndroid layout for Android
- Added a new high-performance way to iterate over changed controls in an event.
  ```CSharp
  // Can optionally specify a magnitude threshold that controls must cross.
  // NOTE: This will note allocate GC memory.
  foreach (var control in eventPtr.EnumerateChangedControls(magnitudeThreshold: 0.1f))
      Debug.Log($"Control {control} changed state");
  ```
  * This can be used, for example, to implement much more performant "any button pressed?" queries.
  ```CSharp
  InputSystem.onEvent +=
      (eventPtr, device) =>
      {
          // Ignore anything that is not a state event.
          var eventType = eventPtr.type;
          if (eventType != StateEvent.Type && eventType != DeltaStateEvent.Type)
              return;

          // Find all changed controls actuated above the button press threshold.
          foreach (var control in eventPtr.EnumerateChangedControls
              (device: device, magnitudeThreshold: InputSystem.settings.defaultButtonPressThreshold))
              // Check if it's a button.
              if (control is ButtonControl button)
                  Debug.Log($"Button {button} was pressed");
      }
  ```
- Added support for Step Counter sensors for iOS.
  * You need to enable **Motion Usage** under Input System settings before using the sensor. You can also manually add **Privacy - Motion Usage Description** to your application's Info.plist file.

## [1.1.0-preview.2] - 2020-10-23

### Changed

- The `submit` and the `cancel` actions of the UI input module now trigger on __release__ instead of press. This makes the behavior consistent with clicks triggering UI response on release rather than press.
- Removed the old "Tanks" demo (previously available from the samples shipped with the package).
  * Added a new and improved demo project, which you can download from the [InputSystem_Warriors](https://github.com/UnityTechnologies/InputSystem_Warriors) GitHub repository.

#### Actions

- Actions of type `InputActionType.Button` now respect button press (and release) points.
  * Previously, button-type actions, when used without explicit "Press" interactions, would perform immediately when a bound control was actuated.
  * Now, a button-type action will behave the same as if a "Press" interaction is applied with "Trigger Behavior" set to "Press Only".
  * This means that a button-type action will now perform (and perform __once__ only) when a control crosses the button press threshold defined in the global settings or, if present, locally on a `ButtonControl`. It will then stay performed and finally cancel only when the control falls back to or below the release threshold.
- `InputAction.ReadValue<T>()` now always returns `default<T>` when the action is canceled.
  * This is to make it consistent with `InputAction.CallbackContext.ReadValue<T>()` which already returned `default<T>` when the action was canceled.
  * In general, all APIs that read values will return default values when an action is in a phase other than `Started` or `Performed`.
- If multiple actions in different action maps but in the same .inputactions asset have the same name, calling `InputActionAsset.FindAction()` with just an action name will now return the first __enabled__ action. If none of the actions are enabled, it will return the first action with a matching name as before ([case 1207550](https://issuetracker.unity3d.com/issues/input-system-action-can-only-be-triggered-by-one-of-the-action-maps-when-action-name-is-identical)).
  ```CSharp
  var map1 = new InputActionMap("map1");
  var map2 = new InputActionMap("map2");
  map1.AddAction("actionWithSameName");
  map2.AddAction("actionWithSameName");
  var asset = ScriptableObject.CreateInstance<InputActionAsset>();
  asset.AddActionMap(map1);
  asset.AddActionMap(map2);

  map2["actionWithSameName"].Enable();

  var action = asset["actionWithSameName"];
  // Before: "map1/actionWithSameName"
  // Now: "map2/actionWithSameName"
  ```

### Fixed

- Fixed player build causing `ProjectSettings.asset` to be checked out in Perforce ([case 1254502](https://issuetracker.unity3d.com/issues/projectsettings-dot-asset-is-checked-out-in-perforce-when-building-a-project-with-the-input-system-package-installed)).
- Fixed player build corrupting preloaded asset list in `PlayerSettings` if it was modified by another build processor.
- Fixed remoting in Input Debugger not working for devices in the player that are created from generated layouts (such as XR devices).
- Fixed potential `NullReferenceException` in `InputActionProperty` when the `InputActionReference` is `null`.
- Fixed "On-Screen Controls" sample still using `StandaloneInputModule` and thus throwing `InvalidOperationException` when used with "Active Input Handling" set to "Input System Package (New)" ([case 1201866](https://issuetracker.unity3d.com/issues/input-system-old-input-module-is-available-in-onscreencontrolssample-sample-scene-from-package)).
- Fixed `OnScreenButton` leaving button controls in pressed state when disabled in-between receiving `OnPointerDown` and `OnPointerUp`. Usually manifested itself by having to click the button twice next time it was enabled.
- Fixed exiting out of play mode in the Unity Editor while a test run is in progress leading to the Input System permanently losing all its state until the editor is restarted ([case 1251724](https://issuetracker.unity3d.com/issues/the-input-system-does-not-get-re-enabled-when-a-playmode-input-test-is-interrupted)).
- Fixed max values for `Axis` and `Double` controls stored as multi-bit fields being off by one ([case 1223436](https://issuetracker.unity3d.com/issues/value-equal-to-1-is-not-returned-by-the-input-system-when-reading-a-multi-bit-control)).
  * Fix contributed by [jamre](https://github.com/jamre) in [962](https://github.com/Unity-Technologies/InputSystem/pull/962). Thank you!
- Fixed debug assert in `InputDeviceTester` sample when simultaneously pressing two buttons on gamepad ([case 1244988](https://issuetracker.unity3d.com/issues/input-system-runtime-errors-when-pressing-more-than-one-button-at-the-same-time)).
- Fixed use of UI `Slider` causing drag thresholds to no longer work ([case 1275834](https://issuetracker.unity3d.com/issues/inputsystem-drag-threshold-value-is-ignored-for-scroll-view-after-interacting-with-a-slider-slash-scroll-bar)).
- Fixed layout lists in Input Debugger not updating when removing layouts.
- Fixed device connects leading to different but similar device being reported as reconnected.

#### Actions

- Fixed Action with multiple bindings becoming unresponsive after a Hold interaction was performed ([case 1239551](https://issuetracker.unity3d.com/issues/input-system-hold-interaction-makes-an-input-action-unresponsive-when-2-or-more-binding-are-attached-to-the-same-input-action)).
- Fixed `NullReferenceException` when `Player Input` component `Create Action` is pressed and saved ([case 1245921](https://issuetracker.unity3d.com/issues/input-system-nullreferenceexception-is-thrown-when-player-input-component-create-action-is-pressed-and-saved)).
- Fixed `InputActionTrace.ActionEventPtr.ReadValueAsObject` leading to `InvalidCastException` when trying to read values that came from composite bindings.
- Fixed not being able to stack a `MultiTap` on top of a `Tap` ([case 1261462](https://issuetracker.unity3d.com/issues/multi-tap-and-tap-interactions-in-the-same-action-doesnt-work-properly)).
- Fixed rebinds triggered by the Enter key causing stuck Enter key states ([case 1271591](https://issuetracker.unity3d.com/issues/input-system-rebind-action-requires-two-inputs-slash-presses-when-using-the-enter-key)).
- Fixed `Map index on trigger` and `IndexOutOfRangeException` errors when using multiple Interactions on the same Action. ([case 1253034](https://issuetracker.unity3d.com/issues/map-index-on-trigger-and-indexoutofrangeexception-errors-when-using-multiple-interactions-on-the-same-action)).
- Fixed context menu in action editor not filtering out composites the same way that the `+` icon menu does. This led to, for example, a "2D Vector" composite being shown as an option for a button type action.
- Fixed initial state checks for composite bindings failing if performed repeatedly. For example, doing a `ReadValue<Vector2>` for a WASD binding would return an incorrect value after disabling the map twice while no input from the keyboard was received ([case 1274977](https://issuetracker.unity3d.com/issues/input-system-cannot-read-vector2-values-after-inputactionset-has-been-disabled-and-enabled-twice)).
- Fixed "Add Interaction" menu in action editor not filtering out interactions with incompatible value types ([case 1272772](https://issuetracker.unity3d.com/issues/new-input-system-action-gets-called-only-once-when-using-mouse-press-interaction)).
- Fixed `PlayerInput` no longer auto-switching control schemes if `neverAutoSwitchControlSchemes` was toggled off and back on after the component was first enabled ([case 1232039](https://issuetracker.unity3d.com/issues/input-system-auto-switch-locks-on-one-device-when-its-disabled-and-re-enabled-via-script)).
- Fixed action map name being the same as .inputactions asset name leading to compile errors when `Generate C# Class` is used; now leads to import error ([case 1212052](https://issuetracker.unity3d.com/issues/input-system-user-can-name-inputaction-asset-and-action-map-the-same-creating-compilation-errors-on-generation)).
- Fixed bindings not getting updated when binding by display name and there is no control with the given display name initially.
  ```
  // If at the time this action is enabled, there's no ä key on the keyboard,
  // this did not update properly later when switched to a layout that does have the key.
  var action = new InputAction(binding: "<Keyboard>/#(ä)");
  ```

### Added

- Added tvOS documentation entries in 'Supported Input Devices' page.

#### Actions

- Added "release thresholds" for buttons.
  * Release points are now separated from press points by a percentage threshold.
  * The threshold is defined by `InputSettings.buttonReleaseThreshold`.
  * Thresholds are defined as percentages of press points. A release is thus defined as a button, after having reached a value of at least `InputSettings.defaultButtonPressPoint` (or whatever local press is used), falling back to a value equal to or less than `InputSettings.buttonReleaseThreshold` percent of the press point.
  * This is intended to solve the problem of buttons flickering around button press points.
  * The default threshold is set at 75%, that is, buttons release at 3/4 of the press point.
- Added new methods to the `InputAction` class:
  * `InputAction.IsPressed()`: Whether a bound control has crossed the press threshold and has not yet fallen back below the release threshold.
  * `InputAction.WasPressedThisFrame()`: Whether a bound control has crossed the press threshold this frame.
  * `InputAction.WasReleasedThisFrame()`: Whether a bound control has fallen back below the release threshold this frame.
  * `InputAction.WasPerformedThisFrame()`: Whether the action was performed at any point during the current frame. Equivalent to `InputAction.triggered`, which will be deprecated in the future.
  * `InputAction.Reset()`: Forcibly reset the action state. Cancels the action, if it is currently in progress.
- Added `InputAction.GetTimeoutCompletionPercentage` to query the amount left to complete a currently ongoing interaction.
  ```CSharp
  // Let's say there's a hold interaction on a "warp" action. The user presses a button bound
  // to the action and then holds it. While the user holds the button, we want to know how much
  // longer the user will have to hold it so that we can display feedback in the UI.
  var holdCompleted = playerInput.actions["warp"].GetTimeoutCompletionPercentage();
  ```
- Added three new binding composite types:
  * `OneModifierComposite`: This is a generalization of `ButtonWithOneModifier` (which is still available but now hidden from the UI) which also represents bindings such as "SHIFT+1" but now can be used to target bindings other than buttons (e.g. "SHIFT+delta").
  * `TwoModifiersComposite`: This is a generalization of `ButtonWithTwoModifiers` (which is still available but now hidden from the UI) which also represents bindings such as "SHIFT+CTRL+1" but now can be used to target bindings other than buttons (e.g. "SHIFT+CTRL+delta").
  * `Vector3Composite`: Works the same way `Vector2Composite` does. Adds a `forward` and `backward` binding in addition to `up`, `down`, `left`, and `right`.

## [1.1.0-preview.1] - 2020-08-20

>__The minimum version requirement for the Input System package has been moved up to 2019.4 LTS.__

### Changed

#### Actions

- Auto-generated C# files now have `<auto-generated>` headers so they get ignored by Rider code analysis.
- Auto-generated C# classes are now `partial` so that they can be manually extended.
- Deleting a composite binding with `action.ChangeBinding(0).Erase()` now also erases all the bindings that are part of the composite.
- Trigger binding resolution from within action callbacks (e.g. `InputAction.performed`) will now defer resolution until after the callback has completed.
  * This fixes crashes such as [case 1242406](https://issuetracker.unity3d.com/issues/mecanim-crash-when-entering-or-exiting-play-mode-destroying-gameobjects) where disabling `PlayerInput` from within an action callback led to an action's state being released while the action was still in a callback.

### Fixed

- Fixed input history on Android mono build by alligning memory of history records
- Fixed no input being processed when running a `[UnityTest]` over several frames. Before, this required calling `InputSystem.Update` manually.
- Fixed clicking on help page button in Unity inspector for Input System components not going to relevant manual pages.
- Fixed a bug that prevented DualShock controllers from working on tvOS. (case 1221223).
- `GravitySensor`, `LinearAccelerationSensor`, and `AttitudeSensor` not being initialized on iOS ([case 1251382](https://issuetracker.unity3d.com/product/unity/issues/guid/1251382/)).
- Fixed compilation issues with XR and VR references when building to platforms that do not have complete XR and VR implementations.
- Fixed possible `NullReferenceException`s on ARMs with controls that receive automatic memory offsets.
- Fixed `TouchControl.tapCount` resetting to 0 when "Script Debugging" is enabled (case 1194636).
- Fixed `Touch.activeTouches` not having a `TouchPhase.Began` entry for touches that moved in the same frame that they began in ([case 1230656](https://issuetracker.unity3d.com/issues/input-system-mobile-enhancedtouch-screen-taps-start-with-moved-or-stationary-phase-instead-of-began)).
- Fixed sequential taps causing touches to get stuck in `Touch.activeTouches`.
- Improved performance of `Touch.activeTouches` (most notably, a lot of time was spent in endlessly repetitive safety checks).
- Fixed `EnhancedTouch` APIs not indicating that they need to be enabled with `EnhancedTouchSupport.Enable()`.
  - The APIs now throw `InvalidOperationException` when used without being enabled.
- Fixed memory corruption in `InputEventTrace.AllocateEvent` ([case 1262496](https://issuetracker.unity3d.com/issues/input-system-crash-with-various-stack-traces-when-using-inputactiontrace-dot-subscribetoall))
  * Manifested itself, for example, as crashes when using `InputActionTrace.SubscribeToAll`.
- AxisControls and Vector2Controls' X and Y subcontrols on XR devices now have a minimum range of -1 and a maximum range of 1. This means they can now properly respond to modifiers and interactions in the binding system.

#### Actions

- Fixed drag&drop reordering actions while having one control scheme selected causing bindings from other control schemes to be lost ([case 122800](https://issuetracker.unity3d.com/issues/input-system-bindings-get-cleared-for-other-control-scheme-actions-when-reordering-an-action-in-a-specific-control-scheme)).
- Fixed stack overflow in `PlayerInput.SwitchCurrentActionMap` when called from action callback ([case 1232893](https://issuetracker.unity3d.com/issues/inputsystem-switchcurrentactionmap-causes-a-stackoverflow-when-called-by-each-pahse-of-an-action)).
- Fixed control picker ending up empty when listing devices in "Supported Devices" ([case 1254150](https://issuetracker.unity3d.com/product/unity/issues/guid/1254150/)).

### Added

- Device layouts can now be "precompiled" for speed. `Keyboard`, `Mouse`, and `Touchscreen` are now included as precompiled layouts greatly reducing instantiation time and GC heap cost for these devices. For `Touchscreen`, this results in a >20x speed-up for `InputSystem.AddDevice<Touchscreen>()`.
- Added Pose Control layout. The Pose Control is used on XR Devices and wraps tracking state, position, rotation, and velocity information.

#### Actions

- Can now save binding overrides as JSON strings and restore them from such using the newly added `SaveBindingOverridesAsJson` and `LoadBindingOverridesFromJson` extension methods.
  ```CSharp
  void SaveUserRebinds(PlayerInput player)
  {
      var rebinds = player.actions.SaveBindingOverridesAsJson();
      PlayerPrefs.SetString("rebinds", rebinds);
  }

  void LoadUserRebinds(PlayerInput player)
  {
      var rebinds = PlayerPrefs.GetString("rebinds");
      player.actions.LoadBindingOverridesFromJson(rebinds);
  }
  ```

## [1.0.0] - 2020-04-23

### Fixed

- Fixed compilation issues in `TrackedDeviceRaycaster` when disabling built-in XR module.

## [1.0.0-preview.7] - 2020-04-17

### Fixed

- `VirtualMouseInput` not moving the software cursor when set to `HardwareCursorIsAvailable` but not having a hardware cursor ()
- Can now override built-in Android gamepad layouts. Previously, the input system would always choose its default defaults even after registering more specific layouts using `InputSystem.RegisterLayout`.
- `InputControlPath.TryGetControlLayout` no longer throws `NotImplementedException` for `<Mouse>/scroll/x` and similar paths where the layout is modifying a control it inherited from its base layout ([thread](https://forum.unity.com/threads/notimplementedexception-when-using-inputcontrolpath-trygetcontrollayout-on-mouse-controls.847129/)).
- Fixed compilation errors when disabling built-in VR and XR modules. ([case 1214248](https://issuetracker.unity3d.com/issues/enable-input-system-symbol-is-not-being-updated-when-the-input-system-is-changed-in-player-settings/)).
- Fixed compilation errors when disabling built-in Physics and Physics2D modules. ([case 1191392](https://issuetracker.unity3d.com/issues/inputsystem-trackeddeviceraycaster-has-hard-references-on-both-physics-and-physics2d)).
- No longer throws `NotImplementedException` when matching against a field of `InputDeviceDescription.capabilities` when the value of the field used scientific notation.
- No longer incorrectly matches fields of `InputDeviceDescription.capabilities` by prefix only (i.e. previously it would find the field "foo" when actually looking for "foobar").
- Input device debugger window slowing editor to a crawl when opened on PS4 DualShock controller.
- `InputUser.UnpairDevices()` corrupting user device list.

#### Actions

- Controls are now re-resolved after adding or removing bindings from actions ([case 1218544](https://issuetracker.unity3d.com/issues/input-system-package-does-not-re-resolve-bindings-when-adding-a-new-binding-to-a-map-that-has-already-generated-its-state)).
- Can now have spaces and special characters in action names when using `PlayerInput` with the `SendMessages` or `BroadcastMessages` behavior. Previously, an incorrect method name was generated (fix contributed by [BHSPitMonkey](https://github.com/BHSPitMonkey) in [#1022](https://github.com/Unity-Technologies/InputSystem/pull/1022); [case 1214519](https://issuetracker.unity3d.com/issues/player-input-send-messages-wont-trigger-when-input-action-name-contains-spaces)).
- Adding a new action now sets `expectedControlType` to `Button` as expected ([case 1221015](https://issuetracker.unity3d.com/issues/input-system-default-value-of-expectedcontroltype-is-not-being-set-when-creating-a-new-action)).
- Player joins with `PlayerInputManager` from button presses no longer fail if there are multiple devices of the same type present and the join was not on the first gamepad ([case 226920](https://fogbugz.unity3d.com/f/cases/1226920/)).
- `PlayerInputEditor` no longer leads to the player's `InputActionAsset` mistakenly getting replaced with a clone when the inspector is open on a `PlayerInput` component ([case 1228636](https://issuetracker.unity3d.com/issues/action-map-gets-lost-on-play-when-prefab-is-highlighted-in-inspector)).
- The control picker in the .inputactions editor will no longer incorrectly filter out layouts such as `Xbox One Gamepad (on XB1)` when using them in control schemes. Also, it will no longer filter out controls from base layouts (such as `Gamepad`) ([case 1219415](https://issuetracker.unity3d.com/issues/impossible-to-choose-gamepad-as-binding-path-when-control-scheme-is-set-as-xboxone-scheme)).
- `RebindOperation`s will no longer pick controls right away that are already actuated above the magnitude threshold when the operation starts. Instead, these controls will have to change their actuation from their initial level such that they cross the magnitude threshold configured in the operation ([case 1215784](https://issuetracker.unity3d.com/issues/unnecessary-slash-unwanted-binding-candidates-are-found-when-detecting-and-changing-an-input-value-of-an-input-device)).
- Newly added actions and action maps are now scrolled to when there are more items than fit into view. Previously newly added item was appended but outside of the visible area.
- Actions and bindings in the `.inputactions` editor are no longer force-expanded on every domain reload and whenever a new action or binding is added.
- The importer for `.inputactions` assets will now check out from version control the generated .cs file when overwriting it &ndash; which only happens if the contents differ ([case 1222972](https://issuetracker.unity3d.com/issues/inputsystem-editor-generated-c-number-file-is-not-checked-out-when-overwriting)).
- The editor for `.inputactions` assets will now check out from version control the asset before saving it.
- Drag-reordering action maps no longer throws "Should have drop target" asserts in the console (case [1229146](https://issuetracker.unity3d.com/issues/inputsystem-reordering-of-actionmaps-in-input-action-window-fails-and-throws-should-have-drop-target-error)).
- Drag-reordering actions no longer changes action IDs of some of the existing actions ([case 1231233](https://issuetracker.unity3d.com/issues/input-systems-action-ids-dont-stick-with-action-names-when-input-actions-are-reorganized)).
- References to `InputActionReference` objects created by the importer for `.inputactions` files are no longer broken when the action referenced by the object is renamed ([case 1229145](https://issuetracker.unity3d.com/issues/inputsystem-inputactionreference-loses-guid-when-its-action-is-moved-or-renamed-in-the-inputaction-asset)).
  * __NOTE: This fix does not apply to existing `InputActionReference` instances.__ The problem was inherent in the internal file IDs generated for actions &ndash; which were affected by action and map names. Thus, changing the name of an action or map would change the resulting file ID of the `InputActionReference`.<br>However, changing file IDs will break any existing reference to the object. Thus we had to preserve the existing `InputActionReference` objects under their original file ID. We hide them in the Project Browser, however. The ones that are visible now have the new, fixed file IDs.<br>To switch existing `InputActionReference` properties to the new file IDs, simply replace them with the newly created `InputActionReference`.

### Changed

- `InputDevice.all` has been deprecated due to the confusion it creates with other getters like `Gamepad.all`. Use `InputSystem.devices` instead ([case 1231216](https://issuetracker.unity3d.com/issues/joystick-dot-all-lists-more-than-just-joysticks)).
  * In the same vein, we added a new `Joystick.all` getter that works the same as `Gamepad.all`.
- Changed UI Package to be optional dependency. Removing the package will now disable all UI relevant Input code.

## [1.0.0-preview.6] - 2020-03-06

### Changed

* `InputSystemUIInputModule.trackedDeviceSelect` has been removed. Use `InputSystemUIInputModule.leftClick` instead.
* `InputSystemUIInputModule.repeatDelay` has been renamed to `moveRepeatDelay` and `repeatRate` has been renamed to `moveRepeatRate`.

### Fixed

- Fixed CS0109 warning being generated during player build due to use of `new` with the `PlayerInput.camera property` (case 1174688).
- Fixed a number of issues in `InputSystemUIInputModule`.
  * Fixed GC heap garbage when click-dragging.
  * Fixed number of pointer states growing indefinitely if OS did not reuse touch IDs.
  * Fixed `lastPress` on `PointerEventData` getting lost.
  * Fixed button press-and-release happening in same frame resulting in no UI input.
  * Fixed clicks initiated from non-pointer devices resulting in pointer inputs with `(0,0)` positions.
  * Fixed huge screen deltas on pointer events from tracked devices.
  * Fixed touch input not sending pointer exit events ([case 1213550](https://issuetracker.unity3d.com/issues/input-system-onpointerexit-does-not-work)).
- Fixed `TrackedDeviceRaycaster` not setting `screenPosition` in `RaycastResult`.

#### Actions

- Mixing the enabling&disabling of single actions (as, for example, performed by `InputSystemUIInputModule`) with enabling&disabling of entire action maps (as, for example, performed by `PlayerInput`) no longer leaves to unresponsive input and `"should not reach here"` assertions ([forum thread](https://forum.unity.com/threads/error-while-switching-between-action-maps.825204/)).
- Leaving play mode no longer leaves state change monitors lingering around from enabled actions.
- Enabling action maps with bindings that do not refer to an existing action in the map no longer leads to asserts and exceptions when input on the bindings is received ([case 1213085](https://issuetracker.unity3d.com/issues/input-system-input-actions-cause-exceptions-and-should-not-get-here-errors-to-appear-after-deleting-an-action-map)).
- `PressInteraction` no longer misses the next button press if it gets reset from within the `performed` callback ([case 1205285](https://issuetracker.unity3d.com/issues/inputsystem-problem-with-button-state-after-deactivating-and-reactivating-an-action-map)).
- `InputBinding.DisplayStringOptions.DontIncludeInteractions` is now properly respected.
- Reading the value of a composite binding no longer causes processors from the last active part binding to be applied rather than the processors of the composite itself, if any ([case 1207082](https://issuetracker.unity3d.com/issues/input-system-invert-processors-have-no-effect-on-the-inputaction-dot-callbackcontext-value)).
- Fixed `InputSystem.onActionChange` getting invoked too many times on binding changes.

### Added

- `InputSystemUIInputModule` now sends pointer events using a new `ExtendedPointerEventData` instead of using the base `PointerEventData` class. This surfaces additional input data in pointer events.
- Added `InputSystemUIInputModule.pointerBehavior` to allow dictating how the UI will resolve concurrent input from multiple pointers.

#### Actions

- Added `InputAction.CallbackContext.ReadValueAsButton`.

## [1.0.0-preview.5] - 2020-02-14

### Changed

- We've changed the rules that govern how action phases have to progress:
  * __This is a breaking change!__
    - The primary effect is additional callbacks getting triggered.
  * __Before__:
    - There were no enforced rules about how an action would go through `InputAction.started`, `InputAction.performed`, and `InputAction.canceled`. Which of the callbacks were triggered and in what order depended on a number of factors, the biggest influencer of which were the different interactions that could be applied to actions (like `Press` or `Hold`).
    - This made for unpredictable and frequently surprising results. In addition, it led to bugs where, for [example](https://issuetracker.unity3d.com/issues/input-system-ui-becomes-unresponsive-after-the-first-ui-button-press), adding a `Press` interaction to the `Click` action of `InputSystemUIInputModule` would cause the click state to get stuck because the click action would never cancel.
  * __Now__:
    - The system will now *always* trigger `InputAction.started` first. If this is not done explicitly, it happens implicitly.
    - Likewise, the system will now *always* trigger `InputAction.canceled` before going back to waiting state. Like with `InputAction.started`, if this isn't done explicitly, it will happen implicitly. This implies that `InputAction.canceled` no longer signifies an action getting aborted because it stopped after it started but before it performed. It now simply means "the action has ended" whether it actually got performed or not.
    - In-between `InputAction.started` and `InputAction.canceled`, `InputAction.performed` may be triggered arbitrary many times (including not at all).
  * While late in the cycle for 1.0, we've opted to make this change now in order to fix a range of bugs and problems we've observed that people encountered because of the previous behavior of the system.
- Related to the change above, the behavior of `PressInteraction` has been tweaked and now is the following:
  * `Press Only`: Starts and immediately performs when pressed, then stays performed and cancels when button is released.
  * `Release Only`: Starts when button is pressed and then performs and immediately cancels when the button is released.
  * `Press And Release`: Starts and immediately performs when button is pressed, then stays performed and performs again and immediately cancels when button is released.
- `Vector2Composite` now has a `mode` parameter which can be used to choose between `DigitalNormalized` (the default), `Digital` (same as `DigitalNormalized` but does not normalize the resulting vector), and `Analog` (uses float input values as is).
  * `Vector2Composite.normalize` has been deprecated. Note that it will not work together with `Analog`. The parameter will be removed in the future.

### Fixed

- XR controllers and HMDs have proper display names in the UI again. This regressed in preview.4 such that all XR controllers were displayed as just "XR Controller" in the UI and all HMDs were displayed as "XR HMD".
- `InputSystemUIInputModule` no longer generates GC heap garbage every time mouse events are processed.
- Fixed a bug where an internal array helper method was corrupting array contents leading to bugs in both `InputUser` and `Touch`.
- Fixed exception when saving changes to an Input Action asset and the parent directory has been renamed. ([case 1207527](https://issuetracker.unity3d.com/issues/input-system-console-errors-appear-when-you-save-input-action-asset-after-changing-the-name-of-the-folder-containing-it))

#### Actions

- The regression in 1.0.0-preview.4 of `PlayerInputManager` not joining players correctly if a scheme has more than one device requirement has been fixed.
  * This most notably manifested itself with keyboard+mouse control schemes.
- `PlayerInputManager` will no longer join players when control schemes are used and none of the schemes produces a successful match based on the devices available for the join.
- When no action map is selected in action editor, plus icon to add an action is now disabled; formerly threw an exception when clicked (case 1199562).
- Removing a callback from actions from the callback itself no longer throws `ArgumentOutOfRangeException` ([case 1192972](https://issuetracker.unity3d.com/issues/input-system-package-argumentoutofrangeexception-error-is-thrown-when-the-callback-is-removed-while-its-being-triggered)).
- "Invalid user" `ArgumentException` when turning the same `PlayerInput` on and off ([case 1198889](https://issuetracker.unity3d.com/issues/input-system-package-argumentexception-invalid-user-error-is-thrown-when-the-callback-disables-game-object-with-playerinput)).
- The list of device requirements for a control scheme in the action editor no longer displays devices with their internal layout name rather than their external display name.
- `StackOverflowException` when `Invoke Unity Events` is selected in `PlayerInput` and it cannot find an action (#1033).
- `HoldInteraction` now stays performed after timer has expired and cancels only on release of the control ([case 1195498](https://issuetracker.unity3d.com/issues/inputsystem-inputaction-dot-readvalue-returns-0-when-a-hold-action-is-performed-for-hold-time-amount-of-time)).
- Foldouts in the various action UIs now properly toggle their expansion state when clicked in Unity 2019.3+ ([case 1213781](https://issuetracker.unity3d.com/issues/input-system-package-playerinput-component-events-menu-doesnt-expand-when-clicked-directly-on-the-arrow-icon)).

### Added

- We've added a new `Simple Multiplayer` sample which demonstrates a simple, bare-bones local multiplayer setup.
- We've also added a `Gamepad Mouse Cursor` sample that shows how to drive a UI mouse cursor using the gamepad.
  - The sample contains a reusable `VirtualMouseInput` component that does most of the work.
- Added a `Deselect On Background Click` option to `InputSystemUIInputModule`. This allows toggling the behavior off where clicking the mouse and not hitting a `GameObject` will automatically clear the current selection -- which will break keyboard and gamepad navigation.

## [1.0.0-preview.4] - 2020-01-24

This release includes a number of Quality-of-Life improvements for a range of common problems that users have reported.

### Added

- To aid in debugging issues, we've extended the system's event tracing and replay functionality to allow persisting and replaying arbitrary input event streams.
  * `InputEventTrace` now has APIs to persist the events to disk and to load them back in from previously persisted event streams. The same API can be used to persist in arbitrary C# `Stream` instances, not just in file streams.
     ```CSharp
    // Write.
    myTrace.WriteTo("file.inputtrace");

    // Read.
    InputEventTrace.LoadFrom("file.inputtrace");
     ```
  * `InputEventTrace` now has built-in replay functionality.
     ```CSharp
    myTrace.Replay().PlayAllFramesOneByOne();
     ```
  * The event trace in device windows of the Input Debugger has been extended with controls to save and load traces.
- We've added a new `InputRecording` sample which has a reusable `MonoBehaviour` component that can be used to capture and replay device activity.
- `Keyboard` now has a `FindKeyOnCurrentKeyboardLayout` method to look up key controls by their display names.
- Keyboards now have synthetic controls that combine left and right variants of modifier keys.
  * This means that you can bind to just "shift" now, for example, instead of having to bind to both "left shift" and "right shift".
    ```CSharp
    new InputAction(binding: "<Keyboard>/shift");
    ```
  * The controls are also available as properties on `Keyboard`.
    ```CSharp
    if (Keyboard.current.shiftKey.isPressed) /* ... */;

    // Is equivalent to:
    if (Keyboard.current.leftShiftKey.isPressed ||
        Keyboard.current.rightShiftKey.isPressed) /* ... */;
    ```

#### Actions

- `PlayerInput` now has a new `Controls Changed` event/message which is triggered when the control setup of the player changes (e.g. when switching control schemes).
    ```CSharp
        public void OnControlsChanged()
        {
            // Update UI display hints, for example...
        }
    ```
- We've added APIs to simplify turning bindings into strings suitable for display in UIs.
    ```CSharp
    // Takes things such as currently bound controls and active binding masks into account
    // and can handle composites.
    action.GetBindingDisplayString();
    ```
  * Related to this, custom binding composites can now be annotated with the new `DisplayStringFormat` attribute to control how composites as a whole are turned into display strings.
    ```CSharp
    [DisplayStringFormat("{button}+{stick}")]
    public class MyComposite : InputBindingComposite<Vector2>
    {
        [InputControl(layout = "Button")] public int button;
        [InputControl(layout = "Stick")] public int stick;
    }
    ```
- `InputActionRebindingExtension.RebindingOperation` has a new configuration method `WithMatchingEventsBeingSuppressed` which allows suitable input events to automatically be swallowed while a rebind is ongoing. This greatly helps with not having something else respond to input while a rebind is in progress.
- We've added two new samples:
  * __Rebinding UI__: Demonstrates how to create a rebinding screen using the Input System's APIs. The sample also includes a reusable prefab you can use directly in your projects to quickly put rebinding screens together.
  * __In-Game Hints__: Demonstrates how to show context-sensitive help that respects the current control scheme.

### Changed

- The logic for resetting devices on focus loss has changed somewhat:
  * When focus is lost, all devices are forcibly reset to their default state. As before, a `RequestResetCommand` for each device is also sent to the backend but regardless of whether the device responds or not, the input state for the device will be overwritten to default.
  * __Noisy controls are exempted from resets__. The assumption here is that noisy controls most often represent sensor readings of some kind (e.g. tracking data) and snapping the values back to their default will usually
  * If `Application.runInBackground` is `true`, all devices that return `true` from `InputDevice.canRunInBackground` are exempted from resets entirely. This, for example, allows XR devices to continue running regardless of focus change.
  * This fixes problems such as keyboard keys getting stuck when alt-tabbing between applications (case 1206199).
- `InputControlExtensions.GetStatePtrFromStateEvent` no longer throws `InvalidOperationException` when the state format for the event does not match that of the device. It simply returns `null` instead (same as when control is found in the event's state).
- `InputEventTrace` instances are no longer disposed automatically from their finalizer but __MUST__ be disposed of explicitly using `Dispose()`.
  * This is to allow event traces to survive domain reloads. If they are disposed of automatically during finalizers, even if they survive the reload, the next GC will cause traces to be deallocated.

#### Actions

* `InputActionRebindingExtensions.PerformInteractiveRebinding` has been greatly enhanced to apply a wide range of default configurations to the rebind. This greatly reduces the need to manually configure the resulting rebind.
    ```CSharp
    // Start a rebind with the default configuration.
    myAction.PerformInteractiveRebinding().Start();
    ```
  - Pointer position input will be ignored by default.
  - If not a suitable binding target itself, `<Keyboard>/escape` will automatically be made to quit the rebind.
  - Events with control input not explicitly matching exclusions will now get suppressed. This prevents input actions from getting triggered while a rebind is in progress.
  - The expected control type is automatically adjusted if a part binding of a composite is targeted by the rebind (e.g. if the action expects a `Vector2` but the part binding expects a `Button`, the rebind switches automatically to `Button`).
  - If the targeted binding is part of a control scheme, controls will automatically be restricted to match the device requirements of the control scheme. For example, if the binding belongs to a "Keyboard&Mouse" scheme that has `<Keyboard>` and a `<Mouse>` requirement, the rebind will ignore input on gamepads.
  - As before, you can always create a `RebindingOperation` from scratch yourself or wipe/alter the configuration returned by `PerformInteractiveRebinding` however you see fit.
- Control schemes can now handle ambiguity.
  * This means that, for example, you can now have one control scheme for generic gamepads and another control scheme specifically for PS4 controllers and the system will reliably pick the PS4 scheme when a PS4 controller is used and fall back to the generic gamepad scheme otherwise.
  * While this is exposed as a new `score` property on `InputControlScheme.MatchResult`, no code changes are necessary to take advantage of this feature.
- `PlayerInput.active` has been renamed to `PlayerInput.inputIsActive` to avoid ambiguities with `GameObject` activation.

### Fixed

- `InputUser` in combination with touchscreens no longer throws `InvalidOperationException` complaining about incorrect state format.
 * In a related change, `InputControlExtensions.GetStatePtrFromStateEvent` now works with touch events, too.
- Stack overflow in `InputTestFixture.currentTime` getter.
- Input that occurs in-between pressing the play button and the game starting no longer leaks into the game (case 1191342).
  * This usually manifested itself as large accumulated mouse deltas leading to such effects as the camera immediately jerking around on game start.
- Removing a device no longer has the potential of corrupting state change monitors (and thus actions getting triggered) from other devices.
  * This bug led to input being missed on a device once another device had been removed.
- `TrackedDevice` layout is no longer incorrectly registered as `Tracked Device`.
- Event traces in the input debugger are no longer lost on domain reloads.
- `IndexOutOfRangeException` being thrown when looking up controls on XR devices.

#### Actions

- Clicking the "Replace with InputSystemUIInputModule" button in the inspector when looking at `StandaloneInputModule`, the resulting operation is now undoable and will properly dirty the scene.

## [1.0.0-preview.3] - 2019-11-14

### Fixed

- Fixed wrong event handlers getting removed when having three or more handlers on an event (case 1196143).
  * This was an bug in an internal data structure that impacted a number of code paths that were using the data structure.
- Fixed `LayoutNotFoundException` being thrown when `InputControlPath.ToHumanReadableString` referenced a layout that could not be found.

## [1.0.0-preview.2] - 2019-11-04

### Changed

- Automatic conversion of window coordinates in `EditorWindow` code is now performed regardless of focus or the setting of `Lock Input to Game View` in the input debugger.

### Fixed

- Fixed touch taps triggering when they shouldn't on Android.
- Fixed custom devices registered from `[InitializeOnLoad]` code being lost on domain reload (case 1192379).
  * This happened when there were multiple pieces of `[InitializeOnLoad]` code that accessed the input system in the project and the `RegisterLayout` for the custom device happened to not be the first in sequence.
- OpenVR touchpad controls (`touchpadClicked` & `touchpadPressed`) now report accurate data.

#### Actions

- Fixed missing keyboard bindings in `DefaultInputActions.inputactions` for navigation in UI.
- Fixed using C# reserved names in .inputactions assets leading to compile errors in generated C# classes (case 1189861).
- Assigning a new `InputActionAsset` to a `InputSystemUIInputModule` will no longer look up action names globally but rather only look for actions that are located in action maps with the same name.
  * Previously, if you e.g. switched from one asset where the `point` action was bound to `UI/Point` to an asset that had no `UI` action map but did have an action called `Point` somewhere else, it would erroneously pick the most likely unrelated `Point` action for use by the UI.
- Fixed missing custom editors for `AxisDeadzoneProcessor` and `StickDeadzoneProcessor` that link `min` and `max` values to input settings.
- Fixed actions ending up being disabled if switching to a control scheme that has no binding for the action (case 1187377).
- Fixed part of composite not being bound leading to subsequent part bindings not being functional (case 1189867).
- Fixed `PlayerInput` not pairing devices added after it was enabled when not having control schemes.
  * This problem would also show in the `SimpleDemo` sample when having the `CustomDeviceUsages` sample installed as well. Gamepads would not get picked up in that case.
- Fixed `ArgumentNullException` when adding a device and a binding in an action map had an empty path (case 1187163).
- Fixed bindings that are not associated with any control scheme not getting enabled with other control schemes as they should.

### Added

- Added a new `EditorWindow Demo` sample that illustrates how to use the input system in editor UI code.

## [1.0.0-preview.1] - 2019-10-11

### Changed

- Generated action wrappers now won't `Destroy` the generated Asset in a finalizer, but instead implement `IDisposable`.
- Added back XR layouts (except for Magic Leap) that were removed for `1.0-preview`.
  * We removed these layouts under the assumption that they would almost concurrently become available in the respective device-specific XR packages. However, this did not work out as expected and the gap here turned out to be more than what we anticipated.
  * To deal with this gap, we have moved the bulk of the XR layouts back and will transition things gradually as support in device-specific packages becomes publicly available.

### Fixed

- Fixed a bug where the Input Settings Window might throw exceptions after assembly reload.
- Correctly implemented `IsPointerOverGameObject` method for `InputSystemUIInputModule`.
- Several bugs with layout overrides registered with (`InputSystem.RegisterLayoutOverrides`).
  * In `1.0-preview`, layout overrides could lead to corruption of the layout state and would also not be handled correctly by the various editor UIs.
- Selecting a layout in the input debugger no longer selects its first child item, too.
- Fixed XR devices reporting noise as valid user input (should fix problem of control schemes involving VR devices always activating when using `PlayerInput`).
- Fixed tap/swipe gesture detection in touch samples.

### Actions

- Fixed a bug where multiple composite bindings for the same controls but on different action maps would throw exceptions.
- Fixed `anyKey` not appearing in control picker for `Keyboard`.
- The text on the "Listen" button is no longer clipped off on 2019.3.
- Controls bound to actions through composites no longer show up as duplicates in the input debugger.
- Fixed "Create Actions..." on `PlayerInput` creating an asset with an incorrect binding for taps on Touchscreens. \
  __NOTE: If you have already created an .inputactions asset with this mechanism, update "tap [Touchscreen]" to "Primary Touch/Tap" to fix the problem manually.__
- Fixed `Invoke CSharp Events` when selected in `PlayerInput` not triggering `PlayerInput.onActionTriggered`.
- Fixed duplicating multiple items at the same time in the action editor duplicating them repeatedly.

### Added

- Will now recognize Xbox One and PS4 controllers connected to iOS devices correctly as Xbox One and PS4 controllers.
- Added a new sample called "Custom Device Usages" that shows how to use a layout override on `Gamepad` to allow distinguishing two gamepads in bindings based on which player the gamepad is assigned to.
- Added abstract `TrackedDevice` input device class as the basis for various kinds of tracked devices.

## [1.0.0-preview] - 2019-09-20

### Fixed

- Will now close Input Action Asset Editor windows from previous sessions when the corresponding action was deleted.
- Fixed an issue where Stick Controls could not be created in Players built with medium or high code stripping level enabled.
- Fixed incorrect default state for axes on some controllers.

#### Actions

- Fixed `CallbackContext.ReadValue` throwing when invoked during device removal

### Changed
### Added

## [0.9.6-preview] - 2019-09-06

### Fixed

- Exceptions in scenes of `Visualizers` sample if respective device was not present on system (e.g. in `PenVisualizer` if no pen was present in system).
- Fixed exception in Input Action Asset Editor window when typing whitespace into the search field.
- Fixed control scheme popup window in input action asset editor window showing in the correct screen position on windows.

#### Actions

- Setting timeouts from `IInputInteraction.Process` not working as expected when processing happened in response to previous timeout expiring (#714).
- Pending timeouts on a device not being removed when device was removed.

### Changed

- Replaced `HIDSupport.shouldCreateHID` event with a new `HIDSupport.supportedHIDUsages` property, which takes an array of supported usages.

### Added

#### Actions

- Added `PlayerInput.neverAutoSwitchControlSchemes` to disable logic that automatically enables control scheme switching when there is only a single `PlayerInput` in the game.
- Added `PlayerInput.SwitchControlScheme` to switch schemes manually.

## [0.9.5-preview] - 2019-08-29

### Fixed

- Don't pass events for null devices (for devices which have not been created) to `InputSystem.onEvent` callbacks.
- Will close debugger input state windows, when the state is no longer valid instead of throwing exceptions.
- Fixed pointer coordinates in editor windows for non-mouse pointing devices.
- Fixed using the input system in il2cpp when managed stripping level is set higher then "Low".
- Device debugger window will still show when reading from specific controls throws exceptions.
- Offsets and sizes for elements on Linux joysticks are now computed correctly.
- Joysticks now have a deadzone processor on the stick itself.
- Up/down/left/right on sticks are now deadzoned just like X and Y on sticks are.
- Removed toplevel `X` and `Y` controls on HIDs when there is a `Stick/X` and `Stick/Y` added for the device.
- HID fallback can now deal with sticks that have X and Y controls of different sizes and sitting in non-contiguous locations in the HID input report.
- Button 1 on HID joysticks will now correctly come out as the `trigger` control. Previously, the trigger control on the joystick was left pointing to random state.

#### Actions

- Binding paths now show the same way in the action editor UI as they do in the control picker.
  * For example, where before a binding to `<XInputController>/buttonSouth` was shown as `rightShoulder [XInputController]`, the same binding will now show as `A [Xbox Controller]`.
- When deleting a control scheme, bindings are now updated. A dialog is presented that allows choosing between deleting the bindings or just unassigning them from the control scheme.
- When renaming a control scheme, bindings are now updated. Previously the old name was in place on bindings.
- Control scheme names can no longer be set to empty strings.
- `PlayerInput.Instantiate` now correctly sets up a given control scheme, if specified.
  * When passing a `controlScheme:` argument, the result used to be a correctly assigned control scheme at the `InputUser` level but no restrictions being actually applied to the bindings, i.e. every single binding was active regardless of the specified control scheme.
- NullReferenceExceptions during event processing from `RebindingOperation`.

### Changed

- `InputUser.onUnpairedDeviceUsed` now receives a 2nd argument which is the event that triggered the callback.
  * Also, the callback is now triggered __BEFORE__ the given event is processed rather than after the event has already been written to the device. This allows updating the pairing state of the system before input is processed.
  * In practice, this means that, for example, if the user switches from keyboard&mouse to gamepad, the initial input that triggered the switch will get picked up right away.
- `InputControlPath.ToHumanReadableString` now takes display names from registered `InputControlLayout` instances into account.
  * This means that the method can now be used to generate strings to display in rebinding UIs.
- `AxisControl.clamp` is now an enum-valued property rather than a bool. Can now perform clamping *before* normalization.

#### Actions

- When switching devices/controls on actions, the system will no longer subsequently force an initial state check on __all__ actions. Instead, every time an action's bindings get re-resolved, the system will simply cancel all on-going actions and then re-enable them the same way it would happen by manually calling `InputAction.Enable`.
- Removed non-functional `InputControlScheme.baseScheme` API and `basedOn` serialized property. This was never fully implemented.

### Added

- Can right-click devices in Input Debugger (also those under "Unsupported") and select "Copy Device Description" to copy the internal `InputDeviceDescription` of the device in JSON format to the system clipboard.
  * This information is helpful for us to debug problems related to specific devices.
- If a device description has been copied to the clipboard, a new menu "Paste Device Description as Device" entry in the "Options" menu of the input debugger appears. This instantiates the device from the description as if it was reported locally by the Unity runtime.

## [0.9.3-preview] - 2019-08-15

### Fixed

- `XInputController` and `XboxOneGamepad` no longer have two extraneous, non-functional "menu" and "view" buttons.
- Fixed `InputUser.onUnpairedDeviceUser` ignoring input on controls that do not support `EvaluateMagnitude`.
  * This led to situations, for example, where `PlayerInput` would not initialize a control scheme switch from a `<Mouse>/delta` binding as the delta X and Y axes do not have min&max limits and thus return -1 from `EvaluateMagnitude`.
- Fixed available processor list not updated right away when changing the action type in the Input Action editor window.

#### Actions

- `NullReferenceException` when the input debugger is open with actions being enabled.
- When selecting a device to add to a control scheme, can now select devices with specific usages, too (e.g. "LeftHand" XRController).

### Changed

- Removed `timesliceEvents` setting - and made this tied to the update mode instead. We now always time slice when using fixed updates, and not when using dynamic updates.
- When adding a composite, only ones compatible with the value type of the current action are shown. This will, for example, no longer display a `2D Vector` composite as an option on a floating-point button action.
- The `InputState.onChange` callback now receives a second argument which is the event (if any) that triggered the state change on the device.

### Added

- `InputSystemUIInputModule` can now track multiple pointing devices separately, to allow multi-touch input - required to allow control of multiple On-Scree controls at the same time with different fingers.
- Two new composite bindings have been added.
  * `ButtonWithOneModifier` can be used to represent shortcut-like bindings such as "CTRL+1".
  * `ButtonWithTwoModifiers` can be used to represent shortcut-like bindings such as "CTRL+SHIFT+1".

## [0.9.2-preview] - 2019-08-09

### Fixed

- A `RebindingOperation` will now fall back to the default path generation behavior if the callback provided to `OnGeneratePath` returns null.
- Fixed the Input Action editor window throwing exceptions when trying to view action properties.

### Actions

- `PlayerInput` will now copy overrides when creating duplicate actions.
- It is now possible to use an empty binding path with a non empty override path.
- It is now possible to use set an empty override path to disable a binding.
- It is not possible to query the effectively used path of a binding using `effectivePath`.
- Actions embedded into MonoBehaviour components can now have their properties edited in the inspector. Previously there was no way to get to the properties in this workflow. There is a gear icon now on the action that will open the action properties.

### Changed

### Added

- Added a new sample to the package called `SimpleDemo`. You can install the sample from the package manager. See the [README.md](https://github.com/Unity-Technologies/InputSystem/Assets/Samples/SimpleDemo/README.md) file for details about the sample.

## [0.9.1-preview] - 2019-08-08

### Fixed

- Fixed GC heap garbage being caused by triggered by event processing.
  * This meant that every processing of input would trigger garbage being allocated on the managed heap. The culprit was a peculiarity in the C# compiler which caused a struct in `InputEventPtr.IsA` to be allocated on the heap.
- The bindings selection popup window will now show child controls matching the current action type even if the parent control does not match.
- Fixed `duration` values reported for Hold and Press interactions.
- DualShock 3 on macOS:
  * Fixed actions bound to the dpad control performing correctly.
  * Fixed non-present touchpad button control being triggered incorrectly.
- Fixed compile issues with switch classes on standalone Linux.
- Leak of unmanaged memory in `InputControlList`.

#### Actions

- Fixed actions not updating their set of controls when the usages of a device are changed.
- Composite bindings with the default interaction will now correctly cancel when the composite is released, even if there are multiple composite bindings on the action.

### Changed

- `MouseState`, `KeyboardState`, and `GamepadState` have been made public again.
- `PlayerInput` and `PlayerInputManager` have been moved from the `UnityEngine.InputSystem.PlayerInput` namespace to `UnityEngine.InputSystem`.
- The signature of `InputSystem.onEvent` has changed. The callback now takes a second argument which is the device the given event is sent to (null if there's no corresponding `InputDevice`).
  ```
  // Before:
  InputSystem.onEvent +=
      eventPtr =>
      {
          var device = InputSystem.GetDeviceById(eventPtr.deviceId);
          //...
      };

  // Now:
  InputSystem.onEvent +=
      (eventPtr, device) =>
      {
          //...
      };
  ```
- The signatures of `InputSystem.onBeforeUpdate` and `InputSystem.onAfterUpdate` have changed. The callbacks no longer receive an `InputUpdateType` argument.
  * Use `InputState.currentUpdateType` in case you need to know the type of update being run.
- `InputUpdateType` has been moved to the `UnityEngine.InputSystem.LowLevel` namespace.
- `InputSystem.Update(InputUpdateType)` has been removed from the public API.
- The way input devices are built internally has been streamlined.
  * `InputDeviceBuilder` is now internal. It is no longer necessary to access it to look up child controls. Simply use `InputControl.GetChildControl` instead.
  * To build a device without adding it to the system, call the newly added `InputDevice.Build` method.
    ```
    InputDevice.Build<Mouse>();
    ```
  * `InputSystem.SetLayoutVariant` has been removed. Layout variants can no longer be set retroactively but must be decided on as part of device creation.
- `InputSystem.RegisterControlProcessor` has been renamed to just `InputSystem.RegisterProcessor`.

#### Actions

* `InputAction.ReadValue<TValue>()` is longer correlated to `InputAction.triggered`. It simply returns the current value of a bound control or composite while the action is being interacted with.
* `InputInteractionContext.PerformedAndGoBackToWaiting` has been renamed to just `InputInteractionContext.Performed`.

#### Actions

- Individual composite part bindings can now no longer have interactions assigned to them as that never made any sense.

### Added

- Devices can now have more than one usage.
  * Call `InputSystem.AddDeviceUsage(device,usage)` to add additional usages to a device.
  * Call `InputSystem.RemoveDeviceUsage(device,usage)` to remove existing usages from a device.
  * `InputSystem.SetDeviceUsage(device,usage)` still exists. It will clear all existing usages from the given device.
- A new `VisualizerSamples` sample that can be installed through the package manager.
  * Contains two components `InputControlVisualizer` and `InputActionVisualizer` that help visualizing/debugging control/device and action activity through in-game overlays. A few sample scenes illustrate how to use them.

#### Actions

- Added `InputAction.ReadValueAsObject` API.
- Added `InputAction.activeControl` API.

## [0.9.0-preview] - 2019-07-18

### Fixed

- Validate all parameters on public APIs.
- Fixed an internal bug in `InlinedArray.RemoveAtByMovingTailWithCapacity`, which could cause data corruption.
- Fixed Xbox controller support on macOS il2cpp.
- Fixed issue of Xbox gamepads on Windows desktop not being able to navigate left and down in a UI.
- Allow using InputSystem package if the XR, VR or Physics modules are disabled for smaller builds.
- Fixed documentation landing page and table of contents.
- Fixed tracked devices assigning pointer ids for UI pointer events correctly.
- Adjusted some UI Elements to fit the Unity 19.3 font.
- Fixed NullReferenceException being thrown when project changes.
- Fixed duplicate devices showing in the "Supported Devices" popup when using a search filter.
- Fixed an error when adding new bindings in the Input Actions editor window when a filter was applied.
- Fixed scroll wheel handling in `InputSystemUIInputModule` not being smooth.
- Fixed compile errors from Switch Pro controller code on Linux.

#### Actions

- Fixed `CallbackContext.control` referencing the composite member control which was actually actuated for this trigger for composite bindings.
- Generated C# wrappers for .inputactions assets are no longer placed in Assets/Assets/ folder on Windows.

### Added

- Touch support has been reworked and extended.
  * `Touchscreen.touch[0..9]` are now bindable from the control picker.
  * `Touchscreen.primaryTouch` is now a separate control which tracks the primary touch on the screen.
  * The controls `Touchscreen` inherits from `Pointer` (such as `position`, `phase`, and `delta`) are now tied to `Touchscreen.primaryTouch` and allow for `Touchscreen` to function as a generic `Pointer` (like `Mouse` and `Pen`).
  * `Touchscreen.press` (renamed from `Touchscreen.button`) is now a working, synthetic button that is down whenever at least one finger is on the screen.
  * Recording of start time and start position has been added to touches.
    - `TouchControl.startPosition` gives the starting position of the touch.
    - `TouchControl.startTime` gives the starting time of the touch.
  * Tap detection has been added to `Touchscreen`.
    - Tap time (i.e. time within which a press-and-release must be completed for a tap to register) corresponds to `InputSettings.defaultTapTime`.
    - Tap release must happen within a certain radius of first contact. This is determined by a new setting `InputSettings.tapRadius`.
    - `TouchControl.tap` is a new button control that triggers then the touch is tapped. Note that this happens instantly when a touch ends. The button will go to 1 and __immediately__ go back to 0. This means that polling the button in `Update`, for example, will never trigger a tap. Either use actions to observe the button or use the `Touch` API from `EnhancedTouch` to poll taps.
  * `Touchscreen.activeTouches` has been removed. Use `Touch.activeTouches` from the new enhanced touch API instead for more reliable touch tracking.
  * `Touchscreen.allTouchControls` has been renamed to `Touchscreen.touches`.
  * A new `EnhancedTouch` plugin has been added which offers an enhanced `Touch` and `Finger` API to reliably track touches and fingers across updates. This obsoletes the need to manually track touch IDs and phases and gives access to individual touch history.
  * Touch can be simulated from mouse or pen input now. To enable simulation, call `TouchSimulation.Enable()` or put the `TouchSimulation` MonoBehaviour in your scene. Also, in the input debugger, you can now enable touch simulation from the "Options" dropdown.
- Changing state has been decoupled from events. While input events are the primary means by which to trigger state changes, anyone can perform state changes manually now from anywhere.
    ```
    InputState.Change(gamepad.leftStick, new Vector2(123, 234));
    ```
  * This change makes it possible to update state __from__ state and thus synthesize input data from other input coming in.
- A new API for recording state changes over time has been added.
    ```
    var history = new InputStateHistory("<Gamepad>/leftStick");
    history.StartRecording();

    //...

    foreach (var record in history)
        Debug.Log(record);
    ```
- Added support for generic joysticks on WebGL (which don't use the standard gamepad mapping).
- Added support for DualShock 3 gamepads on desktops.
- Added support for Nintendo Switch Pro Controllers on desktops.

#### Actions

- Actions now also have a __polling API__!
  * `InputAction.triggered` is true if the action was performed in the current frame.
  * `InputAction.ReadValue<TValue>()` yields the last value that `started`, `performed`, or `cancelled` (whichever came last) was called with. If the action is disabled, returns `default(TValue)`. For `InputActionType.Button` type actions, returns `1.0f` if `triggered==true` and `0.0f` otherwise.
- Generated C# wrappers for .inputactions can now placed relative to the .inputactions file by specifying a path starting with './' (e.g. `./foo/bar.cs`).

### Changed

- **The system no longer supports processing input in __BOTH__ fixed and dynamic updates**. Instead, a choice has to be made whether to process input before each `FixedUpdate()` or before each `Update()`.
  * Rationale: the existing code that supported having both updates receive input independently still had several holes and became increasingly complex and brittle. Our solution was based on not actually processing input twice but on channeling input concurrently into both the state of both updates. Together with the fact that specific inputs have to reset (and possibly accumulate) correctly with respect to their update time slices, this became increasingly hard to do right. This, together with the fact that we've come to increasingly question the value of this feature, led us to removing the capability while preserving the ability to determine where input is processed.
  * NOTE: Timeslicing is NOT affected by this. You can still switch to `ProcessEventInFixedUpdates` and get events timesliced to individual `FixedUpdate` periods according to their timestamps.
  * `InputSettings.UpdateMode.ProcessEventsInBothFixedAndDynamicUpdate` has been removed.
  * `InputSettings.UpdateMode.ProcessEventsInDynamicUpdateOnly` has been renamed to `InputSettings.UpdateMode.ProcessEventsInDynamicUpdate` and is now the default.
  * `InputSettings.UpdateMode.ProcessEventsInFixedUpdateOnly` has been renamed to `InputSettings.UpdateMode.ProcessEventsInFixedUpdate`.
- Added icons for PlayerInput, PlayerInputManager, InputSystemUIInputModule and MultiplayerEventSystem components.
- Changed `Keyboard` IME properties (`imeEnabled`, `imeCursorPosition`) to methods (`SetIMEEnabled`, `SetIMECursorPosition`).
- Added getters to all `IInputRuntime` properties.
- Replace some `GetXxx` methods in our API with `xxx`  properties.
- `Pointer.phase` has been removed and `PointerPhase` has been renamed to `TouchPhase`. Phases are now specific to touch. `PointerPhaseControl` has been renamed to `TouchPhaseControl`.
- `Pointer.button` has been renamed to `Pointer.press` and now is a control that indicates whether the pointer is in "press down" state.
  * For mouse, corresponds to left button press.
  * For pen, corresponds to tip contact.
  * For touch, corresponds to primary touch contact (i.e. whether __any__ finger is down).
- The state change monitor APIs (`IInputStateChangeMonitor` and friends) have been moved out of `InputSystem` into a new static class `InputState` in `UnityEngine.Experimental.Input.LowLevel`.
  * Rationale: These APIs are fairly low-level and not of general interest so having them out of `InputSystem` reduces the API surface visible to most users.
- `InputDeviceChange.StateChanged` has been removed and is now a separate callback `InputState.onChange`.
  * Rationale: The other `InputDeviceChange` notifications are low-frequency whereas `StateChanged` is high-frequency. Putting them all on the same callback made adding a callback to `InputSystem.onDeviceChange` unnecessarily expensive.
- `IInputStateCallbackReceiver` has been rewritten from scratch. Now has two simple methods `OnNextUpdate` and `OnEvent`. If implemented by a device, the device now has completely control over changing its own state. Use the `InputState.Change` methods to affect state changes while trigger state change monitors (e.g. for actions) correctly.
- Simplified handling of XR input in `InputSystemUIInputModule` by having only one set of actions for all XR devices.
- We now use the same hierarchical device picker in the "Add Control Scheme" popup, which is already used in the "Input Settings" window.
- Made all `IInputStateTypeInfo` implementations internal, as these did not offer value to the user.
- Made all `IInputDeviceCommandInfo` implementations internal, as these did not offer value to the user.
- Removed `ReadWriteArray`, which was only used for making `RebindingOperation.scores` editable, which did not add any value.
- Removed `PrimitiveValueOrArray`, as non of it's functionality over `PrimitiveValue` was implemented.
- Made all `InputProcessor` implementation internal, as access to these types is exposed only through text mode representations.
- Removed `CurveProcessor` as it was not implemented.
- Renamed XInputControllerOSX to a more descriptive XboxGamepadMacOS.

#### Actions

- `InputAction.continuous` has been removed. Running logic every frame regardless of input can easily be achieved in game code.
- The way action behavior is configured has been simplified.
  * The previous roster of toggles has been replaced with two settings:
    1. `Action Type`: Determines the behavior of the action. Choices are `Value`, `Button`, and `PassThrough`.
    2. `Control Type`: Determines the type of control (and implicitly the type of value) the action is looking for if the action is a `Value` or `PassThrough` action.
  * The previous `Initial State Check` toggle is now implicit in the action type now. `Value` actions perform an initial state check (i.e. trigger if their control is already actuated when the action is enabled). Other types of actions don't.
  * The previous `Pass Through` toggle is now rolled into the action type.

## [0.2.10-preview] - 2019-05-17

### Added

- Added a `MultiplayerEventSystem` class, which allows you use multiple UI event systems to control different parts of the UI by different players.
- `InputSystemUIInputModule` now lets you specify an `InputActionAsset` in the `actionsAsset` property. If this is set, the inspector will populate all actions from this asset. If you have a `PlayerInput` component on the same game object, referencing the same  `InputActionAsset`, the `PlayerInput` component will keep the actions on the `InputSystemUIInputModule` in synch, allowing easy setup of multiplayer UI systems.

### Changed

- `StickControl.x` and `StickControl.y` are now deadzoned, i.e. have `AxisDeadzone` processors on them. This affects all gamepads and joysticks.
  * __NOTE:__ The deadzoning is __independent__ of the stick. Whereas the stack has a radial deadzones, `x` and `y` have linear deadzones. This means that `leftStick.ReadValue().x` is __not__ necessary equal to `leftStick.x.ReadValue()`.
  * This change also fixes the problem of noise from sticks not getting filtered out and causing devices such as the PS4 controller to constantly make itself `Gamepad.current`.

- Redesigned `UIActionInputModule`
 * Added a button in the inspector to automatically assign actions from an input action asset based on commonly used action names.
 * Will now populate actions with useful defaults.
 * Removed `clickSpeed` property - will use native click counts from the OS where available instead.
 * Removed `sendEventsWhenInBackground` property.
 * Hiding `Touches` and `TrackedDevices` until we decide how to handle them.
 * Remove `moveDeadzone` property as it is made redundant by the action's dead zone.
 * Removed `UIActionInputModuleEnabler` component, `UIActionInputModule` will now enable itself.
- Changed default button press point to 0.5.
- Changed all constants in public API to match Unity naming conventions ("Constant" instead of "kConstant").
- Changed namespace from `UnityEngine.Experimental.Input` to `UnityEngine.InputSystem`.
- Generated wrapper code now has nicer formatting.
- Renamed `UIActionInputModule` to `InputSystemUIInputModule`.
- Nicer icons for `InputActionAssets` and `InputActions` and for `Button` and generic controls.
- Change all public API using `IntPtr` to use unsafe pointer types instead.
- `PlayerInput` will no longer disable any actions not in the currently active action map when disabling input or switching action maps.
- Change some public fields into properties.
- Input System project settings are now called "Input System Package" in the project window instead of "Input (NEW)".
- Removed `Plugins` from all namespaces.
- Rename "Cancelled" -> "Canceled" (US spelling) in all APIs.

### Fixed

- Adding devices to "Supported Devices" in input preferences not allowing to select certain device types (like "Gamepad").
- Fixed scrolling in `UIActionInputModule`.
- Fixed compiling the input system package in Unity 19.2 with ugui being moved to a package now.
- In the Input System project settings window, you can no longer add a supported device twice.

#### Actions

- Custom inspector for `PlayerInput` no longer adds duplicates of action events if `Invoke Unity Events` notification behavior is selected.
- Fixed `Hold` interactions firing immediately before the duration has passed.
- Fixed editing bindings or processors for `InputAction` fields in the inspector (Changes wouldn't persist before).
- Fixed exception message when calling `CallbackContext.ReadValue<TValue>()` for an action with a composite binding with `TValue` not matching the composite's value type.

### Added

#### Actions

- `PlayerInput` can now handle `.inputactions` assets that have no control schemes.
  * Will pair __all__ devices mentioned by any of the bindings except if already paired to another player.

## [0.2.8-preview] - 2019-04-23

### Added

- Added a `clickCount` control to the `Mouse` class, which specifies the click count for the last mouse click (to allow distinguishing between single-, double- and multi-clicks).
- Support for Bluetooth Xbox One controllers on macOS.

#### Actions

- New API for changing bindings on actions
```
    // Several variations exist that allow to look up bindings in various ways.
    myAction.ChangeBindingWithPath("<Gamepad>/buttonSouth")
        .WithPath("<Keyboard>/space");

    // Can also replace the binding wholesale.
    myAction.ChangeBindingWithPath("<Keyboard>/space")
        .To(new InputBinding { ... });

    // Can also remove bindings programmatically now.
    myAction.ChangeBindingWithPath("<Keyboard>/space").Erase();
```

### Changed

- `Joystick.axes` and `Joystick.buttons` have been removed.
- Generated wrapper code for Input Action Assets are now self-contained, generating all the data from code and not needing a reference to the asset; `InputActionAssetReference` has been removed.
- The option to generate interfaces on wrappers has been removed, instead we always do this now.
- The option to generate events on wrappers has been removed, we felt that this no longer made sense.
- Will now show default values in Input Action inspector if no custom values for file path, class name or namespace have been provided.
- `InputSettings.runInBackground` has been removed. This should now be supported or not on a per-device level. Most devices never supported it in the first place, so a global setting did not seem to be useful.
- Several new `Sensor`-based classes have been added. Various existing Android sensor implementations are now based on them.
- `InputControlLayoutAttribute` is no longer inherited.
  * Rationale: A class marked as a layout will usually be registered using `RegisterLayout`. A class derived from it will usually be registered the same way. Because of layout inheritance, properties applied to the base class through `InputControlLayoutAttribute` will affect the subclass as intended. Not inheriting the attribute itself, however, now allows having properties such as `isGenericTypeOfDevice` which should not be inherited.
- Removed `acceleration`, `orientation`, and `angularVelocity` controls from `DualShockGamepad` base class.
  * They are still on `DualShockGamepadPS4`.
  * The reason is that ATM we do not yet support these controls other than on the PS4. The previous setup pretended that these controls work when in fact they don't.
- Marking a control as noisy now also marks all child controls as noisy.
- The input system now defaults to ignoring any HID devices with usage types not known to map to game controllers. You can use `HIDSupport.supportedUsages` to enable specific usage types.
- In the Input Settings window, asset selection has now been moved to the "gear" popup menu. If no asset is created, we now automatically create one.
- In the inspector for Input Settings assets, we now show a button to go to the Input Settings window, and a button to make the asset active if it isn't.
- Tests are now no longer part of the com.unity.inputsystem package. The `InputTestFixture` class still is for when you want to write input-related tests for your project. You can reference the `Unity.InputSystem.TestFixture` assembly when you need to do that.
- Implemented adding usages to and removing them from devices.

#### Actions

- A number of changes have been made to the control picker UI in the editor. \
  ![Input Control Picker](Documentation~/Images/InputControlPicker.png)
  * The button to pick controls interactively (e.g. by pressing a button on a gamepad) has been moved inside the picker and renamed to "Listen". It now works as a toggle that puts the picker into a special kind of 'search' mode. While listening, suitable controls that are actuated will be listed in the picker and can then be picked from.
  * Controls are now displayed with their nice names (e.g. "Cross" instead of "buttonSouth" in the case of the PS4 controller).
  * Child controls are indented instead of listed in "parent/child" format.
  * The hierarchy of devices has been rearranged for clarity. The toplevel groups of "Specific Devices" and "Abstract Devices" are now merged into one hierarchy that progressively groups devices into more specific groups.
  * Controls now have icons displayed for them.
- There is new support for binding to keys on the keyboard by their generated character rather than by their location. \
  ![Keyboard Binding](Documentation~/Images/KeyboardBindByLocationVsCharacter.png)
  * At the toplevel of the Keyboard device, you now have the choice of either binding by keyboard location or binding by generated/mapped character.
  * Binding by location shows differences between the local keyboard layout and the US reference layout.
  * The control path language has been extended to allow referencing controls by display name. `<Keyboard>/#(a)` binds to the control on a `Keyboard` with the display name `a`.
- `continuous` flag is now ignored for `Press and Release` interactions, as it did not  make sense.
- Reacting to controls that are already actuated when an action is enabled is now an __optional__ behavior rather than the default behavior. This is a __breaking__ change.
  * Essentially, this change reverts back to the behavior before 0.2-preview.
  * To reenable the behavior, toggle "Initial State Check" on in the UI or set the `initialStateCheck` property in code.
  ![Inital State Check](Documentation~/Images/InitialStateCheck.png)
  * The reason for the change is that having the behavior on by default made certain setups hard to achieve. For example, if `<Keyboard>/escape` is used in one action map to toggle *into* the main menu and in another action map to toggle *out* of it, then the previous behavior would immediately exit out of the menu if `escape` was still pressed from going into the menu. \
  We have come to believe that wanting to react to the current state of a control right away is the less often desirable behavior and so have made it optional with a separate toggle.
- Processors and Interactions are now shown in a component-inspector-like fashion in the Input Action editor window, allowing you to see the properties of all items at once.
- The various `InputAction.lastTriggerXXX` APIs have been removed.
  * Rationale: They have very limited usefulness and if you need the information, it's easy to set things up in order to keep track of it yourself. Also, we plan on having a polling API for actions in the future which is really what the `lastActionXXX` APIs were trying to (imperfectly) solve.
- `Tap`, `SlowTap`, and `MultiTap` interactions now respect button press points.
- `Tap`, `SlowTap`, and `MultiTap` interactions now have improved parameter editing UIs.

### Fixed

- Input Settings configured in the editor are now transferred to the built player correctly.
- Time slicing for fixed updates now works correctly, even when pausing or dropping frames.
- Make sure we Disable any InputActionAsset when it is being destroyed. Otherwise, callbacks which were not cleaned up would could cause exceptions.
- DualShock sensors on PS4 are now marked as noisy (#494).
- IL2CPP causing issues with XInput on windows and osx desktops.
- Devices not being available yet in `MonoBehavior.Awake`, `MonoBehaviour.Start`, and `MonoBehaviour.OnEnable` in player or when entering play mode in editor.
- Fixed a bug where the event buffer used by `InputEventTrace` could get corrupted.

#### Actions

- Actions and bindings disappearing when control schemes have spaces in their names.
- `InputActionRebindingExceptions.RebindOperation` can now be reused as intended; used to stop working properly the first time a rebind completed or was cancelled.
- Actions bound to multiple controls now trigger correctly when using `PressInteraction` set to `ReleaseOnly` (#492).
- `PlayerInput` no longer fails to find actions when using UnityEvents (#500).
- The `"{...}"` format for referencing action maps and actions using GUIDs as strings has been obsoleted. It will still work but adding the extra braces is no longer necessary.
- Drag&dropping bindings between other bindings that came before them in the list no longer drops the items at a location one higher up in the list than intended.
- Editing name of control scheme in editor not taking effect *except* if hitting enter key.
- Saving no longer causes the selection of the current processor or interaction to be lost.
  * This was especially annoying when having "Auto-Save" on as it made editing parameters on interactions and processors very tedious.
- In locales that use decimal separators other than '.', floating-point parameters on composites, interactions, and processors no longer lead to invalid serialized data being generated.
- Fix choosing "Add Action" in action map context menu throwing an exception.
- The input action asset editor window will no longer fail saving if the asset has been moved.
- The input action asset editor window will now show the name of the asset being edited when asking for saving changes.
- Clicking "Cancel" in the save changes dialog for the input action asset editor window will now cancel quitting the editor.
- Fixed pasting or dragging a composite binding from one action into another.
- In the action map editor window, switching from renaming an action to renaming an action map will no longer break the UI.
- Fixed calling Enable/Disable from within action callbacks sometimes leading to corruption of state which would then lead to actions not getting triggered (#472).
- Fixed setting of "Auto-Save" toggle in action editor getting lost on domain reload.
- Fixed blurry icons in editor for imported .inputactions assets and actions in them.
- `Press` and `Release` interactions will now work correctly if they have multiple bound controls.
- `Release` interactions will now invoke a `Started` callback when the control is pressed.
- Made Vector2 composite actions respect the press points of button controls used to compose the value.

## [0.2.6-preview] - 2019-03-20

>NOTE: The UI code for editing actions has largely been rewritten. There may be regressions.
>NOTE: The minimum version requirement for the new input system has been bumped
       to 2019.1

### Added

- Support gamepad vibration on Switch.
- Added support for Joysticks on Linux.

#### Actions

- Added ability to change which part of a composite a binding that is part of the composite is assigned to.
  * Part bindings can now be freely duplicated or copy-pasted. This allows having multiple bindings for "up", for example. Changing part assignments retroactively allows to freely edit the composite makeup.
- Can now drag&drop multiple items as well as drop items onto others (equivalent to cut&paste). Holding ALT copies data instead of moving it.
- Edits to control schemes are now undoable.
- Control schemes are now sorted alphabetically.
- Can now search by binding group (control scheme) or devices directly from search box.
  * `g:Gamepad` filters bindings to those in the "Gamepad" group.
  * `d:Gamepad` filters bindings to those from Gamepad-compatible devices.

### Changed

- The input debugger will no longer automatically show remote devices when the profiler is connected. Instead, use the new menu in debugger toolbar to connect to players or to enable/disable remote input debugging.
- "Press and Release" interactions will now invoke the `performed` callback on both press and release (instead of invoking `performed` and `cancel`, which was inconsistent with other behaviors).

#### Actions

- Bindings have GUIDs now like actions and maps already did. This allows to persistently and uniquely identify individual bindings.
- Replaced UI overlay while rebinding interactively with cancellable progress bar. Interactive rebinding now cancels automatically after 4 seconds without suitable input.
- Bindings that are not assigned to any control scheme are now visible when a particular control scheme is selected.
  * Bindings not assigned to any control scheme are active in *ALL* control schemes.
  * The change makes this visible in the UI now.
  * When a specific control scheme is selected, these bindings are affixed with `{GLOBAL}` for added visibility.
- When filtering by devices from a control scheme, the filtering now takes layout inheritance into account. So, a binding to a control on `Pointer` will now be shown when the filter is `Mouse`.
- The public control picker API has been revised.
  * The simplest way to add control picker UI to a control path is to add an `InputControlAttribute` to the field.
    ```
    // In the inspector, shows full UI to select a control interactively
    // (including interactive picking through device input).
    [InputControl(layout = "Button")]
    private string buttonControlPath;
    ```
- Processors of incompatible types will now be ignored instead of throwing an exception.

### Fixed

- Remote connections in input debugger now remain connected across domain reloads.
- Don't incorrectly create non-functioning devices if a physical device implements multiple incompatible logical HID devices (such as the MacBook keyboard/touch pad and touch bar).
- Removed non-functioning sort triangles in event list in Input Debugger device windows.
- Sort events in input debugger window by id rather then by timestamp.
- Make parsing of float parameters support floats represented in "e"-notation and "Infinity".
- Input device icons in input debugger window now render in appropriate resolution on retina displays.
- Fixed Xbox Controller on macOS reporting negative values for the sticks when represented as dpad buttons.
- `InputSettings.UpdateMode.ProcessEventsManually` now correctly triggers updates when calling `InputSystem.Update(InputUpdateType.Manual)`.

#### Actions

- Pasting or duplicating an action in an action map asset will now assign a new and unique ID to the action.
- "Add Action" button being active and triggering exceptions when no action map had been added yet.
- Fixed assert when generating C# class and make sure it gets imported correctly.
- Generate directories as needed when generating C# class, and allow path names without "Assets/" path prefix.
- Allow binding dpad controls to actions of type "Vector2".
- Fixed old name of action appearing underneath rename overlay.
- Fixed inspector UIs for on-screen controls throwing exceptions and being non-functional.
- Fixed deleting multiple items at same time in action editor leading to wrong items being deleted.
- Fixed copy-pasting actions not preserving action properties other than name.
- Fixed memory corruptions coming from binding resolution of actions.
- InputActionAssetReferences in ScriptableObjects will continue to work after domain reloads in the editor.
- Fixed `startTime` and `duration` properties of action callbacks.

## [0.2.1-preview] - 2019-03-11

### Changed

 - NativeUpdateCallback API update to match Unity 2018.3.8f1

## [0.2.0-preview] - 2019-02-12

This release contains a number of fairly significant changes. The focus has been on further improving the action system to make it easier to use as well as to make it work more reliably and predictably.

>NOTE: There are some breaking changes. Please see the "Changed" section below.

### Changed

- Removed Unity 2018.2 support code.
- Removed .NET 3.5 support code.
- Started using C# 7.
- `IInputControlProcessor<TValue>` has been replaced with `InputProcessor` and `InputProcessor<TValue>` base classes.
- `IInputBindingComposite` has been replaced with an `InputBindingComposite` base class and the `IInputBindingComposite<TValue>` interface has been merged with the `InputBindingComposite<TValue>` class which had already existed.
- `InputUser.onUnpairedDeviceUser` will now notify for each actuated control until the device is paired or there are no more actuated controls.
- `SensitivityProcessor` has been removed.
    * The approach needs rethinking. What `SensitivityProcessor` did caused more problems than it solved.
- State monitors no longer have their timeouts removed automatically when they fire. This makes it possible to have a timeout that is removed only in response to a specific state change.
- Events for devices that implement `IInputStateCallbacks` (such as `Touchscreen`) are allowed to go back in time. Avoids the problem of having to order events between multiple fingers correctly or seeing events getting rejected.
- `PenState.Button` is now `PenButton`.
- Removed TouchPositionTransformProcessor, was used only by Android, the position transformation will occur in native backend in 2019.x

#### Actions:
- Bindings that have no interactions on them will trigger differently now. __This is a breaking change__.
  * Previously, these bindings would trigger `performed` on every value change including when going back to their default value. This is why you would see two calls of `performed` with a button; one when the button was pressed, another when it was depressed.
  * Now, a binding without an interaction will trigger `started` and then `performed` when a bound control is actuated. Thereafter, the action will remain in `Started` phase. For as long as the control is actuated, every value change will trigger `performed` again. When the control stops being actuated, it will trigger `cancelled` and the action will remain in `Waiting` state.
  * Control actuation is defined as a control having a magnitude (see `InputControl.EvaluateMagnitude`) greater than zero. If a control does not support magnitudes (returns -1 from `EvaluateMagnitude`), then the control is considered actuated when it changes state away from its default state.
  * To restore the previous behavior, simply change code like
      ```
        myAction.performed += MyCallback;
      ```
    to
      ```
        myAction.performed += MyCallback;
        myAction.cancelled += MyCallback;
      ```
  * Alternatively, enable `passThrough` mode on an action. This effectively restores the previous default behavior of actions.
    ```
        new InputAction(binding: "<Gamepad>/leftTrigger") { passThrough = true };
    ```
- As part of the aforementioned change, the following interactions have been removed as they are no longer relevant:
  - `StickInteraction`: Can simply be removed from bindings. The new default behavior obsoletes the need for what `StickInteraction` did. Use `started` to know then the stick starts being actuated, `performed` to be updated on movements, and `cancelled` to know when the stick goes back into rest position.
  - `PressAndReleaseInteraction`: Can simply be removed from bindings. The default behavior with no interaction encompasses press and release detection. Use `started` to know then a button is pressed and `cancelled` to know when it is released. To set a custom button press point, simply put an `AxisDeadzoneProcessor` on the binding.
- `PressInteraction` has been completely rewritten.
  - Trigger behavior can be set through `behavior` parameter and now provides options for observing just presses (`PressOnly`), just releases (`ReleaseOnly`), or both presses and releases (`PressAndRelease`).
  - Also, the interaction now operates on control actuation rather than reading out float values directly. This means that any control that supports magnitudes can be used.
  - Also supports continuous mode now.
- If bound controls are already actuated when an action is enabled, the action will now trigger in the next input update as if the control had just been moved from non-actuated to actuated state.
  - In other words, if e.g. you have a binding to the A button of the gamepad and the A button is already pressed when the action is first enabled, then the action associated with the A button will trigger as if the button had just been pressed. Previously, it required releasing and re-pressing the button first -- which, together with certain interactions, could lead to actions ending up in a confused state.
- When an action is disabled, it will now cancel all ongoing interactions, if any (i.e. you will see `InputAction.cancelled` being called).
  - Note that unlike the above-mentioned callbacks that happen when an action starts out with a control already actuated, the cancellation callbacks happen __immediately__ rather than in the next input update.
- Actions that at runtime are bound to multiple controls will now perform *conflict resolution*, if necessary.
  - This applies only if an action actually receives multiple concurrent actuations from controls.
  - When ambiguity is detected, the greatest amount of actuation on any of the controls gets to drive the action.
  - In practice, this means that as long as any of the controls bound to an action is actuated, the action will keep going. This resolves ambiguities when an action has primary and secondary bindings, for examples, or when an action is bound to multiple different devices at the same time.
  - Composite bindings count as single actuations regardless of how many controls participate in the composite.
  - This behavior __can be bypassed__ by setting the action to be pass-through.
- Action editor now closes when asset is deleted.
  - If there are unsaved changes, asks for confirmation first.
- Interactions and processors in the UI are now filtered based on the type of the action (if set) and sorted by name.
- Renamed "Axis" and "Dpad" composites to "1D Axis" and "2D Vector" composite.
  - The old names can still be used and existing data will load as expected.
  - `DpadComposite` got renamed to `Vector2Composite`; `AxisComposite` is unchanged.
- `InputInteractionContext.controlHasDefaultValue` has been replaced with `InputInteractionContext.ControlIsActuated()`.
- `InputActionChange.BindingsHaveChangedWhileEnabled` has been reworked and split in two:
    1. `InputActionChange.BoundControlsAboutToChange`: Bindings have been previously resolved but are about to be re-resolved.
    2. `InputActionChange.BoundControlsChanged`: Bindings have been resolved on one or more actions.
- Actions internally now allocate unmanaged memory.
  - Disposing should be taken care of automatically (though you can manually `Dispose` as well). If you see errors in the console log about unmanaged memory being leaked, please report the bug.
  - All execution state except for C# heap objects for processors, interactions, and composites has been collapsed into a single block of unmanaged memory. Actions should now be able to re-resolve efficiently without allocating additional GC memory.

### Added

- `PlayerInput` component which simplifies setting up individual player input actions and device pairings. \
  ![PlayerInput](Documentation~/Images/PlayerInput.png)
- `PlayerInputManager` component which simplifies player joining and split-screen setups. \
  ![PlayerInput](Documentation~/Images/PlayerInputManager.png)
- `InputDevice.all` (equivalent to `InputSystem.devices`)
- `InputControl.IsActuated()` can be used to determine whether control is currently actuated (defined as extension method in `InputControlExtensions`).
- Can now read control values from buffers as objects using `InputControl.ReadValueFromBufferAsObject`. This allows reading a value stored in memory without having to know the value type.
- New processors:
    * `ScaleProcessor`
    * `ScaleVector2Processor`
    * `ScaleVector3Processor`
    * `InvertVector2Processor`
    * `InvertVector3Processor`
    * `NormalizeVector2Processor`
    * `NormalizeVector3Processor`
- Added `MultiTapInteraction`. Can be used to listen for double-taps and the like.
- Can get total and average event lag times through `InputMetrics.totalEventLagTime` and `InputMetrics.averageEventLagTime`.
- `Mouse.forwardButton` and `Mouse.backButton`.
- The input debugger now shows users along with their paired devices and actions. See the [documentation](Documentation~/UserManagement.md#debugging)
- Added third and fourth barrel buttons on `Pen`.

#### Actions:
- Actions have a new continuous mode that will cause the action to trigger continuously even if there is no input. See the [documentation](Documentation~/Actions.md#continuous-actions) for details. \
  ![Continuous Action](Documentation~/Images/ContinuousAction.png)
- Actions have a new pass-through mode. In this mode an action will bypass any checks on control actuation and let any input activity on the action directly flow through. See the [documentation](Documentation~/Actions.md#pass-through-actions) for details. \
  ![Pass-Through Action](Documentation~/Images/PassThroughAction.png)
- Can now add interactions and processors directly to actions.
  ![Action Properties](Documentation~/Images/ActionProperties.png)
    * This is functionally equivalent to adding the respective processors and/or interactions to every binding on the action.
- Can now change the type of a composite retroactively.
  ![Composite Properties](Documentation~/Images/CompositeProperties.png)
- Values can now be read out as objects using `InputAction.CallbackContext.ReadValueAsObject()`.
    * Allocates GC memory. Should not be used during normal gameplay but is very useful for testing and debugging.
- Added auto-save mode for .inputactions editor.
  ![Auto Save](Documentation~/Images/AutoSave.png)
- Processors, interactions, and composites can now define their own parameter editor UIs by deriving from `InputParameterEditor`. This solves the problem of these elements not making it clear that the parameters usually have global defaults and do not need to be edited except if local overrides are necessary.
- Can now set custom min and max values for axis composites.
    ```
    var action = new InputAction();
    action.AddCompositeBinding("Axis(minValue=0,maxValue=2)")
        .With("Positive", "<Keyboard>/a")
        .With("Negative", "<Keyboard>/d");
    ```
- "C# Class File" property on .inputactions importer settings now has a file picker next to it.
- `InputActionTrace` has seen various improvements.
    * Recorded data will now stay valid even if actions are rebound to different controls.
    * Can listen to all actions using `InputActionTrace.SubscribeToAll`.
    * `InputActionTrace` now maintains a list of subscriptions. Add subscriptions with `SubscribeTo` and remove a subscription with `UnsubscribeFrom`. See the [documentation](Documentation~/Actions.md#tracing-actions) for details.

### Fixes

- Fixed support for Unity 2019.1 where we landed a native API change.
- `InputUser.UnpairDevicesAndRemoveUser()` corrupting device pairings of other InputUsers
- Control picker in UI having no devices if list of supported devices is empty but not null
- `IndexOutOfRangeException` when having multiple action maps in an asset (#359 and #358).
- Interactions timing out even if there was a pending event that would complete the interaction in time.
- Action editor updates when asset is renamed or moved.
- Exceptions when removing action in last position of action map.
- Devices marked as unsupported in input settings getting added back on domain reload.
- Fixed `Pen` causing exceptions and asserts.
- Composites that assign multiple bindings to parts failing to set up properly when parts are assigned out of order (#410).

### Known Issues

- Input processing in edit mode on 2019.1 is sporadic rather than happening on every editor update.

## [0.1.2-preview] - 2018-12-19

    NOTE: The minimum version requirement for the new input system has been bumped
          to 2018.3. The previous minum requirement of 2018.2 is no longer supported.
          Also, we have dropped support for the .NET 3.5 runtime. The new .NET 4
          runtime is now required to use the new input system.

We've started working on documentation. The current work-in-progress can be found on [GitHub](https://github.com/Unity-Technologies/InputSystem/blob/develop/Packages/com.unity.inputsystem/Documentation~/InputSystem.md).

### Changed

- `InputConfiguration` has been replaced with a new `InputSettings` class.
- `InputConfiguration.lockInputToGame` has been moved to `InputEditorUserSettings.lockInputToGameView`. This setting is now persisted as a local user setting.
- `InputSystem.updateMask` has been replaced with `InputSettings.updateMode`.
- `InputSystem.runInBackground` has been moved to `InputSettings.runInBackground`.
- Icons have been updated for improved styling and now have separate dark and light skin versions.
- `Lock Input To Game` and `Diagnostics Mode` are now persisted as user settings
- Brought back `.current` getters and added `InputSettings.filterNoiseOnCurrent` to control whether noise filtering on the getters is performed or not.
- Removed old and outdated Doxygen-generated API docs.

### Added

- `InputSystem.settings` contains the current input system settings.
- A new UI has been added to "Edit >> Project Settings..." to edit input system settings. Settings are stored in a user-controlled asset in any location inside `Assets/`. Multiple assets can be used and switched between.
- Joystick HIDs are now supported on Windows, Mac, and UWP.
- Can now put system into manual update mode (`InputSettings.updateMode`). In this mode, events will not get automatically processed. To process events, call `InputSystem.Update()`.
- Added shortcuts to action editor window (requires 2019.1).
- Added icons for .inputactions assets.

### Fixed

- `InputSystem.devices` not yet being initialized in `MonoBehaviour.Start` when in editor.

### Known Issues

- Input settings are not yet included in player builds. This means that at the moment, player builds will always start out with default input settings.
- There have been reports of some stickiness to buttons on 2019.1 alpha builds.  We are looking at this now.

## [0.0.14-preview] - 2018-12-11

### Changed

- `Pointer.delta` no longer has `SensitivityProcessor` on it. The processor was causing many issues with mouse deltas. It is still available for adding it manually to action bindings but the processor likely needs additional work.

### Fixed

Core:
- Invalid memory accesses when using .NET 4 runtime
- Mouse.button not being identical to Mouse.leftButton
- DualShock not being recognized when connected via Bluetooth

Actions:
- Parameters disappearing on processors and interactions in UI when edited
- Parameters on processors and interactions having wrong value type in UI (e.g. int instead of float)
- RebindingOperation calling OnComplete() after being cancelled

Misc:
- Documentation no longer picked up as assets in user project

## [0.0.13-preview] - 2018-12-05

First release from stable branch.<|MERGE_RESOLUTION|>--- conflicted
+++ resolved
@@ -12,11 +12,8 @@
 
 ### Changed
 - Removed icons from action map list as these were always the same and the icon was placeholder
-<<<<<<< HEAD
+- Input asset editor now switched to use UI Toolkit which matches the project wide input actions editor interface.
 - Changed `InputActionProperty` property drawer to be more compact. A new setting was added to the Project Settings window to switch between different drawing modes, which includes the original method if preferred.
-=======
-- Input asset editor now switched to use UI Toolkit which matches the project wide input actions editor interface.
->>>>>>> 547ec959
 
 ### Added
 - Support for [Game rotation vector](https://developer.android.com/reference/android/hardware/Sensor#TYPE_GAME_ROTATION_VECTOR) sensor on Android
