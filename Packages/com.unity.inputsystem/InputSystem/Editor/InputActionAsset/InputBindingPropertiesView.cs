#if UNITY_EDITOR
using System;
using System.Collections.Generic;
using System.Linq;
using UnityEditor;
using UnityEditor.IMGUI.Controls;
using UnityEngine.Experimental.Input.Editor.Lists;
using UnityEngine.Experimental.Input.Utilities;

namespace UnityEngine.Experimental.Input.Editor
{
    internal class InputBindingPropertiesView
    {
        private static class Styles
        {
            public static GUIStyle foldoutBackgroundStyle = new GUIStyle("Label");
            public static GUIStyle foldoutStyle = new GUIStyle("foldout");

            static Styles()
            {
                var darkGreyBackgroundWithBorderTexture =
                    AssetDatabase.LoadAssetAtPath<Texture2D>(
                        InputActionTreeBase.ResourcesPath + "foldoutBackground.png");
                foldoutBackgroundStyle.normal.background = darkGreyBackgroundWithBorderTexture;
                foldoutBackgroundStyle.border = new RectOffset(3, 3, 3, 3);
                foldoutBackgroundStyle.margin = new RectOffset(1, 1, 3, 3);
            }
        }

        private SerializedProperty m_InteractionsProperty;
        private InteractionsReorderableReorderableList m_InteractionsReorderableReorderableList;

        private ProcessorsReorderableReorderableList m_ProcessorsReorderableReorderableListView;
        private SerializedProperty m_ProcessorsProperty;

        private SerializedProperty m_GroupsProperty;

        private SerializedProperty m_BindingProperty;

        private Action m_ReloadTree;
        ////REVIEW: when we start with a blank tree view state, we should initialize the control picker to select the control currently
        ////        selected by the path property
        private TreeViewState m_ControlPickerTreeViewState;
        private bool m_GeneralFoldout = true;
        private bool m_InteractionsFoldout = true;
        private bool m_ProcessorsFoldout = true;

        private static readonly GUIContent s_ProcessorsContent = EditorGUIUtility.TrTextContent("Processors");
        private static readonly GUIContent s_InteractionsContent = EditorGUIUtility.TrTextContent("Interactions");
        private static readonly GUIContent s_GeneralContent = EditorGUIUtility.TrTextContent("General");
        private static readonly GUIContent s_BindingGui = EditorGUIUtility.TrTextContent("Binding");
        private static readonly GUIContent s_UseInSchemesGui = EditorGUIUtility.TrTextContent("Use in control scheme");
        private static readonly GUIContent s_WaitingForInputContent = EditorGUIUtility.TrTextContent("Waiting for input...");

        private bool m_ManualPathEditMode;
        private ReadOnlyArray<InputControlScheme> m_ControlSchemes;
        private List<string> m_BindingGroups;
        private InputActionWindowToolbar m_Toolbar;
        private string m_ExpectedControlLayout;
        private InputActionRebindingExtensions.RebindingOperation m_RebindingOperation;

        public bool showPathAndControlSchemeSection { get; set; }

        public InputBindingPropertiesView(SerializedProperty bindingProperty, Action reloadTree,
                                          TreeViewState controlPickerTreeViewState, InputActionWindowToolbar toolbar, string expectedControlLayout = null)
        {
            m_ControlPickerTreeViewState = controlPickerTreeViewState;
            m_BindingProperty = bindingProperty;
            m_ReloadTree = reloadTree;
            m_InteractionsProperty = bindingProperty.FindPropertyRelative("m_Interactions");
            m_ProcessorsProperty = bindingProperty.FindPropertyRelative("m_Processors");
            m_GroupsProperty = bindingProperty.FindPropertyRelative("m_Groups");
            m_InteractionsReorderableReorderableList = new InteractionsReorderableReorderableList(m_InteractionsProperty, ApplyModifiers);
            m_ProcessorsReorderableReorderableListView = new ProcessorsReorderableReorderableList(m_ProcessorsProperty, ApplyModifiers);
            m_Toolbar = toolbar;
            if (m_Toolbar != null)
                m_ControlSchemes = toolbar.controlSchemes;
            m_BindingGroups = m_GroupsProperty.stringValue.Split(InputBinding.kSeparator).ToList();
            m_ExpectedControlLayout = expectedControlLayout;
            showPathAndControlSchemeSection = true;
        }

        private void ApplyModifiers()
        {
            m_InteractionsProperty.stringValue = m_InteractionsReorderableReorderableList.ToSerializableString();
            m_InteractionsProperty.serializedObject.ApplyModifiedProperties();
            m_ProcessorsProperty.stringValue = m_ProcessorsReorderableReorderableListView.ToSerializableString();
            m_ProcessorsProperty.serializedObject.ApplyModifiedProperties();
            m_GroupsProperty.stringValue = string.Join(InputBinding.kSeparatorString, m_BindingGroups.ToArray());
            m_GroupsProperty.serializedObject.ApplyModifiedProperties();
            m_ReloadTree();
        }

        public void OnGUI()
        {
            if (m_BindingProperty == null)
                return;

            EditorGUILayout.BeginVertical();
<<<<<<< HEAD
            DrawPathPicker();
=======
            if (showPathAndControlSchemeSection)
            {
                DrawPathPicker();
                DrawUseInControlSchemes();
            }
>>>>>>> a6fcd9a1
            EditorGUILayout.Space();
            DrawInteractionsPicker();
            EditorGUILayout.Space();
            DrawProcessorsPicker();
            GUILayout.FlexibleSpace();
            EditorGUILayout.EndVertical();
        }

        protected virtual void DrawProcessorsPicker()
        {
            m_ProcessorsFoldout = DrawFoldout(s_ProcessorsContent, m_ProcessorsFoldout);

            if (m_ProcessorsFoldout)
            {
                EditorGUI.indentLevel++;
                m_ProcessorsReorderableReorderableListView.OnGUI();
                EditorGUI.indentLevel--;
            }
        }

        protected virtual void DrawInteractionsPicker()
        {
            m_InteractionsFoldout = DrawFoldout(s_InteractionsContent, m_InteractionsFoldout);

            if (m_InteractionsFoldout)
            {
                EditorGUI.indentLevel++;
                m_InteractionsReorderableReorderableList.OnGUI();
                EditorGUI.indentLevel--;
            }
        }

        protected virtual void DrawPathPicker()
        {
            m_GeneralFoldout = DrawFoldout(s_GeneralContent, m_GeneralFoldout);

            EditorGUI.indentLevel++;
            if (m_GeneralFoldout)
            {
                var pathProperty = m_BindingProperty.FindPropertyRelative("m_Path");
                DrawBindingGUI(pathProperty, ref m_ManualPathEditMode, m_ControlPickerTreeViewState,
                    s =>
                    {
                        m_ManualPathEditMode = false;
                        OnBindingModified(s);
                    });

                DrawUseInControlSchemes();
            }
            EditorGUI.indentLevel--;
        }

        protected virtual void DrawUseInControlSchemes()
        {
            if (m_Toolbar == null)
                return;
            EditorGUILayout.Space();
            EditorGUILayout.Space();
            EditorGUILayout.LabelField(s_UseInSchemesGui, EditorStyles.boldLabel);
            EditorGUILayout.BeginVertical();
            foreach (var scheme in m_ControlSchemes)
            {
                EditorGUI.BeginChangeCheck();
                var result = EditorGUILayout.Toggle(scheme.name, m_BindingGroups.Contains(scheme.bindingGroup));
                if (EditorGUI.EndChangeCheck())
                {
                    if (result)
                    {
                        m_BindingGroups.Add(scheme.bindingGroup);
                    }
                    else
                    {
                        m_BindingGroups.Remove(scheme.bindingGroup);
                    }
                    ApplyModifiers();
                }
            }
            EditorGUILayout.EndVertical();
        }

        ////TODO: interactive picker; if more than one control makes it through the filters, present list of
        ////      candidates for user to choose from

        ////REVIEW: refactor this out of here; this should be a public API that allows anyone to have an inspector field to select a control binding
        internal void DrawBindingGUI(SerializedProperty pathProperty, ref bool manualPathEditMode, TreeViewState pickerTreeViewState, Action<SerializedProperty> onModified)
        {
            EditorGUILayout.BeginHorizontal();

            var lineRect = GUILayoutUtility.GetRect(0, EditorGUIUtility.singleLineHeight);
            var labelRect = lineRect;
            labelRect.width = 60;
            EditorGUI.LabelField(labelRect, s_BindingGui);
            lineRect.x += 65;
            lineRect.width -= 65;

            var bindingTextRect = lineRect;
            var editButtonRect = lineRect;
            var interactivePickButtonRect = lineRect;

            bindingTextRect.width -= 42;
            editButtonRect.x += bindingTextRect.width + 21;
            editButtonRect.width = 21;
            editButtonRect.height = 15;
            interactivePickButtonRect.x += bindingTextRect.width;
            interactivePickButtonRect.width = 21;
            interactivePickButtonRect.height = 15;

            var path = pathProperty.stringValue;
            ////TODO: this should be cached; generates needless GC churn
            var displayName = InputControlPath.ToHumanReadableString(path);

            if (manualPathEditMode || (!string.IsNullOrEmpty(path) && string.IsNullOrEmpty(displayName)))
            {
                EditorGUI.BeginChangeCheck();
                path = EditorGUI.DelayedTextField(bindingTextRect, path);
                if (EditorGUI.EndChangeCheck())
                {
                    pathProperty.stringValue = path;
                    pathProperty.serializedObject.ApplyModifiedProperties();
                    onModified(pathProperty);
                }
                if (GUI.Button(editButtonRect, "˅"))
                {
                    bindingTextRect.x += editButtonRect.width;
                    ShowInputControlPicker(bindingTextRect, pathProperty, pickerTreeViewState, onModified);
                }
            }
            else
            {
                // Dropdown that shows binding text and allows opening control picker.
                if (EditorGUI.DropdownButton(bindingTextRect, new GUIContent(displayName), FocusType.Keyboard))
                {
                    ////TODO: pass expectedControlLayout filter on to control picker
                    ShowInputControlPicker(bindingTextRect, pathProperty, pickerTreeViewState, onModified);
                }

                ////FIXME: need to suppress triggering shortcuts in the editor while doing rebinds
                ////FIXME: need to prevent binding to left click when cancelling
                // Button to bind interactively.
                var toggleRebind = GUI.Toggle(interactivePickButtonRect,
                    m_RebindingOperation != null && m_RebindingOperation.started, "0", EditorStyles.miniButton);
                if (toggleRebind && (m_RebindingOperation == null || !m_RebindingOperation.started))
                {
                    // Start rebind.

                    var window = EditorWindow.focusedWindow;
                    window.ShowNotification(s_WaitingForInputContent);

                    if (m_RebindingOperation == null)
                        m_RebindingOperation = new InputActionRebindingExtensions.RebindingOperation();

                    ////TODO: if we have multiple candidates that we can't trivially decide between, let user choose

                    m_RebindingOperation
                        .WithExpectedControlLayout(m_ExpectedControlLayout)
                        // Require minimum actuation of 0.15f. This is after deadzoning has been applied.
                        .WithMagnitudeHavingToBeGreaterThan(0.15f)
                        ////REVIEW: the delay makes it more robust but doesn't feel good
                        // Give us a buffer of 0.25 seconds to see if a better match comes along.
                        .OnMatchWaitForAnother(0.25f)
                        ////REVIEW: should we exclude only the system's active pointing device?
                        // With the mouse operating the UI, its cursor control is too fickle a thing to
                        // bind to. Ignore mouse position and delta.
                        // NOTE: We go for all types of pointers here, not just mice.
                        .WithControlsExcluding("<Pointer>/position")
                        .WithControlsExcluding("<Pointer>/delta")
                        .OnCancel(
                            operation =>
                            {
                                window.RemoveNotification();
                                window.Repaint();
                            })
                        .OnComplete(
                            operation =>
                            {
                                window.RemoveNotification();
                                window.Repaint();
                            })
                        .OnApplyBinding(
                            (operation, newPath) =>
                            {
                                pathProperty.stringValue = newPath;
                                pathProperty.serializedObject.ApplyModifiedProperties();
                                onModified(pathProperty);
                            });

                    // For all control schemes that the binding is part of, constrain what we pick
                    // by the device paths we have in the control scheme.
                    var bindingIsPartOfControlScheme = false;
                    foreach (var controlScheme in m_ControlSchemes)
                    {
                        if (m_BindingGroups.Contains(controlScheme.bindingGroup))
                        {
                            foreach (var deviceRequirement in controlScheme.deviceRequirements)
                                m_RebindingOperation.WithControlsHavingToMatchPath(deviceRequirement.controlPath);
                            bindingIsPartOfControlScheme = true;
                        }
                    }
                    if (!bindingIsPartOfControlScheme)
                    {
                        // Not part of a control scheme. Remove all path constraints.
                        m_RebindingOperation.WithoutControlsHavingToMatchPath();
                    }

                    m_RebindingOperation.Start();
                }
                else if (!toggleRebind && m_RebindingOperation != null && m_RebindingOperation.started)
                {
                    m_RebindingOperation.Cancel();
                }

                // Button that switches binding into text edit mode.
                if (GUI.Button(editButtonRect, "...", EditorStyles.miniButton))
                {
                    manualPathEditMode = true;
                }
            }

            EditorGUILayout.EndHorizontal();
        }

        private void ShowInputControlPicker(Rect rect, SerializedProperty pathProperty, TreeViewState pickerTreeViewState,
            Action<SerializedProperty> onPickCallback)
        {
            var w = new InputControlPickerPopup(pathProperty, pickerTreeViewState)
            {
                onPickCallback = onPickCallback,
                width = rect.width,
            };
            if (m_Toolbar != null)
            {
                if (m_Toolbar.selectedDevice != null)
                {
                    w.SetDeviceFilter(new[] {m_Toolbar.selectedDevice});
                }
                else
                {
                    w.SetDeviceFilter(m_Toolbar.allDevices);
                }
            }
            PopupWindow.Show(rect, w);
        }

        private static bool DrawFoldout(GUIContent content, bool folded)
        {
            var bgRect = GUILayoutUtility.GetRect(s_ProcessorsContent, Styles.foldoutBackgroundStyle);
            EditorGUI.LabelField(bgRect, GUIContent.none, Styles.foldoutBackgroundStyle);
            return EditorGUI.Foldout(bgRect, folded, content, Styles.foldoutStyle);
        }

        ////FIXME: seems to nuke the property view on the right side every time a path is selected
        private void OnBindingModified(SerializedProperty obj)
        {
            m_ReloadTree();
        }
    }
}
#endif // UNITY_EDITOR<|MERGE_RESOLUTION|>--- conflicted
+++ resolved
@@ -97,15 +97,11 @@
                 return;
 
             EditorGUILayout.BeginVertical();
-<<<<<<< HEAD
-            DrawPathPicker();
-=======
             if (showPathAndControlSchemeSection)
             {
                 DrawPathPicker();
                 DrawUseInControlSchemes();
             }
->>>>>>> a6fcd9a1
             EditorGUILayout.Space();
             DrawInteractionsPicker();
             EditorGUILayout.Space();
