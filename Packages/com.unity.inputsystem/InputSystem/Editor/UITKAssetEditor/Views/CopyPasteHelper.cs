--- conflicted
+++ resolved
@@ -215,14 +215,10 @@
             var index = state.selectedActionIndex;
             if (addLast || index >= actionArray.arraySize)
                 index = actionArray.arraySize - 1;
-<<<<<<< HEAD
             if (index < 0)
                 index = 0;
 
-            PasteData(EditorGUIUtility.systemCopyBuffer, new[] {index}, actionArray);
-=======
             PasteData(EditorHelpers.GetSystemCopyBufferContents(), new[] {index}, actionArray);
->>>>>>> 5e8b0be8
         }
 
         private static void PasteBindingsFromClipboard(InputActionsEditorState state)
