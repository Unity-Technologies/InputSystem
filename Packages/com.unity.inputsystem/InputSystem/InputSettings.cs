using System;
using System.Collections.Generic;
using UnityEngine.InputSystem.Controls;
using UnityEngine.InputSystem.Layouts;
using UnityEngine.InputSystem.LowLevel;
using UnityEngine.InputSystem.Processors;
using UnityEngine.InputSystem.Utilities;

////TODO: make sure that alterations made to InputSystem.settings in play mode do not leak out into edit mode or the asset

////TODO: handle case of supportFixedUpdates and supportDynamicUpdates both being set to false; should it be an enum?

////TODO: figure out how this gets into a build

////TODO: allow setting up single- and multi-user configs for the project

////TODO: allow enabling/disabling plugins

////REVIEW: should the project settings include a list of action assets to use? (or to force into a build)

////REVIEW: add extra option to enable late-updates?

////REVIEW: put default sensor sampling frequency here?

////REVIEW: put default gamepad polling frequency here?

////REVIEW: Have an InputActionAsset field in here that allows having a single default set of actions that are enabled with no further setup?

namespace UnityEngine.InputSystem
{
    /// <summary>
    /// Project-wide input settings.
    /// </summary>
    /// <remarks>
    /// Several aspects of the input system can be customized to tailor how the system functions to the
    /// specific needs of a project. These settings are collected in this class. There is one global
    /// settings object active at any one time. It can be accessed and set through <see cref="InputSystem.settings"/>.
    ///
    /// Changing a setting on the object takes effect immediately. It also triggers the
    /// <see cref="InputSystem.onSettingsChange"/> callback.
    /// </remarks>
    /// <seealso cref="InputSystem.settings"/>
    /// <seealso cref="InputSystem.onSettingsChange"/>
    public partial class InputSettings : ScriptableObject
    {
        /// <summary>
        /// Allows you to control how the input system handles updates. In other words, how and when pending input events are processed.
        /// </summary>
        /// <value>When to run input updates.</value>
        /// <remarks>
        /// By default, input updates will automatically be triggered as part of the player loop.
        /// If <c>updateMode</c> is set to <see cref="UpdateMode.ProcessEventsInDynamicUpdate"/>
        /// (the default), then right at the beginning of a dynamic update (i.e. before all
        /// <c>MonoBehaviour.Update</c> methods are called), input is processed. And if <c>updateMode</c>
        /// is set to <see cref="UpdateMode.ProcessEventsInFixedUpdate"/>, then right at the beginning
        /// of each fixed update (i.e. before all <c>MonoBehaviour.FixedUpdate</c> methods are
        /// called), input is processed.
        ///
        /// Additionally, if there are devices that need updates right before rendering (see <see
        /// cref="InputDevice.updateBeforeRender"/>), an extra update will be run right before
        /// rendering. This special update will only consume input on devices that have
        /// <see cref="InputDevice.updateBeforeRender"/> set to <c>true</c>.
        ///
        /// You can run updates manually using <see cref="InputSystem.Update"/>. Doing so
        /// outside of tests is only recommended, however, if <c>updateMode</c> is set to
        /// <see cref="UpdateMode.ProcessEventsManually"/> (in which case it is actually required
        /// for input to be processed at all).
        ///
        /// Note that in the editor, input updates will also run before each editor update
        /// (i.e. as part of <c>EditorApplication.update</c>). Player and editor input state
        /// are kept separate, though, so any input consumed in editor updates will not be visible
        /// in player updates and vice versa.
        /// </remarks>
        /// <seealso cref="InputSystem.Update"/>
        public UpdateMode updateMode
        {
            get => m_UpdateMode;
            set
            {
                if (m_UpdateMode == value)
                    return;
                m_UpdateMode = value;
                OnChange();
            }
        }

        /// <summary>
        /// Controls how platform-specific input should be converted when returning delta values for scroll wheel input actions.
<<<<<<< HEAD
        /// By default, the range used for the delta is converted to be uniform across all platforms.
        /// </summary>
        /// <value>The conversion behavior.</value>
=======
        /// </summary>
        /// <value>The conversion behavior.</value>
        /// <remarks>
        /// By default, the range used for the delta is normalized to a range of -1 to 1, to be uniform across all platforms.
        /// The alternative is that the native platform's scroll wheel range is returned, which is -120 to 120 for windows, and
        /// -1 to 1 for most other platforms. You should leave this value as the default uniform range unless you need to support
        /// legacy code that relies on the native platform-specific values.
        /// </remarks>
>>>>>>> 40a5cbc1
        public ScrollDeltaBehavior scrollDeltaBehavior
        {
            get => m_ScrollDeltaBehavior;
            set
            {
                if (m_ScrollDeltaBehavior == value)
                    return;
                m_ScrollDeltaBehavior = value;
                OnChange();
            }
        }

        /// <summary>
        /// If true, sensors that deliver rotation values on handheld devices will automatically adjust
        /// rotations when the screen orientation changes.
        /// </summary>
        /// <remarks>
        /// This is enabled by default.
        ///
        /// If enabled, rotation values will be rotated around Z. In <see cref="ScreenOrientation.Portrait"/>, values
        /// remain unchanged. In <see cref="ScreenOrientation.PortraitUpsideDown"/>, they will be rotated by 180 degrees.
        /// In <see cref="ScreenOrientation.LandscapeLeft"/> by 90 degrees, and in <see cref="ScreenOrientation.LandscapeRight"/>
        /// by 270 degrees.
        ///
        /// Sensors affected by this setting are <see cref="Accelerometer"/>, <see cref="Compass"/>, and <see cref="Gyroscope"/>.
        /// </remarks>
        /// <seealso cref="CompensateDirectionProcessor"/>
        public bool compensateForScreenOrientation
        {
            get => m_CompensateForScreenOrientation;
            set
            {
                if (m_CompensateForScreenOrientation == value)
                    return;
                m_CompensateForScreenOrientation = value;
                OnChange();
            }
        }

        /// <summary>
        /// Currently: Option is deprecated and has no influence on the system. Filtering on noise is always enabled.
        /// Previously: Whether to not make a device <c>.current</c> (see <see cref="InputDevice.MakeCurrent"/>)
        /// when there is only noise in the input.
        /// </summary>
        /// <remarks>
        /// We add extra processing every time input is
        /// received on a device that is considered noisy. These devices are those that
        /// have at least one control that is marked as <see cref="InputControl.noisy"/>.
        /// A good example is the PS4 controller which has a gyroscope sensor built into
        /// the device. Whereas sticks and buttons on the device require user interaction
        /// to produce non-default values, the gyro will produce varying values even if
        /// the device just sits there without user interaction.
        ///
        /// Without noise filtering, a PS4 controller will thus continually make itself
        /// current as it will send a continuous stream of input even when not actively
        /// used by the player. By toggling this property on, each input event will be
        /// run through a noise mask. Only if state has changed outside of memory areas
        /// marked as noise will the input be considered valid user interaction and the
        /// device will be made current. Note that in this process, the system does
        /// <em>not</em> determine whether non-noisy controls on the device have actually
        /// changed value. All the system establishes is whether such controls have changed
        /// <em>state</em>. However, processing such as for deadzones may cause values
        /// to not effectively change even though the non-noisy state of the device has
        /// changed.
        /// </remarks>
        /// <seealso cref="InputDevice.MakeCurrent"/>
        /// <seealso cref="InputControl.noisy"/>
        [Obsolete("filterNoiseOnCurrent is deprecated, filtering of noise is always enabled now.", false)]
        public bool filterNoiseOnCurrent
        {
            get => false;
            set
            {
                /* no op */
            }
        }

        /// <summary>
        /// Default value used when nothing is set explicitly on <see cref="StickDeadzoneProcessor.min"/>
        /// or <see cref="AxisDeadzoneProcessor.min"/>.
        /// </summary>
        /// <value>Default lower limit for deadzones.</value>
        /// <remarks>
        /// "Deadzones" refer to limits established for the range of values accepted as input
        /// on a control. If the value for the control falls outside the range, i.e. below the
        /// given minimum or above the given maximum, the value is clamped to the respective
        /// limit.
        ///
        /// This property configures the default lower bound of the value range.
        ///
        /// Note that deadzones will by default re-normalize values after clamping. This means that
        /// inputs at the lower and upper end are dropped and that the range in-between is re-normalized
        /// to [0..1].
        ///
        /// Note that deadzones preserve the sign of inputs. This means that both the upper and
        /// the lower deadzone bound extend to both the positive and the negative range. For example,
        /// a deadzone min of 0.1 will clamp values between -0.1 and +0.1.
        ///
        /// The most common example of where deadzones are used are the sticks on gamepads, i.e.
        /// <see cref="Gamepad.leftStick"/> and <see cref="Gamepad.rightStick"/>. Sticks will
        /// usually be wobbly to some extent (just how wobbly varies greatly between different
        /// types of controllers -- which means that often deadzones need to be configured on a
        /// per-device type basis). Using deadzones, stick motion at the extreme ends of the spectrum
        /// can be filtered out and noise in these areas can effectively be eliminated this way.
        ///
        /// The default value for this property is 0.125.
        /// </remarks>
        /// <seealso cref="StickDeadzoneProcessor"/>
        /// <seealso cref="AxisDeadzoneProcessor"/>
        public float defaultDeadzoneMin
        {
            get => m_DefaultDeadzoneMin;
            set
            {
                // ReSharper disable once CompareOfFloatsByEqualityOperator
                if (m_DefaultDeadzoneMin == value)
                    return;
                m_DefaultDeadzoneMin = value;
                OnChange();
            }
        }

        /// <summary>
        /// Default value used when nothing is set explicitly on <see cref="StickDeadzoneProcessor.max"/>
        /// or <see cref="AxisDeadzoneProcessor.max"/>.
        /// </summary>
        /// <value>Default upper limit for deadzones.</value>
        /// <remarks>
        /// "Deadzones" refer to limits established for the range of values accepted as input
        /// on a control. If the value for the control falls outside the range, i.e. below the
        /// given minimum or above the given maximum, the value is clamped to the respective
        /// limit.
        ///
        /// This property configures the default upper bound of the value range.
        ///
        /// Note that deadzones will by default re-normalize values after clamping. This means that
        /// inputs at the lower and upper end are dropped and that the range in-between is re-normalized
        /// to [0..1].
        ///
        /// Note that deadzones preserve the sign of inputs. This means that both the upper and
        /// the lower deadzone bound extend to both the positive and the negative range. For example,
        /// a deadzone max of 0.95 will clamp values of &gt;0.95 and &lt;-0.95.
        ///
        /// The most common example of where deadzones are used are the sticks on gamepads, i.e.
        /// <see cref="Gamepad.leftStick"/> and <see cref="Gamepad.rightStick"/>. Sticks will
        /// usually be wobbly to some extent (just how wobbly varies greatly between different
        /// types of controllers -- which means that often deadzones need to be configured on a
        /// per-device type basis). Using deadzones, stick motion at the extreme ends of the spectrum
        /// can be filtered out and noise in these areas can effectively be eliminated this way.
        ///
        /// The default value for this property is 0.925.
        /// </remarks>
        /// <seealso cref="StickDeadzoneProcessor"/>
        /// <seealso cref="AxisDeadzoneProcessor"/>
        public float defaultDeadzoneMax
        {
            get => m_DefaultDeadzoneMax;
            set
            {
                // ReSharper disable once CompareOfFloatsByEqualityOperator
                if (m_DefaultDeadzoneMax == value)
                    return;
                m_DefaultDeadzoneMax = value;
                OnChange();
            }
        }

        /// <summary>
        /// The default value threshold for when a button is considered pressed. Used if
        /// no explicit thresholds are set on parameters such as <see cref="Controls.ButtonControl.pressPoint"/>
        /// or <see cref="Interactions.PressInteraction.pressPoint"/>.
        /// </summary>
        /// <value>Default button press threshold.</value>
        /// <remarks>
        /// In the input system, each button constitutes a full floating-point value. Pure
        /// toggle buttons, such as <see cref="Gamepad.buttonSouth"/> for example, will simply
        /// alternate between 0 (not pressed) and 1 (pressed). However, buttons may also have
        /// ranges, such as <see cref="Gamepad.leftTrigger"/> for example. When used in a context
        /// where a clear distinction between pressed and not pressed is required, we need a value
        /// beyond which we consider the button pressed.
        ///
        /// By setting this property, the default value for this can be configured. If a button
        /// has a value equal to or greater than the button press point, it is considered pressed.
        ///
        /// The default value is 0.5.
        ///
        /// Any value will implicitly be clamped to <c>0.0001f</c> as allowing a value of 0 would
        /// cause all buttons in their default state to already be pressed.
        ///
        /// Lowering the button press point will make triggers feel more like hair-triggers (akin
        /// to using the hair-trigger feature on Xbox Elite controllers). However, it may make using
        /// the directional buttons (i.e. <see cref="Controls.StickControl.up"/> etc) be fickle as
        /// solely moving in only one direction with sticks isn't easy. To counteract that, the button
        /// press points on the stick buttons can be raised.
        ///
        /// Another solution is to simply lower the press points on the triggers specifically.
        ///
        /// <example>
        /// <code>
        /// InputSystem.RegisterLayoutOverride(@"
        ///     {
        ///         ""name"" : ""HairTriggers"",
        ///         ""extend"" : ""Gamepad"",
        ///         ""controls"" [
        ///             { ""name"" : ""leftTrigger"", ""parameters"" : ""pressPoint=0.1"" },
        ///             { ""name"" : ""rightTrigger"", ""parameters"" : ""pressPoint=0.1"" }
        ///         ]
        ///     }
        /// ");
        /// </code>
        /// </example>
        /// </remarks>
        /// <seealso cref="buttonReleaseThreshold"/>
        /// <seealso cref="Controls.ButtonControl.pressPoint"/>
        /// <seealso cref="Controls.ButtonControl.isPressed"/>
        /// <seealso cref="Interactions.PressInteraction.pressPoint"/>
        /// <seealso cref="Interactions.TapInteraction.pressPoint"/>
        /// <seealso cref="Interactions.SlowTapInteraction.pressPoint"/>
        /// <seealso cref="InputBindingCompositeContext.ReadValueAsButton"/>
        public float defaultButtonPressPoint
        {
            get => m_DefaultButtonPressPoint;
            set
            {
                // ReSharper disable once CompareOfFloatsByEqualityOperator
                if (m_DefaultButtonPressPoint == value)
                    return;
                m_DefaultButtonPressPoint = Mathf.Clamp(value, ButtonControl.kMinButtonPressPoint, float.MaxValue);
                OnChange();
            }
        }

        /// <summary>
        /// The percentage of <see cref="defaultButtonPressPoint"/> at which a button that was pressed
        /// is considered released again.
        /// </summary>
        /// <remarks>
        /// This setting helps avoid flickering around the button press point by introducing something akin to a
        /// "dead zone" below <see cref="defaultButtonPressPoint"/>. Once a button has been pressed to a magnitude
        /// of at least <see cref="defaultButtonPressPoint"/>, it is considered pressed and keeps being considered pressed
        /// until its magnitude falls back to a value of or below <see cref="buttonReleaseThreshold"/> percent of
        /// <see cref="defaultButtonPressPoint"/>.
        ///
        /// This is a percentage rather than a fixed value so it allows computing release
        /// points even when the press point has been customized. If, for example, a <see cref="Interactions.PressInteraction"/>
        /// sets a custom <see cref="Interactions.PressInteraction.pressPoint"/>, the respective release point
        /// can still be computed from the percentage set here.
        /// </remarks>
        public float buttonReleaseThreshold
        {
            get => m_ButtonReleaseThreshold;
            set
            {
                // ReSharper disable once CompareOfFloatsByEqualityOperator
                if (m_ButtonReleaseThreshold == value)
                    return;
                m_ButtonReleaseThreshold = value;
                OnChange();
            }
        }

        /// <summary>
        /// Default time (in seconds) within which a press and release has to occur for it
        /// to be registered as a "tap".
        /// </summary>
        /// <value>Default upper limit on press durations for them to register as taps.</value>
        /// <remarks>
        /// A tap is considered as a quick press-and-release on a button-like input control.
        /// This property determines just how quick the press-and-release has to be, i.e. what
        /// the maximum time is that can elapse between the button being pressed and released
        /// again. If the delay between press and release is greater than this time, the
        /// input does not qualify as a tap.
        ///
        /// The default tap time is 0.2 seconds.
        /// </remarks>
        /// <seealso cref="Interactions.TapInteraction"/>
        public float defaultTapTime
        {
            get => m_DefaultTapTime;
            set
            {
                // ReSharper disable once CompareOfFloatsByEqualityOperator
                if (m_DefaultTapTime == value)
                    return;
                m_DefaultTapTime = value;
                OnChange();
            }
        }

        /// <summary>
        /// Allows you to specify the default minimum duration required of a press-and-release interaction to evaluate to a slow-tap-interaction.
        /// </summary>
        /// <value>The default minimum duration that the button-like input control must remain in pressed state for the interaction to evaluate to a slow-tap-interaction.</value>
        /// <remarks>
        /// A slow-tap-interaction is considered as a press-and-release sequence on a button-like input control.
        /// This property determines the lower bound of the duration that must elapse between the button being pressed and released again.
        /// If the delay between press and release is less than this duration, the input does not qualify as a slow-tap-interaction.
        ///
        /// The default slow-tap time is 0.5 seconds.
        /// </remarks>
        /// <seealso cref="Interactions.SlowTapInteraction"/>
        public float defaultSlowTapTime
        {
            get => m_DefaultSlowTapTime;
            set
            {
                // ReSharper disable once CompareOfFloatsByEqualityOperator
                if (m_DefaultSlowTapTime == value)
                    return;
                m_DefaultSlowTapTime = value;
                OnChange();
            }
        }

        /// <summary>
        /// Allows you to specify the default minimum duration required of a press-and-release interaction to evaluate to a hold-interaction.
        /// </summary>
        /// <value>The default minimum duration that the button-like input control must remain in pressed state for the interaction to evaluate to a hold-interaction.</value>
        /// <remarks>
        /// A hold-interaction is considered as a press-and-release sequence on a button-like input control.
        /// This property determines the lower bound of the duration that must elapse between the button being pressed and released again.
        /// If the delay between press and release is less than this duration, the input does not qualify as a hold-interaction.
        ///
        /// The default hold time is 0.4 seconds.
        /// </remarks>
        /// <seealso cref="Interactions.HoldInteraction"/>
        public float defaultHoldTime
        {
            get => m_DefaultHoldTime;
            set
            {
                // ReSharper disable once CompareOfFloatsByEqualityOperator
                if (m_DefaultHoldTime == value)
                    return;
                m_DefaultHoldTime = value;
                OnChange();
            }
        }

        /// <summary>
        /// Allows you to specify the default maximum radius that a touch contact may be moved from its origin to evaluate to a tap-interaction.
        /// </summary>
        /// <value>The default maximum radius (in pixels) that a touch contact may be moved from its origin to evaluate to a tap-interaction.</value>
        /// <remarks>
        /// A tap-interaction or slow-tap-interaction is considered as a press-and-release sequence.
        /// If the associated touch contact is moved a distance equal or greater to the value of this setting,
        /// the input sequence do not qualify as a tap-interaction.
        ///
        /// The default tap-radius is 5 pixels.
        /// </remarks>
        /// <seealso cref="Interactions.TapInteraction"/>
        /// <seealso cref="Interactions.SlowTapInteraction"/>
        /// <seealso cref="Interactions.MultiTapInteraction"/>
        public float tapRadius
        {
            get => m_TapRadius;
            set
            {
                // ReSharper disable once CompareOfFloatsByEqualityOperator
                if (m_TapRadius == value)
                    return;
                m_TapRadius = value;
                OnChange();
            }
        }

        /// <summary>
        /// Allows you to specify the maximum duration that may pass between taps in order to evaluate to a multi-tap-interaction.
        /// </summary>
        /// <value>The default maximum duration (in seconds) that may pass between taps in order to evaluate to a multi-tap-interaction.</value>
        /// <remarks>
        /// A multi-tap interaction is considered as multiple press-and-release sequences.
        /// This property defines the maximum duration that may pass between these press-and-release sequences.
        /// If consecutive taps (press-and-release sequences) occur with a inter-sequence duration exceeding
        /// this property, the interaction do not qualify as a multi-tap-interaction.
        ///
        /// The default multi-tap delay time is 0.75 seconds.
        /// </remarks>
        /// <seealso cref="defaultTapTime"/>
        public float multiTapDelayTime
        {
            get => m_MultiTapDelayTime;
            set
            {
                // ReSharper disable once CompareOfFloatsByEqualityOperator
                if (m_MultiTapDelayTime == value)
                    return;
                m_MultiTapDelayTime = value;
                OnChange();
            }
        }

        /// <summary>
        /// When <c>Application.runInBackground</c> is true, this property determines what happens when application focus changes
        /// (see <a href="https://docs.unity3d.com/ScriptReference/Application-isFocused.html">Application.isFocused</a>) changes and how we handle
        /// input while running the background.
        /// </summary>
        /// <value>What to do with input while not having focus. Set to <see cref="BackgroundBehavior.ResetAndDisableNonBackgroundDevices"/> by default.</value>
        /// <remarks>
        /// If <c>Application.runInBackground</c> is false, the value of this property is ignored. In that case, nothing happens when
        /// focus is lost. However, when focus is regained, <see cref="InputSystem.TrySyncDevice"/> is called on all devices.
        ///
        /// Note that in the editor as well as in development standalone players, <c>Application.runInBackground</c> will effectively always be
        /// turned on. The editor keeps the player loop running regardless of Game View focus for as long as the editor is active and in play mode
        /// and development players will implicitly turn on the setting during the build process.
        /// </remarks>
        /// <seealso cref="InputSystem.ResetDevice"/>
        /// <seealso cref="InputSystem.EnableDevice"/>
        /// <seealso cref="InputDevice.canRunInBackground"/>
        /// <seealso cref="editorInputBehaviorInPlayMode"/>
        public BackgroundBehavior backgroundBehavior
        {
            get => m_BackgroundBehavior;
            set
            {
                if (m_BackgroundBehavior == value)
                    return;
                m_BackgroundBehavior = value;
                OnChange();
            }
        }

        /// <summary>
        /// Determines how player focus is handled in the editor with respect to input.
        /// </summary>
        /// <remarks>
        /// This setting only has an effect while in play mode (see <a href="https://docs.unity3d.com/ScriptReference/Application-isPlaying.html">Application.isPlaying</a>).
        /// While not in play mode, all input is invariably routed to the editor.
        ///
        /// The editor generally treats Game View focus as equivalent to application focus (see <a href="https://docs.unity3d.com/ScriptReference/Application-isFocused.html">Application.isFocused</a>).
        /// In other words, as long as any Game View has focus, the player is considered to have input focus. As soon as focus is transferred to a non-Game View
        /// <c>EditorWindow</c> or the editor as a whole loses focus, the player is considered to have lost input focus.
        ///
        /// However, unlike in built players, the editor will keep running the player loop while in play mode regardless of whether a Game View is focused
        /// or not. This essentially equates to <a href="https://docs.unity3d.com/ScriptReference/Application-runInBackground.html">Application.runInBackground</a> always
        /// being true in the editor.
        ///
        /// To accommodate this behavior, this setting determines where input is routed while the player loop is running with no Game View being focused. As such,
        /// it also dictates which input reaches the editor (if any) while the game is playing.
        /// </remarks>
        /// <seealso cref="backgroundBehavior"/>
        public EditorInputBehaviorInPlayMode editorInputBehaviorInPlayMode
        {
            get => m_EditorInputBehaviorInPlayMode;
            set
            {
                if (m_EditorInputBehaviorInPlayMode == value)
                    return;
                m_EditorInputBehaviorInPlayMode = value;
                OnChange();
            }
        }

        /// <summary>
        /// Determines how the Inspector window displays <see cref="InputActionProperty"/> fields.
        /// </summary>
        /// <seealso cref="InputActionPropertyDrawerMode"/>
        public InputActionPropertyDrawerMode inputActionPropertyDrawerMode
        {
            get => m_InputActionPropertyDrawerMode;
            set
            {
                if (m_InputActionPropertyDrawerMode == value)
                    return;
                m_InputActionPropertyDrawerMode = value;
                OnChange();
            }
        }

        /// <summary>
        /// Upper limit on the amount of bytes worth of <see cref="InputEvent"/>s processed in a single
        /// <see cref="InputSystem.Update"/>.
        /// </summary>
        /// <remarks>
        /// This setting establishes a bound on the amount of input event data processed in a single
        /// update and thus limits throughput allowed for input. This prevents long stalls from
        /// leading to long delays in input processing.
        ///
        /// When the limit is exceeded, all events remaining in the buffer are thrown away (the
        /// <see cref="InputEventBuffer"/> is reset) and an error is logged. After that, the current
        /// update will abort and early out.
        ///
        /// Setting this property to 0 or a negative value will disable the limit.
        ///
        /// The default value is 5MB.
        /// </remarks>
        /// <seealso cref="InputSystem.Update"/>
        /// <see cref="InputEvent.sizeInBytes"/>
        public int maxEventBytesPerUpdate
        {
            get => m_MaxEventBytesPerUpdate;
            set
            {
                if (m_MaxEventBytesPerUpdate == value)
                    return;
                m_MaxEventBytesPerUpdate = value;
                OnChange();
            }
        }

        /// <summary>
        /// Upper limit on the number of <see cref="InputEvent"/>s that can be queued within one
        /// <see cref="InputSystem.Update"/>.
        /// <remarks>
        /// This settings establishes an upper limit on the number of events that can be queued
        /// using <see cref="InputSystem.QueueEvent"/> during a single update. This prevents infinite
        /// loops where an action callback queues an event that causes the action callback to
        /// be called again which queues an event...
        ///
        /// Note that this limit only applies while the input system is updating. There is no limit
        /// on the number of events that can be queued outside of this time, but those will be queued
        /// into the next frame where the <see cref="maxEventBytesPerUpdate"/> setting will apply.
        ///
        /// The default value is 1000.
        /// </remarks>
        /// </summary>
        public int maxQueuedEventsPerUpdate
        {
            get => m_MaxQueuedEventsPerUpdate;
            set
            {
                if (m_MaxQueuedEventsPerUpdate == value)
                    return;

                m_MaxQueuedEventsPerUpdate = value;
                OnChange();
            }
        }

        /// <summary>
        /// List of device layouts used by the project.
        /// </summary>
        /// <remarks>
        /// This would usually be one of the high-level abstract device layouts. For example, for
        /// a game that supports touch, gamepad, and keyboard&amp;mouse, the list would be
        /// <c>{ "Touchscreen", "Gamepad", "Mouse", "Keyboard" }</c>. However, nothing prevents the
        /// the user from adding something a lot more specific. A game that can only be played
        /// with a DualShock controller could make this list just be <c>{ "DualShockGamepad" }</c>,
        /// for example.
        ///
        /// In the editor, we use the information to filter what we display to the user by automatically
        /// filtering out irrelevant controls in the control picker and such.
        ///
        /// The information is also used when a new device is discovered. If the device is not listed
        /// as supported by the project, it is ignored.
        ///
        /// The list is empty by default. An empty list indicates that no restrictions are placed on what
        /// devices are supported. In this editor, this means that all possible devices and controls are
        /// shown.
        /// </remarks>
        /// <seealso cref="InputControlLayout"/>
        public ReadOnlyArray<string> supportedDevices
        {
            get => new ReadOnlyArray<string>(m_SupportedDevices);
            set
            {
                // Detect if there was a change.
                if (supportedDevices.Count == value.Count)
                {
                    var hasChanged = false;
                    for (var i = 0; i < supportedDevices.Count; ++i)
                        if (m_SupportedDevices[i] != value[i])
                        {
                            hasChanged = true;
                            break;
                        }

                    if (!hasChanged)
                        return;
                }

                m_SupportedDevices = value.ToArray();
                OnChange();
            }
        }

        /// <summary>
        /// Disables merging of redundant input events (at the moment, only mouse events).
        /// Disable it if you want to get all events.
        /// </summary>
        /// <remarks>
        /// When using a high frequency mouse, the number of mouse move events in each frame can be
        /// very large, which can have a negative effect on performance. To help with this,
        /// merging events can be used which coalesces consecutive mouse move events into a single
        /// input action update.
        ///
        /// For example, if there are one hundred mouse events, but they are all position updates
        /// with no clicks, and there is an input action callback handler for the mouse position, that
        /// callback handler will only be called one time in the current frame. Delta and scroll
        /// values for the mouse will still be accumulated across all mouse events.
        /// </remarks>
        public bool disableRedundantEventsMerging
        {
            get => m_DisableRedundantEventsMerging;
            set
            {
                if (m_DisableRedundantEventsMerging == value)
                    return;

                m_DisableRedundantEventsMerging = value;
                OnChange();
            }
        }

        /// <summary>
        /// Improves shortcut key support by making composite controls consume control input
        /// </summary>
        /// <remarks>
        /// Actions are exclusively triggered and will consume/block other actions sharing the same input.
        /// E.g. when pressing the 'Shift+B' keys, the associated action would trigger but any action bound to just the 'B' key would be prevented from triggering at the same time.
        /// Please note that enabling this will cause actions with composite bindings to consume input and block any other actions which are enabled and sharing the same controls.
        /// Input consumption is performed in priority order, with the action containing the greatest number of bindings checked first.
        /// Therefore actions requiring fewer keypresses will not be triggered if an action using more keypresses is triggered and has overlapping controls.
        /// This works for shortcut keys, however in other cases this might not give the desired result, especially where there are actions with the exact same number of composite controls, in which case it is non-deterministic which action will be triggered.
        /// These conflicts may occur even between actions which belong to different Action Maps e.g. if using an UIInputModule with the Arrow Keys bound to the Navigate Action in the UI Action Map, this would interfere with other Action Maps using those keys.
        /// However conflicts would not occur between actions which belong to different Action Assets.
        /// </remarks>
        public bool shortcutKeysConsumeInput
        {
            get => m_ShortcutKeysConsumeInputs;
            set
            {
                if (m_ShortcutKeysConsumeInputs == value)
                    return;

                m_ShortcutKeysConsumeInputs = value;
                OnChange();
            }
        }

        /// <summary>
        /// Enable or disable an internal feature by its name.
        /// </summary>
        /// <param name="featureName">Name of the feature.</param>
        /// <param name="enabled">Whether to enable or disable the feature.</param>
        /// <exception cref="ArgumentNullException"><paramref name="featureName"/> is <c>null</c> or empty.</exception>
        /// <remarks>
        /// This method is intended for experimental features. These must be enabled/disabled from code.
        /// Setting or unsetting a feature flag will not be persisted in an <c>.inputsettings</c> file.
        /// </remarks>
        public void SetInternalFeatureFlag(string featureName, bool enabled)
        {
            if (string.IsNullOrEmpty(featureName))
                throw new ArgumentNullException(nameof(featureName));

            switch (featureName)
            {
                case InputFeatureNames.kUseOptimizedControls:
                    optimizedControlsFeatureEnabled = enabled;
                    break;
                case InputFeatureNames.kUseReadValueCaching:
                    readValueCachingFeatureEnabled = enabled;
                    break;
                case InputFeatureNames.kParanoidReadValueCachingChecks:
                    paranoidReadValueCachingChecksEnabled = enabled;
                    break;
                default:
                    if (m_FeatureFlags == null)
                        m_FeatureFlags = new HashSet<string>();

                    if (enabled)
                        m_FeatureFlags.Add(featureName.ToUpperInvariant());
                    else
                        m_FeatureFlags.Remove(featureName.ToUpperInvariant());
                    break;
            }

            OnChange();
        }

        [Tooltip("Determine which type of devices are used by the application. By default, this is empty meaning that all devices recognized "
            + "by Unity will be used. Restricting the set of supported devices will make only those devices appear in the input system.")]
        [SerializeField] private string[] m_SupportedDevices;
        [Tooltip("Determine when Unity processes events. By default, accumulated input events are flushed out before each fixed update and "
            + "before each dynamic update. This setting can be used to restrict event processing to only where the application needs it.")]
        [SerializeField] private UpdateMode m_UpdateMode = UpdateMode.ProcessEventsInDynamicUpdate;
        [SerializeField] private ScrollDeltaBehavior m_ScrollDeltaBehavior = ScrollDeltaBehavior.UniformAcrossAllPlatforms;
        [SerializeField] private int m_MaxEventBytesPerUpdate = 5 * 1024 * 1024;
        [SerializeField] private int m_MaxQueuedEventsPerUpdate = 1000;

        [SerializeField] private bool m_CompensateForScreenOrientation = true;
        [SerializeField] private BackgroundBehavior m_BackgroundBehavior = BackgroundBehavior.ResetAndDisableNonBackgroundDevices;
        [SerializeField] private EditorInputBehaviorInPlayMode m_EditorInputBehaviorInPlayMode;
        [SerializeField] private InputActionPropertyDrawerMode m_InputActionPropertyDrawerMode = InputActionPropertyDrawerMode.Compact;
        [SerializeField] private float m_DefaultDeadzoneMin = 0.125f;
        [SerializeField] private float m_DefaultDeadzoneMax = 0.925f;
        // A setting of 0.5 seems to roughly be what games generally use on the gamepad triggers.
        // Having a higher value here also obsoletes the need for custom press points on stick buttons
        // (the up/down/left/right ones).
        [Min(ButtonControl.kMinButtonPressPoint)]
        [SerializeField] private float m_DefaultButtonPressPoint = 0.5f;
        [SerializeField] private float m_ButtonReleaseThreshold = 0.75f;
        [SerializeField] private float m_DefaultTapTime = 0.2f;
        [SerializeField] private float m_DefaultSlowTapTime = 0.5f;
        [SerializeField] private float m_DefaultHoldTime = 0.4f;
        [SerializeField] private float m_TapRadius = 5;
        [SerializeField] private float m_MultiTapDelayTime = 0.75f;
        [SerializeField] private bool m_DisableRedundantEventsMerging = false;
        [SerializeField] private bool m_ShortcutKeysConsumeInputs = false; // This is the shortcut support from v1.4. Temporarily moved here as an opt-in feature, while it's issues are investigated.

        [NonSerialized] internal HashSet<string> m_FeatureFlags;

        internal bool IsFeatureEnabled(string featureName)
        {
            return m_FeatureFlags != null && m_FeatureFlags.Contains(featureName.ToUpperInvariant());
        }

        // Needs a static field because feature check is in the hot path
        internal static bool optimizedControlsFeatureEnabled = false;
        internal static bool readValueCachingFeatureEnabled;
        internal static bool paranoidReadValueCachingChecksEnabled;

        internal void OnChange()
        {
            if (InputSystem.settings == this)
                InputSystem.s_Manager.ApplySettings();
        }

        internal const int s_OldUnsupportedFixedAndDynamicUpdateSetting = 0;

        /// <summary>
        /// How the input system should update.
        /// </summary>
        /// <remarks>
        /// By default, the input system will run event processing as part of the player loop. In the default configuration,
        /// the processing will happens once before every every dynamic update (<a href="https://docs.unity3d.com/ScriptReference/MonoBehaviour.Update.html">Update</a>),
        /// i.e. <see cref="ProcessEventsInDynamicUpdate"/> is the default behavior.
        ///
        /// There are two types of updates not governed by UpdateMode. One is <see cref="InputUpdateType.Editor"/> which
        /// will always be enabled in the editor and govern input updates for <see cref="UnityEditor.EditorWindow"/>s in
        /// sync to <see cref="UnityEditor.EditorApplication.update"/>.
        ///
        /// The other update type is <see cref="InputUpdateType.BeforeRender"/>. This type of update is enabled and disabled
        /// automatically in response to whether devices are present requiring this type of update (<see
        /// cref="InputDevice.updateBeforeRender"/>). This update does not consume extra state.
        /// </remarks>
        /// <seealso cref="InputSystem.Update"/>
        /// <seealso cref="InputUpdateType"/>
        /// <seealso href="https://docs.unity3d.com/ScriptReference/MonoBehaviour.FixedUpdate.html"/>
        /// <seealso href="https://docs.unity3d.com/ScriptReference/MonoBehaviour.Update.html"/>
        public enum UpdateMode
        {
            // Removed: ProcessEventsInBothFixedAndDynamicUpdate=0

            /// <summary>
            /// Automatically run input updates right before every <a href="https://docs.unity3d.com/ScriptReference/MonoBehaviour.Update.html">Update</a>.
            ///
            /// In this mode, no processing happens specifically for fixed updates. Querying input state in
            /// <a href="https://docs.unity3d.com/ScriptReference/MonoBehaviour.FixedUpdate.html">FixedUpdate</a> will result in errors being logged in the editor and in
            /// development builds. In release player builds, the value of the dynamic update state is returned.
            /// </summary>
            ProcessEventsInDynamicUpdate = 1,

            /// <summary>
            /// Automatically input run updates right before every <a href="https://docs.unity3d.com/ScriptReference/MonoBehaviour.FixedUpdate.html">FixedUpdate</a>.
            ///
            /// In this mode, no processing happens specifically for dynamic updates. Querying input state in
            /// <a href="https://docs.unity3d.com/ScriptReference/MonoBehaviour.Update.html">Update</a> will result in errors being logged in the editor and in
            /// development builds. In release player builds, the value of the fixed update state is returned.
            /// </summary>
            ProcessEventsInFixedUpdate,

            /// <summary>
            /// Do not run updates automatically. In this mode, <see cref="InputSystem.Update"/> must be called
            /// manually to update input.
            ///
            /// This mode is most useful for placing input updates in the frame explicitly at an exact location.
            ///
            /// Note that failing to call <see cref="InputSystem.Update"/> may result in a lot of events
            /// accumulating or some input getting lost.
            /// </summary>
            ProcessEventsManually,
        }

        /// <summary>
        /// How platform-specific input should be converted when returning delta values for scroll wheel input actions.
        /// </summary>
        public enum ScrollDeltaBehavior
        {
            /// <summary>
            /// The range used for the delta is converted to be uniform across all platforms.
            /// </summary>
            /// <remarks>
            /// The resulting range will be [-1, 1] regardless of the platform used.
            /// </remarks>
            UniformAcrossAllPlatforms = 0,

            /// <summary>
            /// The range used for the delta is the same as returned by the platform input.
            /// </summary>
            /// <remarks>
            /// The range will typically be [-120, 120] on Windows and [-1, 1] on MacOS and Linux.
            /// Other platforms may have different ranges.
            /// </remarks>
            KeepPlatformSpecificInputRange = 1
        }

        /// <summary>
        /// Determines how the applications behaves when running in the background. See <see cref="backgroundBehavior"/>.
        /// </summary>
        /// <seealso href="https://docs.unity3d.com/ScriptReference/Application-isFocused.html"/>
        /// <seealso href="https://docs.unity3d.com/ScriptReference/Application-runInBackground.html"/>
        /// <seealso cref="backgroundBehavior"/>
        /// <seealso cref="InputSettings.editorInputBehaviorInPlayMode"/>
        public enum BackgroundBehavior
        {
            /// <summary>
            /// When the application loses focus, issue a <see cref="InputSystem.ResetDevice"/> call on every <see cref="InputDevice"/> that is
            /// not marked as <see cref="InputDevice.canRunInBackground"/> and then disable the device (see <see cref="InputSystem.DisableDevice"/>
            /// and <see cref="InputDevice.enabled"/>). Devices that <see cref="InputDevice.canRunInBackground"/> will not be touched and will
            /// keep running as is.
            ///
            /// In effect, this setting will "soft-reset" all devices that cannot receive input while the application does
            /// not have focus. That is, it will reset all controls that are not marked as <see cref="InputControlLayout.ControlItem.dontReset"/>
            /// to their default state.
            ///
            /// When the application comes back into focus, all devices that have been reset and disabled will be re-enabled and a synchronization
            /// request (see <see cref="RequestSyncCommand"/>) will be sent to each device.
            ///
            /// Devices that are added while the application is running in the background are treated like devices that were already present
            /// when losing focus. That is, if they cannot run in the background, they will be disabled until focus comes back.
            ///
            /// Note that the resets will cancel <see cref="InputAction"/>s that are in progress from controls on devices that are being reset.
            /// </summary>
            ResetAndDisableNonBackgroundDevices = 0,

            /// <summary>
            /// Like <see cref="ResetAndDisableNonBackgroundDevices"/> but instead treat all devices as having <see cref="InputDevice.canRunInBackground"/>
            /// return false. This effectively means that all input is silenced while the application is running in the background.
            /// </summary>
            ResetAndDisableAllDevices = 1,

            /// <summary>
            /// Ignore all changes in focus and leave devices untouched. This also disables focus checks in <see cref="UI.InputSystemUIInputModule"/>.
            /// </summary>
            IgnoreFocus = 2,
        }

        /// <summary>
        /// Determines how player focus is handled with respect to input when we are in play mode in the editor.
        /// See <see cref="InputSettings.editorInputBehaviorInPlayMode"/>. The setting does not have an effect
        /// when the editor is not in play mode.
        /// </summary>
        public enum EditorInputBehaviorInPlayMode
        {
            /// <summary>
            /// When the game view does not have focus, input from <see cref="Pointer"/> devices (such as <see cref="Mouse"/> and <see cref="Touchscreen"/>)
            /// is routed to the editor and not visible in player code. Input from devices such as <see cref="Gamepad"/>s will continue to
            /// go to the game regardless of which <c>EditorWindow</c> is focused.
            ///
            /// This is the default. It makes sure that the devices that are used with the editor UI respect <c>EditorWindow</c> focus and thus
            /// do not lead to accidental inputs affecting the game. While at the same time letting all other input get through to the game.
            /// It does, however, mean that no other <c>EditorWindow</c> can tap input from these devices (such as <see cref="Gamepad"/>s and <see cref="HID"/>s).
            /// </summary>
            PointersAndKeyboardsRespectGameViewFocus,

            /// <summary>
            /// When the game view does not have focus, all input is routed to the editor (and thus <c>EditorWindow</c>s). No input
            /// is received in the game regardless of the type of device generating it.
            /// </summary>
            AllDevicesRespectGameViewFocus,

            /// <summary>
            /// All input is going to the game at all times. This most closely aligns input behavior in the editor with that in players. <see cref="backgroundBehavior"/>
            /// will be respected as in the player and devices may thus be disabled in the runtime based on Game View focus.
            /// </summary>
            AllDeviceInputAlwaysGoesToGameView,
        }

        /// <summary>
        /// Determines how the Inspector window displays <see cref="InputActionProperty"/> fields.
        /// </summary>
        /// <seealso cref="inputActionPropertyDrawerMode"/>
        public enum InputActionPropertyDrawerMode
        {
            /// <summary>
            /// Display the property in a compact format, using a minimal number of lines.
            /// Toggling between a reference to an input action in an asset and a directly serialized input action
            /// is done using a dropdown menu.
            /// </summary>
            Compact,

            /// <summary>
            /// Display the effective action underlying the property, using multiple lines.
            /// Toggling between a reference to an input action in an asset and a directly serialized input action
            /// is done using a property that is always visible.
            /// </summary>
            /// <remarks>
            /// This mode could be useful if you want to see or revert prefab overrides and hide the field that is ignored.
            /// </remarks>
            MultilineEffective,

            /// <summary>
            /// Display both the input action and external reference underlying the property.
            /// Toggling between a reference to an input action in an asset and a directly serialized input action
            /// is done using a property that is always visible.
            /// </summary>
            /// <remarks>
            /// This mode could be useful if you want to see both values of the property without needing to toggle Use Reference.
            /// </remarks>
            MultilineBoth,
        }
    }
}<|MERGE_RESOLUTION|>--- conflicted
+++ resolved
@@ -86,11 +86,6 @@
 
         /// <summary>
         /// Controls how platform-specific input should be converted when returning delta values for scroll wheel input actions.
-<<<<<<< HEAD
-        /// By default, the range used for the delta is converted to be uniform across all platforms.
-        /// </summary>
-        /// <value>The conversion behavior.</value>
-=======
         /// </summary>
         /// <value>The conversion behavior.</value>
         /// <remarks>
@@ -99,7 +94,6 @@
         /// -1 to 1 for most other platforms. You should leave this value as the default uniform range unless you need to support
         /// legacy code that relies on the native platform-specific values.
         /// </remarks>
->>>>>>> 40a5cbc1
         public ScrollDeltaBehavior scrollDeltaBehavior
         {
             get => m_ScrollDeltaBehavior;
