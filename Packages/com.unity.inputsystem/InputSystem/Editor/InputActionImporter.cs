#if UNITY_EDITOR
using System;
using System.IO;
using UnityEditor;
using UnityEditor.Experimental.AssetImporters;
using UnityEngine.Experimental.Input.Utilities;

namespace UnityEngine.Experimental.Input.Editor
{
    /// <summary>
    /// Imports an <see cref="InputActionAsset"/> from JSON.
    /// </summary>
    /// <remarks>
    /// Can generate code wrappers for the contained action sets as a convenience.
    /// Will not overwrite existing wrappers except if the generated code actually differs.
    /// </remarks>
    [ScriptedImporter(kVersion, InputActionAsset.kExtension)]
    public class InputActionImporter : ScriptedImporter
    {
        private const int kVersion = 3;

        [SerializeField] internal bool m_GenerateWrapperCode;
        [SerializeField] internal string m_WrapperCodePath;
        [SerializeField] internal string m_WrapperClassName;
        [SerializeField] internal string m_WrapperCodeNamespace;
        [SerializeField] internal bool m_GenerateActionEvents;

        // Actions and maps coming in from JSON may not have IDs assigned to them. However,
        // once imported, we want them to have stable IDs. So we do the same thing that Unity's
        // model importer does and remember the GUID<->name correlations used in the file.
        [SerializeField] internal RememberedGuid[] m_ActionGuids;
        [SerializeField] internal RememberedGuid[] m_ActionMapGuids;

        [Serializable]
        internal struct RememberedGuid
        {
            public string name;
            public string guid;
        }

        public override void OnImportAsset(AssetImportContext ctx)
        {
            ////REVIEW: need to check with version control here?
            // Read file.
            string text;
            try
            {
                text = File.ReadAllText(ctx.assetPath);
            }
            catch (Exception exception)
            {
                ctx.LogImportError(string.Format("Could read file '{0}' ({1})",
                    ctx.assetPath, exception));
                return;
            }

            // Create asset.
            var asset = ScriptableObject.CreateInstance<InputActionAsset>();

            // Parse JSON.
            try
            {
                ////TODO: make sure action names are unique
                asset.LoadFromJson(text);
            }
            catch (Exception exception)
            {
                ctx.LogImportError(string.Format("Could not parse input actions in JSON format from '{0}' ({1})",
                    ctx.assetPath, exception));
                DestroyImmediate(asset);
                return;
            }

            ctx.AddObjectToAsset("<root>", asset);
            ctx.SetMainObject(asset);

            // Make sure every map and every action has a stable ID assigned to it.
            var maps = asset.actionMaps;
            foreach (var map in maps)
            {
                if (map.idDontGenerate == Guid.Empty)
                {
                    // Generate and remember GUID.
                    var id = map.id;
                    ArrayHelpers.Append(ref m_ActionMapGuids, new RememberedGuid
                    {
                        guid = id.ToString(),
                        name = map.name,
                    });
                }
                else
                {
                    // Retrieve remembered GUIDs.
                    if (m_ActionMapGuids != null)
                    {
                        for (var i = 0; i < m_ActionMapGuids.Length; ++i)
                        {
                            if (string.Compare(m_ActionMapGuids[i].name, map.name,
                                StringComparison.InvariantCultureIgnoreCase) == 0)
                            {
                                map.m_Guid = Guid.Empty;
                                map.m_Id = m_ActionMapGuids[i].guid;
                                break;
                            }
                        }
                    }
                }

                foreach (var action in map.actions)
                {
                    var actionName = string.Format("{0}/{1}", map.name, action.name);
                    if (action.idDontGenerate == Guid.Empty)
                    {
                        // Generate and remember GUID.
                        var id = action.id;
                        ArrayHelpers.Append(ref m_ActionGuids, new RememberedGuid
                        {
                            guid = id.ToString(),
                            name = actionName,
                        });
                    }
                    else
                    {
                        // Retrieve remembered GUIDs.
                        if (m_ActionGuids != null)
                        {
                            for (var i = 0; i < m_ActionGuids.Length; ++i)
                            {
                                if (string.Compare(m_ActionGuids[i].name, actionName,
                                    StringComparison.InvariantCultureIgnoreCase) == 0)
                                {
                                    action.m_Guid = Guid.Empty;
                                    action.m_Id = m_ActionGuids[i].guid;
                                    break;
                                }
                            }
                        }
                    }
                }
            }

            // Create subasset for each action.
            foreach (var map in maps)
            {
                var haveSetName = !string.IsNullOrEmpty(map.name);

                foreach (var action in map.actions)
                {
                    var actionReference = ScriptableObject.CreateInstance<InputActionReference>();
                    actionReference.Set(action);

                    var objectName = action.name;
                    if (haveSetName)
                        objectName = string.Format("{0}/{1}", map.name, action.name);

                    actionReference.name = objectName;
                    ctx.AddObjectToAsset(objectName, actionReference);
                }
            }

            // Generate wrapper code, if enabled.
            if (m_GenerateWrapperCode)
            {
                var wrapperFilePath = m_WrapperCodePath;
                if (string.IsNullOrEmpty(wrapperFilePath))
                {
                    var assetPath = ctx.assetPath;
                    var directory = Path.GetDirectoryName(assetPath);
                    var fileName = Path.GetFileNameWithoutExtension(assetPath);
                    wrapperFilePath = Path.Combine(directory, fileName) + ".cs";
                }

                var options = new InputActionCodeGenerator.Options
                {
                    sourceAssetPath = ctx.assetPath,
                    namespaceName = m_WrapperCodeNamespace,
                    className = m_WrapperClassName,
                    generateEvents = m_GenerateActionEvents,
                };

                if (InputActionCodeGenerator.GenerateWrapperCode(wrapperFilePath, maps, asset.controlSchemes, options))
                {
                    // Inform database that we modified a source asset *during* import.
                    AssetDatabase.ImportAsset(wrapperFilePath);
                }
            }

            // Refresh editors.
<<<<<<< HEAD
            TwoColumnAssetInspectorWindow.RefreshAllOnAssetReimport();
=======
            ActionInspectorWindow.RefreshAllAfterImport();
>>>>>>> 8a6872be
        }

        ////REVIEW: actually pre-populate with some stuff?
        private const string kDefaultAssetLayout = "{}";

        // Add item to plop an .inputactions asset into the project.
        [MenuItem("Assets/Create/Input Actions")]
        public static void CreateInputAsset()
        {
            ProjectWindowUtil.CreateAssetWithContent("New Controls." + InputActionAsset.kExtension,
                kDefaultAssetLayout);
        }
    }
}
#endif // UNITY_EDITOR<|MERGE_RESOLUTION|>--- conflicted
+++ resolved
@@ -186,11 +186,7 @@
             }
 
             // Refresh editors.
-<<<<<<< HEAD
             TwoColumnAssetInspectorWindow.RefreshAllOnAssetReimport();
-=======
-            ActionInspectorWindow.RefreshAllAfterImport();
->>>>>>> 8a6872be
         }
 
         ////REVIEW: actually pre-populate with some stuff?
