--- conflicted
+++ resolved
@@ -36,11 +36,7 @@
         private string m_AssetJson;
         private bool m_IsDirty;
         private StateContainer m_StateContainer;
-<<<<<<< HEAD
-        static readonly Vector2 k_MinWindowSize = new Vector2(650, 450);
         private InputActionsEditorView m_View;
-=======
->>>>>>> 5656a414
 
         [OnOpenAsset]
         public static bool OpenAsset(int instanceId, int line)
@@ -202,17 +198,11 @@
             m_StateContainer = new StateContainer(rootVisualElement, m_State);
             m_StateContainer.StateChanged += OnStateChanged;
 
-<<<<<<< HEAD
-            rootVisualElement.styleSheets.Add(InputActionsEditorWindowUtils.theme);
-            m_View = new InputActionsEditorView(rootVisualElement, m_StateContainer, false);
-            m_View.postSaveAction += PostSaveAction;
-=======
             rootVisualElement.Clear();
             if (!rootVisualElement.styleSheets.Contains(InputActionsEditorWindowUtils.theme))
                 rootVisualElement.styleSheets.Add(InputActionsEditorWindowUtils.theme);
-            var view = new InputActionsEditorView(rootVisualElement, m_StateContainer, false, Save);
-
->>>>>>> 5656a414
+            m_View = new InputActionsEditorView(rootVisualElement, m_StateContainer, false, Save);
+
             m_StateContainer.Initialize();
         }
 
@@ -279,18 +269,8 @@
                 Save();
             #endif
         }
-
-<<<<<<< HEAD
-        private void OnDestroy()
-        {
-            ConfirmSaveChangesIfNeeded();
-            m_View.DestroyView();
-        }
-
-        private void ConfirmSaveChangesIfNeeded()
-=======
+        
         private void HandleOnDestroy()
->>>>>>> 5656a414
         {
             // Do we have unsaved changes that we need to ask the user to save or discard?
             if (!m_IsDirty)
@@ -328,6 +308,8 @@
             CleanupStateContainer();
             if (m_AssetObjectForEditing != null)
                 DestroyImmediate(m_AssetObjectForEditing);
+                
+            m_View.DestroyView();
         }
 
         private void ReshowEditorWindowWithUnsavedChanges()
