--- conflicted
+++ resolved
@@ -33,11 +33,8 @@
 - Fixed case [ISXB-580](https://issuetracker.unity3d.com/product/unity/issues/guid/ISXB-580) (UI Submit / Cancel not working with Switch Pro controller) by adding "Submit" & "Cancel" usages to the Switch Pro controller input controls.
 - Fixed an issue where undoing deletion of Action Maps did not restore Actions correctly.
 - Fixed case [ISXB-628](https://issuetracker.unity3d.com/product/unity/issues/guid/ISXB-628) (OnIMECompositionChange does not return an empty string on accept when using Microsoft IME) by clarifying expectations and intended usage for the IME composition change event.
-<<<<<<< HEAD
+- Fixed case [ISX-1668] (The Profiler shows incorrect data and spams the console with "Missing Profiler.EndSample" errors when there is an Input System Component in Scene).
 - Fix for BindingSyntax `WithInteraction()` which was incorrectly using processors.
-=======
-- Fixed case [ISX-1668] (The Profiler shows incorrect data and spams the console with "Missing Profiler.EndSample" errors when there is an Input System Component in Scene).
->>>>>>> e8d0a688
 
 ## [1.8.0-pre.1] - 2023-09-04
 
