using System;
using System.Collections.Generic;
using UnityEngine;
using UnityEngine.Experimental.Input.LowLevel;
using UnityEngine.Experimental.Input.Utilities;
using UnityEngine.Experimental.Input.Plugins.XR.Haptics;
using UnityEngine.Experimental.Input.Haptics;
using System.Text;

namespace UnityEngine.Experimental.Input.Plugins.XR
{
    [InputTemplate(updateBeforeRender = true, commonUsages = new[] { "LeftHand", "RightHand" })]
    public class XRHMD : InputDevice
    {
        public static XRHMD current { get; private set; }

        protected override void FinishSetup(InputDeviceBuilder builder)
        {
<<<<<<< HEAD
            base.FinishSetup(setup);
        }

        public override void MakeCurrent()
        {
            base.MakeCurrent();
            current = this;
        }
    }

    [InputTemplate(updateBeforeRender = true, commonUsages = new[] { "LeftHand", "RightHand" })]
=======
            base.FinishSetup(builder);
            active = this;
        }
    }

    [InputControlLayout(commonUsages = new[] { "LeftHand", "RightHand" })]
>>>>>>> c91ec4a0
    public class XRController : InputDevice
    {
        public static XRController leftHand { get; private set; }
        public static XRController rightHand { get; private set; }

        protected override void FinishSetup(InputDeviceBuilder builder)
        {
            base.FinishSetup(builder);

            var deviceDescriptor = XRDeviceDescriptor.FromJson(description.capabilities);
            switch (deviceDescriptor.deviceRole)
            {
                case DeviceRole.LeftHanded:
                {
                    InputSystem.SetUsage(this, CommonUsages.LeftHand);
                    break;
                }
                case DeviceRole.RightHanded:
                {
                    InputSystem.SetUsage(this, CommonUsages.RightHand);
                    break;
                }
                default:
                    break;
            }
<<<<<<< HEAD
=======
            catch (Exception)
            {}

            base.FinishSetup(builder);
>>>>>>> c91ec4a0
        }

        public override void MakeCurrent()
        {
            base.MakeCurrent();

            if (usages.Contains(CommonUsages.LeftHand))
            {
                leftHand = this;
            }
            else if (leftHand == this)
            {
                leftHand = null;
            }

            if (usages.Contains(CommonUsages.RightHand))
            {
                rightHand = this;
            }
            else if (rightHand == this)
            {
                rightHand = null;
            }
        }
    }

    public class XRControllerWithRumble : XRController, IHaptics
    {
        SimpleXRRumble m_Rumble;
        public SimpleXRRumble rumble { get { return m_Rumble; } }

        protected override void FinishSetup(InputDeviceBuilder builder)
        {
<<<<<<< HEAD
            base.FinishSetup(setup);
            m_Rumble = new SimpleXRRumble(this);
        }

        public void SetIntensity(float intensity)
        {
            m_Rumble.intensity = intensity;
        }

        public void PauseHaptics()
        {
            m_Rumble.isPaused = true;
        }

        public void ResumeHaptics()
        {
            m_Rumble.isPaused = false;
        }

        public void ResetHaptics()
        {
            m_Rumble.Reset();
=======
            base.FinishSetup(builder);
            rumble = new SimpleXRRumble(this);
>>>>>>> c91ec4a0
        }
    }
}<|MERGE_RESOLUTION|>--- conflicted
+++ resolved
@@ -9,15 +9,14 @@
 
 namespace UnityEngine.Experimental.Input.Plugins.XR
 {
-    [InputTemplate(updateBeforeRender = true, commonUsages = new[] { "LeftHand", "RightHand" })]
+    [InputControlLayout(updateBeforeRender = true, commonUsages = new[] { "LeftHand", "RightHand" })]
     public class XRHMD : InputDevice
     {
         public static XRHMD current { get; private set; }
 
         protected override void FinishSetup(InputDeviceBuilder builder)
         {
-<<<<<<< HEAD
-            base.FinishSetup(setup);
+            base.FinishSetup(builder);
         }
 
         public override void MakeCurrent()
@@ -27,15 +26,7 @@
         }
     }
 
-    [InputTemplate(updateBeforeRender = true, commonUsages = new[] { "LeftHand", "RightHand" })]
-=======
-            base.FinishSetup(builder);
-            active = this;
-        }
-    }
-
-    [InputControlLayout(commonUsages = new[] { "LeftHand", "RightHand" })]
->>>>>>> c91ec4a0
+    [InputControlLayout(updateBeforeRender = true, commonUsages = new[] { "LeftHand", "RightHand" })]
     public class XRController : InputDevice
     {
         public static XRController leftHand { get; private set; }
@@ -61,13 +52,6 @@
                 default:
                     break;
             }
-<<<<<<< HEAD
-=======
-            catch (Exception)
-            {}
-
-            base.FinishSetup(builder);
->>>>>>> c91ec4a0
         }
 
         public override void MakeCurrent()
@@ -101,8 +85,7 @@
 
         protected override void FinishSetup(InputDeviceBuilder builder)
         {
-<<<<<<< HEAD
-            base.FinishSetup(setup);
+            base.FinishSetup(builder);
             m_Rumble = new SimpleXRRumble(this);
         }
 
@@ -124,10 +107,6 @@
         public void ResetHaptics()
         {
             m_Rumble.Reset();
-=======
-            base.FinishSetup(builder);
-            rumble = new SimpleXRRumble(this);
->>>>>>> c91ec4a0
         }
     }
 }