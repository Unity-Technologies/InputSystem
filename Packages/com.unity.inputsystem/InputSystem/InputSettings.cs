using System;
using System.Collections.Generic;
using UnityEngine.InputSystem.Controls;
using UnityEngine.InputSystem.Layouts;
using UnityEngine.InputSystem.LowLevel;
using UnityEngine.InputSystem.Processors;
using UnityEngine.InputSystem.Utilities;

////TODO: make sure that alterations made to InputSystem.settings in play mode do not leak out into edit mode or the asset

////TODO: handle case of supportFixedUpdates and supportDynamicUpdates both being set to false; should it be an enum?

////TODO: figure out how this gets into a build

////TODO: allow setting up single- and multi-user configs for the project

////TODO: allow enabling/disabling plugins

////REVIEW: should the project settings include a list of action assets to use? (or to force into a build)

////REVIEW: add extra option to enable late-updates?

////REVIEW: put default sensor sampling frequency here?

////REVIEW: put default gamepad polling frequency here?

////REVIEW: Have an InputActionAsset field in here that allows having a single default set of actions that are enabled with no further setup?

namespace UnityEngine.InputSystem
{
    /// <summary>
    /// Project-wide input settings.
    /// </summary>
    /// <remarks>
    /// Several aspects of the input system can be customized to tailor how the system functions to the
    /// specific needs of a project. These settings are collected in this class. There is one global
    /// settings object active at any one time. It can be accessed and set through <see cref="InputSystem.settings"/>.
    ///
    /// Changing a setting on the object takes effect immediately. It also triggers the
    /// <see cref="InputSystem.onSettingsChange"/> callback.
    /// </remarks>
    /// <seealso cref="InputSystem.settings"/>
    /// <seealso cref="InputSystem.onSettingsChange"/>
    public partial class InputSettings : ScriptableObject
    {
        /// <summary>
        /// Allows you to control how the input system handles updates. In other words, how and when pending input events are processed.
        /// </summary>
        /// <value>When to run input updates.</value>
        /// <remarks>
        /// By default, input updates will automatically be triggered as part of the player loop.
        /// If <c>updateMode</c> is set to <see cref="UpdateMode.ProcessEventsInDynamicUpdate"/>
        /// (the default), then right at the beginning of a dynamic update (i.e. before all
        /// <c>MonoBehaviour.Update</c> methods are called), input is processed. And if <c>updateMode</c>
        /// is set to <see cref="UpdateMode.ProcessEventsInFixedUpdate"/>, then right at the beginning
        /// of each fixed update (i.e. before all <c>MonoBehaviour.FixedUpdate</c> methods are
        /// called), input is processed.
        ///
        /// Additionally, if there are devices that need updates right before rendering (see <see
        /// cref="InputDevice.updateBeforeRender"/>), an extra update will be run right before
        /// rendering. This special update will only consume input on devices that have
        /// <see cref="InputDevice.updateBeforeRender"/> set to <c>true</c>.
        ///
        /// You can run updates manually using <see cref="InputSystem.Update"/>. Doing so
        /// outside of tests is only recommended, however, if <c>updateMode</c> is set to
        /// <see cref="UpdateMode.ProcessEventsManually"/> (in which case it is actually required
        /// for input to be processed at all).
        ///
        /// Note that in the editor, input updates will also run before each editor update
        /// (i.e. as part of <c>EditorApplication.update</c>). Player and editor input state
        /// are kept separate, though, so any input consumed in editor updates will not be visible
        /// in player updates and vice versa.
        /// </remarks>
        /// <seealso cref="InputSystem.Update"/>
        public UpdateMode updateMode
        {
            get => m_UpdateMode;
            set
            {
                if (m_UpdateMode == value)
                    return;
                m_UpdateMode = value;
                OnChange();
            }
        }

        /// <summary>
        /// If true, sensors that deliver rotation values on handheld devices will automatically adjust
        /// rotations when the screen orientation changes.
        /// </summary>
        /// <remarks>
        /// This is enabled by default.
        ///
        /// If enabled, rotation values will be rotated around Z. In <see cref="ScreenOrientation.Portrait"/>, values
        /// remain unchanged. In <see cref="ScreenOrientation.PortraitUpsideDown"/>, they will be rotated by 180 degrees.
        /// In <see cref="ScreenOrientation.LandscapeLeft"/> by 90 degrees, and in <see cref="ScreenOrientation.LandscapeRight"/>
        /// by 270 degrees.
        ///
        /// Sensors affected by this setting are <see cref="Accelerometer"/>, <see cref="Compass"/>, and <see cref="Gyroscope"/>.
        /// </remarks>
        /// <seealso cref="CompensateDirectionProcessor"/>
        public bool compensateForScreenOrientation
        {
            get => m_CompensateForScreenOrientation;
            set
            {
                if (m_CompensateForScreenOrientation == value)
                    return;
                m_CompensateForScreenOrientation = value;
                OnChange();
            }
        }

        /// <summary>
        /// Currently: Option is deprecated and has no influence on the system. Filtering on noise is always enabled.
        /// Previously: Whether to not make a device <c>.current</c> (see <see cref="InputDevice.MakeCurrent"/>)
        /// when there is only noise in the input.
        /// </summary>
        /// <remarks>
        /// We add extra processing every time input is
        /// received on a device that is considered noisy. These devices are those that
        /// have at least one control that is marked as <see cref="InputControl.noisy"/>.
        /// A good example is the PS4 controller which has a gyroscope sensor built into
        /// the device. Whereas sticks and buttons on the device require user interaction
        /// to produce non-default values, the gyro will produce varying values even if
        /// the device just sits there without user interaction.
        ///
        /// Without noise filtering, a PS4 controller will thus continually make itself
        /// current as it will send a continuous stream of input even when not actively
        /// used by the player. By toggling this property on, each input event will be
        /// run through a noise mask. Only if state has changed outside of memory areas
        /// marked as noise will the input be considered valid user interaction and the
        /// device will be made current. Note that in this process, the system does
        /// <em>not</em> determine whether non-noisy controls on the device have actually
        /// changed value. All the system establishes is whether such controls have changed
        /// <em>state</em>. However, processing such as for deadzones may cause values
        /// to not effectively change even though the non-noisy state of the device has
        /// changed.
        /// </remarks>
        /// <seealso cref="InputDevice.MakeCurrent"/>
        /// <seealso cref="InputControl.noisy"/>
        [Obsolete("filterNoiseOnCurrent is deprecated, filtering of noise is always enabled now.", false)]
        public bool filterNoiseOnCurrent
        {
            get => false;
            set
            {
                /* no op */
            }
        }

        /// <summary>
        /// Default value used when nothing is set explicitly on <see cref="StickDeadzoneProcessor.min"/>
        /// or <see cref="AxisDeadzoneProcessor.min"/>.
        /// </summary>
        /// <value>Default lower limit for deadzones.</value>
        /// <remarks>
        /// "Deadzones" refer to limits established for the range of values accepted as input
        /// on a control. If the value for the control falls outside the range, i.e. below the
        /// given minimum or above the given maximum, the value is clamped to the respective
        /// limit.
        ///
        /// This property configures the default lower bound of the value range.
        ///
        /// Note that deadzones will by default re-normalize values after clamping. This means that
        /// inputs at the lower and upper end are dropped and that the range in-between is re-normalized
        /// to [0..1].
        ///
        /// Note that deadzones preserve the sign of inputs. This means that both the upper and
        /// the lower deadzone bound extend to both the positive and the negative range. For example,
        /// a deadzone min of 0.1 will clamp values between -0.1 and +0.1.
        ///
        /// The most common example of where deadzones are used are the sticks on gamepads, i.e.
        /// <see cref="Gamepad.leftStick"/> and <see cref="Gamepad.rightStick"/>. Sticks will
        /// usually be wobbly to some extent (just how wobbly varies greatly between different
        /// types of controllers -- which means that often deadzones need to be configured on a
        /// per-device type basis). Using deadzones, stick motion at the extreme ends of the spectrum
        /// can be filtered out and noise in these areas can effectively be eliminated this way.
        ///
        /// The default value for this property is 0.125.
        /// </remarks>
        /// <seealso cref="StickDeadzoneProcessor"/>
        /// <seealso cref="AxisDeadzoneProcessor"/>
        public float defaultDeadzoneMin
        {
            get => m_DefaultDeadzoneMin;
            set
            {
                // ReSharper disable once CompareOfFloatsByEqualityOperator
                if (m_DefaultDeadzoneMin == value)
                    return;
                m_DefaultDeadzoneMin = value;
                OnChange();
            }
        }

        /// <summary>
        /// Default value used when nothing is set explicitly on <see cref="StickDeadzoneProcessor.max"/>
        /// or <see cref="AxisDeadzoneProcessor.max"/>.
        /// </summary>
        /// <value>Default upper limit for deadzones.</value>
        /// <remarks>
        /// "Deadzones" refer to limits established for the range of values accepted as input
        /// on a control. If the value for the control falls outside the range, i.e. below the
        /// given minimum or above the given maximum, the value is clamped to the respective
        /// limit.
        ///
        /// This property configures the default upper bound of the value range.
        ///
        /// Note that deadzones will by default re-normalize values after clamping. This means that
        /// inputs at the lower and upper end are dropped and that the range in-between is re-normalized
        /// to [0..1].
        ///
        /// Note that deadzones preserve the sign of inputs. This means that both the upper and
        /// the lower deadzone bound extend to both the positive and the negative range. For example,
        /// a deadzone max of 0.95 will clamp values of &gt;0.95 and &lt;-0.95.
        ///
        /// The most common example of where deadzones are used are the sticks on gamepads, i.e.
        /// <see cref="Gamepad.leftStick"/> and <see cref="Gamepad.rightStick"/>. Sticks will
        /// usually be wobbly to some extent (just how wobbly varies greatly between different
        /// types of controllers -- which means that often deadzones need to be configured on a
        /// per-device type basis). Using deadzones, stick motion at the extreme ends of the spectrum
        /// can be filtered out and noise in these areas can effectively be eliminated this way.
        ///
        /// The default value for this property is 0.925.
        /// </remarks>
        /// <seealso cref="StickDeadzoneProcessor"/>
        /// <seealso cref="AxisDeadzoneProcessor"/>
        public float defaultDeadzoneMax
        {
            get => m_DefaultDeadzoneMax;
            set
            {
                // ReSharper disable once CompareOfFloatsByEqualityOperator
                if (m_DefaultDeadzoneMax == value)
                    return;
                m_DefaultDeadzoneMax = value;
                OnChange();
            }
        }

        /// <summary>
        /// The default value threshold for when a button is considered pressed. Used if
        /// no explicit thresholds are set on parameters such as <see cref="Controls.ButtonControl.pressPoint"/>
        /// or <see cref="Interactions.PressInteraction.pressPoint"/>.
        /// </summary>
        /// <value>Default button press threshold.</value>
        /// <remarks>
        /// In the input system, each button constitutes a full floating-point value. Pure
        /// toggle buttons, such as <see cref="Gamepad.buttonSouth"/> for example, will simply
        /// alternate between 0 (not pressed) and 1 (pressed). However, buttons may also have
        /// ranges, such as <see cref="Gamepad.leftTrigger"/> for example. When used in a context
        /// where a clear distinction between pressed and not pressed is required, we need a value
        /// beyond which we consider the button pressed.
        ///
        /// By setting this property, the default value for this can be configured. If a button
        /// has a value equal to or greater than the button press point, it is considered pressed.
        ///
        /// The default value is 0.5.
        ///
        /// Any value will implicitly be clamped to <c>0.0001f</c> as allowing a value of 0 would
        /// cause all buttons in their default state to already be pressed.
        ///
        /// Lowering the button press point will make triggers feel more like hair-triggers (akin
        /// to using the hair-trigger feature on Xbox Elite controllers). However, it may make using
        /// the directional buttons (i.e. <see cref="Controls.StickControl.up"/> etc) be fickle as
        /// solely moving in only one direction with sticks isn't easy. To counteract that, the button
        /// press points on the stick buttons can be raised.
        ///
        /// Another solution is to simply lower the press points on the triggers specifically.
        ///
        /// <example>
        /// <code>
        /// InputSystem.RegisterLayoutOverride(@"
        ///     {
        ///         ""name"" : ""HairTriggers"",
        ///         ""extend"" : ""Gamepad"",
        ///         ""controls"" [
        ///             { ""name"" : ""leftTrigger"", ""parameters"" : ""pressPoint=0.1"" },
        ///             { ""name"" : ""rightTrigger"", ""parameters"" : ""pressPoint=0.1"" }
        ///         ]
        ///     }
        /// ");
        /// </code>
        /// </example>
        /// </remarks>
        /// <seealso cref="buttonReleaseThreshold"/>
        /// <seealso cref="Controls.ButtonControl.pressPoint"/>
        /// <seealso cref="Controls.ButtonControl.isPressed"/>
        /// <seealso cref="Interactions.PressInteraction.pressPoint"/>
        /// <seealso cref="Interactions.TapInteraction.pressPoint"/>
        /// <seealso cref="Interactions.SlowTapInteraction.pressPoint"/>
        /// <seealso cref="InputBindingCompositeContext.ReadValueAsButton"/>
        public float defaultButtonPressPoint
        {
            get => m_DefaultButtonPressPoint;
            set
            {
                // ReSharper disable once CompareOfFloatsByEqualityOperator
                if (m_DefaultButtonPressPoint == value)
                    return;
                m_DefaultButtonPressPoint = Mathf.Clamp(value, ButtonControl.kMinButtonPressPoint, float.MaxValue);
                OnChange();
            }
        }

        /// <summary>
        /// The percentage of <see cref="defaultButtonPressPoint"/> at which a button that was pressed
        /// is considered released again.
        /// </summary>
        /// <remarks>
        /// This setting helps avoid flickering around the button press point by introducing something akin to a
        /// "dead zone" below <see cref="defaultButtonPressPoint"/>. Once a button has been pressed to a magnitude
        /// of at least <see cref="defaultButtonPressPoint"/>, it is considered pressed and keeps being considered pressed
        /// until its magnitude falls back to a value of or below <see cref="buttonReleaseThreshold"/> percent of
        /// <see cref="defaultButtonPressPoint"/>.
        ///
        /// This is a percentage rather than a fixed value so it allows computing release
        /// points even when the press point has been customized. If, for example, a <see cref="Interactions.PressInteraction"/>
        /// sets a custom <see cref="Interactions.PressInteraction.pressPoint"/>, the respective release point
        /// can still be computed from the percentage set here.
        /// </remarks>
        public float buttonReleaseThreshold
        {
            get => m_ButtonReleaseThreshold;
            set
            {
                // ReSharper disable once CompareOfFloatsByEqualityOperator
                if (m_ButtonReleaseThreshold == value)
                    return;
                m_ButtonReleaseThreshold = value;
                OnChange();
            }
        }

        /// <summary>
        /// Default time (in seconds) within which a press and release has to occur for it
        /// to be registered as a "tap".
        /// </summary>
        /// <value>Default upper limit on press durations for them to register as taps.</value>
        /// <remarks>
        /// A tap is considered as a quick press-and-release on a button-like input control.
        /// This property determines just how quick the press-and-release has to be, i.e. what
        /// the maximum time is that can elapse between the button being pressed and released
        /// again. If the delay between press and release is greater than this time, the
        /// input does not qualify as a tap.
        ///
        /// The default tap time is 0.2 seconds.
        /// </remarks>
        /// <seealso cref="Interactions.TapInteraction"/>
        public float defaultTapTime
        {
            get => m_DefaultTapTime;
            set
            {
                // ReSharper disable once CompareOfFloatsByEqualityOperator
                if (m_DefaultTapTime == value)
                    return;
                m_DefaultTapTime = value;
                OnChange();
            }
        }

        /// <summary>
        /// Allows you to specify the default minimum duration required of a press-and-release interaction to evaluate to a slow-tap-interaction.
        /// </summary>
        /// <value>The default minimum duration that the button-like input control must remain in pressed state for the interaction to evaluate to a slow-tap-interaction.</value>
        /// <remarks>
        /// A slow-tap-interaction is considered as a press-and-release sequence on a button-like input control.
        /// This property determines the lower bound of the duration that must elapse between the button being pressed and released again.
        /// If the delay between press and release is less than this duration, the input does not qualify as a slow-tap-interaction.
        ///
        /// The default slow-tap time is 0.5 seconds.
        /// </remarks>
        /// <seealso cref="Interactions.SlowTapInteraction"/>
        public float defaultSlowTapTime
        {
            get => m_DefaultSlowTapTime;
            set
            {
                // ReSharper disable once CompareOfFloatsByEqualityOperator
                if (m_DefaultSlowTapTime == value)
                    return;
                m_DefaultSlowTapTime = value;
                OnChange();
            }
        }

        /// <summary>
        /// Allows you to specify the default minimum duration required of a press-and-release interaction to evaluate to a hold-interaction.
        /// </summary>
        /// <value>The default minimum duration that the button-like input control must remain in pressed state for the interaction to evaluate to a hold-interaction.</value>
        /// <remarks>
        /// A hold-interaction is considered as a press-and-release sequence on a button-like input control.
        /// This property determines the lower bound of the duration that must elapse between the button being pressed and released again.
        /// If the delay between press and release is less than this duration, the input does not qualify as a hold-interaction.
        ///
        /// The default hold time is 0.4 seconds.
        /// </remarks>
        /// <seealso cref="Interactions.HoldInteraction"/>
        public float defaultHoldTime
        {
            get => m_DefaultHoldTime;
            set
            {
                // ReSharper disable once CompareOfFloatsByEqualityOperator
                if (m_DefaultHoldTime == value)
                    return;
                m_DefaultHoldTime = value;
                OnChange();
            }
        }

        /// <summary>
        /// Allows you to specify the default maximum radius that a touch contact may be moved from its origin to evaluate to a tap-interaction.
        /// </summary>
        /// <value>The default maximum radius (in pixels) that a touch contact may be moved from its origin to evaluate to a tap-interaction.</value>
        /// <remarks>
        /// A tap-interaction or slow-tap-interaction is considered as a press-and-release sequence.
        /// If the associated touch contact is moved a distance equal or greater to the value of this setting,
        /// the input sequence do not qualify as a tap-interaction.
        ///
        /// The default tap-radius is 5 pixels.
        /// </remarks>
        /// <seealso cref="Interactions.TapInteraction"/>
        /// <seealso cref="Interactions.SlowTapInteraction"/>
        /// <seealso cref="Interactions.MultiTapInteraction"/>
        public float tapRadius
        {
            get => m_TapRadius;
            set
            {
                // ReSharper disable once CompareOfFloatsByEqualityOperator
                if (m_TapRadius == value)
                    return;
                m_TapRadius = value;
                OnChange();
            }
        }

        /// <summary>
        /// Allows you to specify the maximum duration that may pass between taps in order to evaluate to a multi-tap-interaction.
        /// </summary>
        /// <value>The default maximum duration (in seconds) that may pass between taps in order to evaluate to a multi-tap-interaction.</value>
        /// <remarks>
        /// A multi-tap interaction is considered as multiple press-and-release sequences.
        /// This property defines the maximum duration that may pass between these press-and-release sequences.
        /// If consecutive taps (press-and-release sequences) occur with a inter-sequence duration exceeding
        /// this property, the interaction do not qualify as a multi-tap-interaction.
        ///
        /// The default multi-tap delay time is 0.75 seconds.
        /// </remarks>
        /// <seealso cref="defaultTapTime"/>
        public float multiTapDelayTime
        {
            get => m_MultiTapDelayTime;
            set
            {
                // ReSharper disable once CompareOfFloatsByEqualityOperator
                if (m_MultiTapDelayTime == value)
                    return;
                m_MultiTapDelayTime = value;
                OnChange();
            }
        }

        /// <summary>
        /// When <c>Application.runInBackground</c> is true, this property determines what happens when application focus changes
        /// (see <a href="https://docs.unity3d.com/ScriptReference/Application-isFocused.html">Application.isFocused</a>) changes and how we handle
        /// input while running the background.
        /// </summary>
        /// <value>What to do with input while not having focus. Set to <see cref="BackgroundBehavior.ResetAndDisableNonBackgroundDevices"/> by default.</value>
        /// <remarks>
        /// If <c>Application.runInBackground</c> is false, the value of this property is ignored. In that case, nothing happens when
        /// focus is lost. However, when focus is regained, <see cref="InputSystem.TrySyncDevice"/> is called on all devices.
        ///
        /// Note that in the editor as well as in development standalone players, <c>Application.runInBackground</c> will effectively always be
        /// turned on. The editor keeps the player loop running regardless of Game View focus for as long as the editor is active and in play mode
        /// and development players will implicitly turn on the setting during the build process.
        /// </remarks>
        /// <seealso cref="InputSystem.ResetDevice"/>
        /// <seealso cref="InputSystem.EnableDevice"/>
        /// <seealso cref="InputDevice.canRunInBackground"/>
        /// <seealso cref="editorInputBehaviorInPlayMode"/>
        public BackgroundBehavior backgroundBehavior
        {
            get => m_BackgroundBehavior;
            set
            {
                if (m_BackgroundBehavior == value)
                    return;
                m_BackgroundBehavior = value;
                OnChange();
            }
        }

        /// <summary>
        /// Determines how player focus is handled in the editor with respect to input.
        /// </summary>
        /// <remarks>
        /// This setting only has an effect while in play mode (see <a href="https://docs.unity3d.com/ScriptReference/Application-isPlaying.html">Application.isPlaying</a>).
        /// While not in play mode, all input is invariably routed to the editor.
        ///
        /// The editor generally treats Game View focus as equivalent to application focus (see <a href="https://docs.unity3d.com/ScriptReference/Application-isFocused.html">Application.isFocused</a>).
        /// In other words, as long as any Game View has focus, the player is considered to have input focus. As soon as focus is transferred to a non-Game View
        /// <c>EditorWindow</c> or the editor as a whole loses focus, the player is considered to have lost input focus.
        ///
        /// However, unlike in built players, the editor will keep running the player loop while in play mode regardless of whether a Game View is focused
        /// or not. This essentially equates to <a href="https://docs.unity3d.com/ScriptReference/Application-runInBackground.html">Application.runInBackground</a> always
        /// being true in the editor.
        ///
        /// To accommodate this behavior, this setting determines where input is routed while the player loop is running with no Game View being focused. As such,
        /// it also dictates which input reaches the editor (if any) while the game is playing.
        /// </remarks>
        /// <seealso cref="backgroundBehavior"/>
        public EditorInputBehaviorInPlayMode editorInputBehaviorInPlayMode
        {
            get => m_EditorInputBehaviorInPlayMode;
            set
            {
                if (m_EditorInputBehaviorInPlayMode == value)
                    return;
                m_EditorInputBehaviorInPlayMode = value;
                OnChange();
            }
        }

        /// <summary>
        /// Determines how the Inspector window displays <see cref="InputActionProperty"/> fields.
        /// </summary>
        /// <seealso cref="InputActionPropertyDrawerMode"/>
        public InputActionPropertyDrawerMode inputActionPropertyDrawerMode
        {
            get => m_InputActionPropertyDrawerMode;
            set
            {
                if (m_InputActionPropertyDrawerMode == value)
                    return;
                m_InputActionPropertyDrawerMode = value;
                OnChange();
            }
        }

        /// <summary>
        /// Upper limit on the amount of bytes worth of <see cref="InputEvent"/>s processed in a single
        /// <see cref="InputSystem.Update"/>.
        /// </summary>
        /// <remarks>
        /// This setting establishes a bound on the amount of input event data processed in a single
        /// update and thus limits throughput allowed for input. This prevents long stalls from
        /// leading to long delays in input processing.
        ///
        /// When the limit is exceeded, all events remaining in the buffer are thrown away (the
        /// <see cref="InputEventBuffer"/> is reset) and an error is logged. After that, the current
        /// update will abort and early out.
        ///
        /// Setting this property to 0 or a negative value will disable the limit.
        ///
        /// The default value is 5MB.
        /// </remarks>
        /// <seealso cref="InputSystem.Update"/>
        /// <see cref="InputEvent.sizeInBytes"/>
        public int maxEventBytesPerUpdate
        {
            get => m_MaxEventBytesPerUpdate;
            set
            {
                if (m_MaxEventBytesPerUpdate == value)
                    return;
                m_MaxEventBytesPerUpdate = value;
                OnChange();
            }
        }

        /// <summary>
        /// Upper limit on the number of <see cref="InputEvent"/>s that can be queued within one
        /// <see cref="InputSystem.Update"/>.
        /// <remarks>
        /// This settings establishes an upper limit on the number of events that can be queued
        /// using <see cref="InputSystem.QueueEvent"/> during a single update. This prevents infinite
        /// loops where an action callback queues an event that causes the action callback to
        /// be called again which queues an event...
        ///
        /// Note that this limit only applies while the input system is updating. There is no limit
        /// on the number of events that can be queued outside of this time, but those will be queued
        /// into the next frame where the <see cref="maxEventBytesPerUpdate"/> setting will apply.
        ///
        /// The default value is 1000.
        /// </remarks>
        /// </summary>
        public int maxQueuedEventsPerUpdate
        {
            get => m_MaxQueuedEventsPerUpdate;
            set
            {
                if (m_MaxQueuedEventsPerUpdate == value)
                    return;

                m_MaxQueuedEventsPerUpdate = value;
                OnChange();
            }
        }

        /// <summary>
        /// List of device layouts used by the project.
        /// </summary>
        /// <remarks>
        /// This would usually be one of the high-level abstract device layouts. For example, for
        /// a game that supports touch, gamepad, and keyboard&amp;mouse, the list would be
        /// <c>{ "Touchscreen", "Gamepad", "Mouse", "Keyboard" }</c>. However, nothing prevents the
        /// the user from adding something a lot more specific. A game that can only be played
        /// with a DualShock controller could make this list just be <c>{ "DualShockGamepad" }</c>,
        /// for example.
        ///
        /// In the editor, we use the information to filter what we display to the user by automatically
        /// filtering out irrelevant controls in the control picker and such.
        ///
        /// The information is also used when a new device is discovered. If the device is not listed
        /// as supported by the project, it is ignored.
        ///
        /// The list is empty by default. An empty list indicates that no restrictions are placed on what
        /// devices are supported. In this editor, this means that all possible devices and controls are
        /// shown.
        /// </remarks>
        /// <seealso cref="InputControlLayout"/>
        public ReadOnlyArray<string> supportedDevices
        {
            get => new ReadOnlyArray<string>(m_SupportedDevices);
            set
            {
                // Detect if there was a change.
                if (supportedDevices.Count == value.Count)
                {
                    var hasChanged = false;
                    for (var i = 0; i < supportedDevices.Count; ++i)
                        if (m_SupportedDevices[i] != value[i])
                        {
                            hasChanged = true;
                            break;
                        }

                    if (!hasChanged)
                        return;
                }

                m_SupportedDevices = value.ToArray();
                OnChange();
            }
        }

        /// <summary>
        /// Disables merging of redundant input events (at the moment, only mouse events).
        /// Disable it if you want to get all events.
        /// </summary>
        /// <remarks>
        /// When using a high frequency mouse, the number of mouse move events in each frame can be
        /// very large, which can have a negative effect on performance. To help with this,
        /// merging events can be used which coalesces consecutive mouse move events into a single
        /// input action update.
        ///
        /// For example, if there are one hundred mouse events, but they are all position updates
        /// with no clicks, and there is an input action callback handler for the mouse position, that
        /// callback handler will only be called one time in the current frame. Delta and scroll
        /// values for the mouse will still be accumulated across all mouse events.
        /// </remarks>
        public bool disableRedundantEventsMerging
        {
            get => m_DisableRedundantEventsMerging;
            set
            {
                if (m_DisableRedundantEventsMerging == value)
                    return;

                m_DisableRedundantEventsMerging = value;
                OnChange();
            }
        }

        /// <summary>
        /// Improves shortcut key support by making composite controls consume control input
        /// </summary>
        /// <remarks>
        /// Actions are exclusively triggered and will consume/block other actions sharing the same input.
        /// E.g. when pressing the 'Shift+B' keys, the associated action would trigger but any action bound to just the 'B' key would be prevented from triggering at the same time.
        /// Please note that enabling this will cause actions with composite bindings to consume input and block any other actions which are enabled and sharing the same controls.
        /// Input consumption is performed in priority order, with the action containing the greatest number of bindings checked first.
        /// Therefore actions requiring fewer keypresses will not be triggered if an action using more keypresses is triggered and has overlapping controls.
        /// This works for shortcut keys, however in other cases this might not give the desired result, especially where there are actions with the exact same number of composite controls, in which case it is non-deterministic which action will be triggered.
        /// These conflicts may occur even between actions which belong to different Action Maps e.g. if using an UIInputModule with the Arrow Keys bound to the Navigate Action in the UI Action Map, this would interfere with other Action Maps using those keys.
        /// However conflicts would not occur between actions which belong to different Action Assets.
        /// </remarks>
        public bool shortcutKeysConsumeInput
        {
            get => m_ShortcutKeysConsumeInputs;
            set
            {
                if (m_ShortcutKeysConsumeInputs == value)
                    return;

                m_ShortcutKeysConsumeInputs = value;
                OnChange();
            }
        }

        /// <summary>
        /// Enable or disable an internal feature by its name.
        /// </summary>
        /// <param name="featureName">Name of the feature.</param>
        /// <param name="enabled">Whether to enable or disable the feature.</param>
        /// <exception cref="ArgumentNullException"><paramref name="featureName"/> is <c>null</c> or empty.</exception>
        /// <remarks>
        /// This method is intended for experimental features. These must be enabled/disabled from code.
        /// Setting or unsetting a feature flag will not be persisted in an <c>.inputsettings</c> file.
        /// </remarks>
        public void SetInternalFeatureFlag(string featureName, bool enabled)
        {
            if (string.IsNullOrEmpty(featureName))
                throw new ArgumentNullException(nameof(featureName));

<<<<<<< HEAD
            switch (featureName)
            {
                case InputFeatureNames.kUseOptimizedControls:
                    optimizedControlsFeatureEnabled = enabled;
                    break;
                case InputFeatureNames.kUseReadValueCaching:
                    readValueCachingFeatureEnabled = enabled;
                    break;
                case InputFeatureNames.kParanoidReadValueCachingChecks:
                    paranoidReadValueCachingChecksEnabled = enabled;
                    break;
                default:
                    break;
            }
=======
            if (m_FeatureFlags == null)
                m_FeatureFlags = new HashSet<string>();

            if (enabled)
                m_FeatureFlags.Add(featureName.ToUpperInvariant());
            else
                m_FeatureFlags.Remove(featureName.ToUpperInvariant());
>>>>>>> f9d72400

            if (m_FeatureFlags == null)
                m_FeatureFlags = new HashSet<string>();

            if (enabled)
                m_FeatureFlags.Add(featureName.ToUpperInvariant());
            else
                m_FeatureFlags.Remove(featureName.ToUpperInvariant());

            OnChange();
        }

        [Tooltip("Determine which type of devices are used by the application. By default, this is empty meaning that all devices recognized "
            + "by Unity will be used. Restricting the set of supported devices will make only those devices appear in the input system.")]
        [SerializeField] private string[] m_SupportedDevices;
        [Tooltip("Determine when Unity processes events. By default, accumulated input events are flushed out before each fixed update and "
            + "before each dynamic update. This setting can be used to restrict event processing to only where the application needs it.")]
        [SerializeField] private UpdateMode m_UpdateMode = UpdateMode.ProcessEventsInDynamicUpdate;
        [SerializeField] private int m_MaxEventBytesPerUpdate = 5 * 1024 * 1024;
        [SerializeField] private int m_MaxQueuedEventsPerUpdate = 1000;

        [SerializeField] private bool m_CompensateForScreenOrientation = true;
        [SerializeField] private BackgroundBehavior m_BackgroundBehavior = BackgroundBehavior.ResetAndDisableNonBackgroundDevices;
        [SerializeField] private EditorInputBehaviorInPlayMode m_EditorInputBehaviorInPlayMode;
        [SerializeField] private InputActionPropertyDrawerMode m_InputActionPropertyDrawerMode = InputActionPropertyDrawerMode.Compact;
        [SerializeField] private float m_DefaultDeadzoneMin = 0.125f;
        [SerializeField] private float m_DefaultDeadzoneMax = 0.925f;
        // A setting of 0.5 seems to roughly be what games generally use on the gamepad triggers.
        // Having a higher value here also obsoletes the need for custom press points on stick buttons
        // (the up/down/left/right ones).
        [Min(ButtonControl.kMinButtonPressPoint)]
        [SerializeField] private float m_DefaultButtonPressPoint = 0.5f;
        [SerializeField] private float m_ButtonReleaseThreshold = 0.75f;
        [SerializeField] private float m_DefaultTapTime = 0.2f;
        [SerializeField] private float m_DefaultSlowTapTime = 0.5f;
        [SerializeField] private float m_DefaultHoldTime = 0.4f;
        [SerializeField] private float m_TapRadius = 5;
        [SerializeField] private float m_MultiTapDelayTime = 0.75f;
        [SerializeField] private bool m_DisableRedundantEventsMerging = false;
        [SerializeField] private bool m_ShortcutKeysConsumeInputs = false; // This is the shortcut support from v1.4. Temporarily moved here as an opt-in feature, while it's issues are investigated.

        [NonSerialized] internal HashSet<string> m_FeatureFlags;

        internal bool IsFeatureEnabled(string featureName)
        {
            return m_FeatureFlags != null && m_FeatureFlags.Contains(featureName.ToUpperInvariant());
        }

        internal void OnChange()
        {
            if (InputSystem.settings == this)
                InputSystem.s_Manager.ApplySettings();
        }

        internal const int s_OldUnsupportedFixedAndDynamicUpdateSetting = 0;

        /// <summary>
        /// How the input system should update.
        /// </summary>
        /// <remarks>
        /// By default, the input system will run event processing as part of the player loop. In the default configuration,
        /// the processing will happens once before every every dynamic update (<a href="https://docs.unity3d.com/ScriptReference/MonoBehaviour.Update.html">Update</a>),
        /// i.e. <see cref="ProcessEventsInDynamicUpdate"/> is the default behavior.
        ///
        /// There are two types of updates not governed by UpdateMode. One is <see cref="InputUpdateType.Editor"/> which
        /// will always be enabled in the editor and govern input updates for <see cref="UnityEditor.EditorWindow"/>s in
        /// sync to <see cref="UnityEditor.EditorApplication.update"/>.
        ///
        /// The other update type is <see cref="InputUpdateType.BeforeRender"/>. This type of update is enabled and disabled
        /// automatically in response to whether devices are present requiring this type of update (<see
        /// cref="InputDevice.updateBeforeRender"/>). This update does not consume extra state.
        /// </remarks>
        /// <seealso cref="InputSystem.Update"/>
        /// <seealso cref="InputUpdateType"/>
        /// <seealso href="https://docs.unity3d.com/ScriptReference/MonoBehaviour.FixedUpdate.html"/>
        /// <seealso href="https://docs.unity3d.com/ScriptReference/MonoBehaviour.Update.html"/>
        public enum UpdateMode
        {
            // Removed: ProcessEventsInBothFixedAndDynamicUpdate=0

            /// <summary>
            /// Automatically run input updates right before every <a href="https://docs.unity3d.com/ScriptReference/MonoBehaviour.Update.html">Update</a>.
            ///
            /// In this mode, no processing happens specifically for fixed updates. Querying input state in
            /// <a href="https://docs.unity3d.com/ScriptReference/MonoBehaviour.FixedUpdate.html">FixedUpdate</a> will result in errors being logged in the editor and in
            /// development builds. In release player builds, the value of the dynamic update state is returned.
            /// </summary>
            ProcessEventsInDynamicUpdate = 1,

            /// <summary>
            /// Automatically input run updates right before every <a href="https://docs.unity3d.com/ScriptReference/MonoBehaviour.FixedUpdate.html">FixedUpdate</a>.
            ///
            /// In this mode, no processing happens specifically for dynamic updates. Querying input state in
            /// <a href="https://docs.unity3d.com/ScriptReference/MonoBehaviour.Update.html">Update</a> will result in errors being logged in the editor and in
            /// development builds. In release player builds, the value of the fixed update state is returned.
            /// </summary>
            ProcessEventsInFixedUpdate,

            /// <summary>
            /// Do not run updates automatically. In this mode, <see cref="InputSystem.Update"/> must be called
            /// manually to update input.
            ///
            /// This mode is most useful for placing input updates in the frame explicitly at an exact location.
            ///
            /// Note that failing to call <see cref="InputSystem.Update"/> may result in a lot of events
            /// accumulating or some input getting lost.
            /// </summary>
            ProcessEventsManually,
        }

        /// <summary>
        /// Determines how the applications behaves when running in the background. See <see cref="backgroundBehavior"/>.
        /// </summary>
        /// <seealso href="https://docs.unity3d.com/ScriptReference/Application-isFocused.html"/>
        /// <seealso href="https://docs.unity3d.com/ScriptReference/Application-runInBackground.html"/>
        /// <seealso cref="backgroundBehavior"/>
        /// <seealso cref="InputSettings.editorInputBehaviorInPlayMode"/>
        public enum BackgroundBehavior
        {
            /// <summary>
            /// When the application loses focus, issue a <see cref="InputSystem.ResetDevice"/> call on every <see cref="InputDevice"/> that is
            /// not marked as <see cref="InputDevice.canRunInBackground"/> and then disable the device (see <see cref="InputSystem.DisableDevice"/>
            /// and <see cref="InputDevice.enabled"/>). Devices that <see cref="InputDevice.canRunInBackground"/> will not be touched and will
            /// keep running as is.
            ///
            /// In effect, this setting will "soft-reset" all devices that cannot receive input while the application does
            /// not have focus. That is, it will reset all controls that are not marked as <see cref="InputControlLayout.ControlItem.dontReset"/>
            /// to their default state.
            ///
            /// When the application comes back into focus, all devices that have been reset and disabled will be re-enabled and a synchronization
            /// request (see <see cref="RequestSyncCommand"/>) will be sent to each device.
            ///
            /// Devices that are added while the application is running in the background are treated like devices that were already present
            /// when losing focus. That is, if they cannot run in the background, they will be disabled until focus comes back.
            ///
            /// Note that the resets will cancel <see cref="InputAction"/>s that are in progress from controls on devices that are being reset.
            /// </summary>
            ResetAndDisableNonBackgroundDevices = 0,

            /// <summary>
            /// Like <see cref="ResetAndDisableNonBackgroundDevices"/> but instead treat all devices as having <see cref="InputDevice.canRunInBackground"/>
            /// return false. This effectively means that all input is silenced while the application is running in the background.
            /// </summary>
            ResetAndDisableAllDevices = 1,

            /// <summary>
            /// Ignore all changes in focus and leave devices untouched. This also disables focus checks in <see cref="UI.InputSystemUIInputModule"/>.
            /// </summary>
            IgnoreFocus = 2,
        }

        /// <summary>
        /// Determines how player focus is handled with respect to input when we are in play mode in the editor.
        /// See <see cref="InputSettings.editorInputBehaviorInPlayMode"/>. The setting does not have an effect
        /// when the editor is not in play mode.
        /// </summary>
        public enum EditorInputBehaviorInPlayMode
        {
            /// <summary>
            /// When the game view does not have focus, input from <see cref="Pointer"/> devices (such as <see cref="Mouse"/> and <see cref="Touchscreen"/>)
            /// is routed to the editor and not visible in player code. Input from devices such as <see cref="Gamepad"/>s will continue to
            /// go to the game regardless of which <c>EditorWindow</c> is focused.
            ///
            /// This is the default. It makes sure that the devices that are used with the editor UI respect <c>EditorWindow</c> focus and thus
            /// do not lead to accidental inputs affecting the game. While at the same time letting all other input get through to the game.
            /// It does, however, mean that no other <c>EditorWindow</c> can tap input from these devices (such as <see cref="Gamepad"/>s and <see cref="HID"/>s).
            /// </summary>
            PointersAndKeyboardsRespectGameViewFocus,

            /// <summary>
            /// When the game view does not have focus, all input is routed to the editor (and thus <c>EditorWindow</c>s). No input
            /// is received in the game regardless of the type of device generating it.
            /// </summary>
            AllDevicesRespectGameViewFocus,

            /// <summary>
            /// All input is going to the game at all times. This most closely aligns input behavior in the editor with that in players. <see cref="backgroundBehavior"/>
            /// will be respected as in the player and devices may thus be disabled in the runtime based on Game View focus.
            /// </summary>
            AllDeviceInputAlwaysGoesToGameView,
        }

        /// <summary>
        /// Determines how the Inspector window displays <see cref="InputActionProperty"/> fields.
        /// </summary>
        /// <seealso cref="inputActionPropertyDrawerMode"/>
        public enum InputActionPropertyDrawerMode
        {
            /// <summary>
            /// Display the property in a compact format, using a minimal number of lines.
            /// Toggling between a reference to an input action in an asset and a directly serialized input action
            /// is done using a dropdown menu.
            /// </summary>
            Compact,

            /// <summary>
            /// Display the effective action underlying the property, using multiple lines.
            /// Toggling between a reference to an input action in an asset and a directly serialized input action
            /// is done using a property that is always visible.
            /// </summary>
            /// <remarks>
            /// This mode could be useful if you want to see or revert prefab overrides and hide the field that is ignored.
            /// </remarks>
            MultilineEffective,

            /// <summary>
            /// Display both the input action and external reference underlying the property.
            /// Toggling between a reference to an input action in an asset and a directly serialized input action
            /// is done using a property that is always visible.
            /// </summary>
            /// <remarks>
            /// This mode could be useful if you want to see both values of the property without needing to toggle Use Reference.
            /// </remarks>
            MultilineBoth,
        }
    }
}<|MERGE_RESOLUTION|>--- conflicted
+++ resolved
@@ -716,31 +716,6 @@
         {
             if (string.IsNullOrEmpty(featureName))
                 throw new ArgumentNullException(nameof(featureName));
-
-<<<<<<< HEAD
-            switch (featureName)
-            {
-                case InputFeatureNames.kUseOptimizedControls:
-                    optimizedControlsFeatureEnabled = enabled;
-                    break;
-                case InputFeatureNames.kUseReadValueCaching:
-                    readValueCachingFeatureEnabled = enabled;
-                    break;
-                case InputFeatureNames.kParanoidReadValueCachingChecks:
-                    paranoidReadValueCachingChecksEnabled = enabled;
-                    break;
-                default:
-                    break;
-            }
-=======
-            if (m_FeatureFlags == null)
-                m_FeatureFlags = new HashSet<string>();
-
-            if (enabled)
-                m_FeatureFlags.Add(featureName.ToUpperInvariant());
-            else
-                m_FeatureFlags.Remove(featureName.ToUpperInvariant());
->>>>>>> f9d72400
 
             if (m_FeatureFlags == null)
                 m_FeatureFlags = new HashSet<string>();
