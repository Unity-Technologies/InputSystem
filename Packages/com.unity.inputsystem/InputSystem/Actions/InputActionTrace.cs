using System;
using System.Collections;
using System.Collections.Generic;
using System.Text;
using Unity.Collections.LowLevel.Unsafe;
using UnityEngine.InputSystem.LowLevel;
using UnityEngine.InputSystem.Utilities;

////REVIEW: why not switch to this being the default mechanism? seems like this could allow us to also solve
////        the actions-update-when-not-expected problem; plus give us access to easy polling

////REVIEW: should this automatically unsubscribe itself on disposal?

////TODO: make it possible to persist this same way that it should be possible to persist InputEventTrace

////TODO: make this one thread-safe

////TODO: add random access capability

////TODO: protect traces against controls changing configuration (if state layouts change, we're affected)

namespace UnityEngine.InputSystem
{
    /// <summary>
    /// Records the triggering of actions into a sequence of events that can be replayed at will.
    /// </summary>
    /// <remarks>
    /// This is an alternate way to the callback-based responses (such as <see cref="InputAction.performed"/>)
    /// of <see cref="InputAction">input actions</see>. Instead of executing response code right away whenever
    /// an action triggers, an <see cref="RecordAction">event is recorded</see> which can then be queried on demand.
    ///
    /// The recorded data will stay valid even if the bindings on the actions are changed (e.g. by enabling a different
    /// set of bindings through altering <see cref="InputAction.bindingMask"/> or <see cref="InputActionMap.devices"/> or
    /// when modifying the paths of bindings altogether). Note, however, that when this happens, a trace will have
    /// to make a private copy of the data that stores the binding resolution state. This means that there can be
    /// GC allocation spike when reconfiguring actions that have recorded data in traces.
    ///
    /// <example>
    /// <code>
    /// var trace = new InputActionTrace();
    ///
    /// // Subscribe trace to single action.
    /// // (Use UnsubscribeFrom to unsubscribe)
    /// trace.SubscribeTo(myAction);
    ///
    /// // Subscribe trace to entire action map.
    /// // (Use UnsubscribeFrom to unsubscribe)
    /// trace.SubscribeTo(myActionMap);
    ///
    /// // Subscribe trace to all actions in the system.
    /// trace.SubscribeToAll();
    ///
    /// // Record a single triggering of an action.
    /// myAction.performed +=
    ///     ctx =>
    ///     {
    ///         if (ctx.ReadValue&lt;float&gt;() &gt; 0.5f)
    ///             trace.RecordAction(ctx);
    ///     };
    ///
    /// // Output trace to console.
    /// Debug.Log(string.Join(",\n", trace));
    ///
    /// // Walk through all recorded actions and then clear trace.
    /// foreach (var record in trace)
    /// {
    ///     Debug.Log($"{record.action} was {record.phase} by control {record.control} at {record.time}");
    ///
    ///     // To read out the value, you either have to know the value type or read the
    ///     // value out as a generic byte buffer. Here we assume that the value type is
    ///     // float.
    ///
    ///     Debug.Log("Value: " + record.ReadValue&lt;float&gt;());
    ///
    ///     // An alternative is read the value as an object. In this case, you don't have
    ///     // to know the value type but there will be a boxed object allocation.
    ///     Debug.Log("Value: " + record.ReadValueAsObject());
    /// }
    /// trace.Clear();
    ///
    /// // Unsubscribe trace from everything.
    /// trace.UnsubscribeFromAll();
    ///
    /// // Release memory held by trace.
    /// trace.Dispose();
    /// </code>
    /// </example>
    /// </remarks>
    /// <seealso cref="InputAction.started"/>
    /// <seealso cref="InputAction.performed"/>
    /// <seealso cref="InputAction.canceled"/>
    /// <seealso cref="InputSystem.onActionChange"/>
    public sealed class InputActionTrace : IEnumerable<InputActionTrace.ActionEventPtr>, IDisposable
    {
        ////REVIEW: this is of limited use without having access to ActionEvent
        /// <summary>
        /// Directly access the underlying raw memory queue.
        /// </summary>
        public InputEventBuffer buffer => m_EventBuffer;

        public int count => m_EventBuffer.eventCount;

        public InputActionTrace()
        {
        }

        public InputActionTrace(InputAction action)
        {
            if (action == null)
                throw new ArgumentNullException(nameof(action));
            SubscribeTo(action);
        }

        public InputActionTrace(InputActionMap actionMap)
        {
            if (actionMap == null)
                throw new ArgumentNullException(nameof(actionMap));
            SubscribeTo(actionMap);
        }

        /// <summary>
        /// Record any action getting triggered anywhere.
        /// </summary>
        /// <remarks>
        /// This does not require the trace to actually hook into every single action or action map in the system.
        /// Instead, the trace will listen to <see cref="InputSystem.onActionChange"/> and automatically record
        /// every triggered action.
        /// </remarks>
        public void SubscribeToAll()
        {
            if (m_SubscribedToAll)
                return;

            HookOnActionChange();
            m_SubscribedToAll = true;

            // Remove manually created subscriptions.
            while (m_SubscribedActions.length > 0)
                UnsubscribeFrom(m_SubscribedActions[m_SubscribedActions.length - 1]);
            while (m_SubscribedActionMaps.length > 0)
                UnsubscribeFrom(m_SubscribedActionMaps[m_SubscribedActionMaps.length - 1]);
        }

        public void UnsubscribeFromAll()
        {
            // Only unhook from OnActionChange if we don't have any recorded actions. If we do have
            // any, we still need the callback to be notified about when binding data changes.
            if (count == 0)
                UnhookOnActionChange();

            m_SubscribedToAll = false;

            while (m_SubscribedActions.length > 0)
                UnsubscribeFrom(m_SubscribedActions[m_SubscribedActions.length - 1]);
            while (m_SubscribedActionMaps.length > 0)
                UnsubscribeFrom(m_SubscribedActionMaps[m_SubscribedActionMaps.length - 1]);
        }

        public void SubscribeTo(InputAction action)
        {
            if (action == null)
                throw new ArgumentNullException(nameof(action));

            if (m_CallbackDelegate == null)
                m_CallbackDelegate = RecordAction;

            action.performed += m_CallbackDelegate;
            action.started += m_CallbackDelegate;
            action.canceled += m_CallbackDelegate;

            m_SubscribedActions.AppendWithCapacity(action);
        }

        public void SubscribeTo(InputActionMap actionMap)
        {
            if (actionMap == null)
                throw new ArgumentNullException(nameof(actionMap));

            if (m_CallbackDelegate == null)
                m_CallbackDelegate = RecordAction;

            actionMap.actionTriggered += m_CallbackDelegate;

            m_SubscribedActionMaps.AppendWithCapacity(actionMap);
        }

        public void UnsubscribeFrom(InputAction action)
        {
            if (action == null)
                throw new ArgumentNullException(nameof(action));

            if (m_CallbackDelegate == null)
                return;

            action.performed -= m_CallbackDelegate;
            action.started -= m_CallbackDelegate;
            action.canceled -= m_CallbackDelegate;

            var index = m_SubscribedActions.IndexOfReference(action);
            if (index != -1)
                m_SubscribedActions.RemoveAtWithCapacity(index);
        }

        public void UnsubscribeFrom(InputActionMap actionMap)
        {
            if (actionMap == null)
                throw new ArgumentNullException(nameof(actionMap));

            if (m_CallbackDelegate == null)
                return;

            actionMap.actionTriggered -= m_CallbackDelegate;

            var index = m_SubscribedActionMaps.IndexOfReference(actionMap);
            if (index != -1)
                m_SubscribedActionMaps.RemoveAtWithCapacity(index);
        }

        /// <summary>
        /// Record the triggering of an action as an <see cref="ActionEventPtr">action event</see>.
        /// </summary>
        /// <param name="context"></param>
        /// <see cref="InputAction.performed"/>
        /// <see cref="InputAction.started"/>
        /// <see cref="InputAction.canceled"/>
        /// <see cref="InputActionMap.actionTriggered"/>
        public unsafe void RecordAction(InputAction.CallbackContext context)
        {
            // Find/add state.
            var stateIndex = m_ActionMapStates.IndexOfReference(context.m_State);
            if (stateIndex == -1)
                stateIndex = m_ActionMapStates.AppendWithCapacity(context.m_State);

            // Make sure we get notified if there's a change to binding setups.
            HookOnActionChange();

            // Allocate event.
            var valueSizeInBytes = context.valueSizeInBytes;
            var eventPtr =
                (ActionEvent*)m_EventBuffer.AllocateEvent(ActionEvent.GetEventSizeWithValueSize(valueSizeInBytes));

            // Initialize event.
            ref var triggerState = ref context.m_State.actionStates[context.m_ActionIndex];
            eventPtr->baseEvent.type = ActionEvent.Type;
            eventPtr->baseEvent.time = triggerState.time;
            eventPtr->stateIndex = stateIndex;
            eventPtr->controlIndex = triggerState.controlIndex;
            eventPtr->bindingIndex = triggerState.bindingIndex;
            eventPtr->interactionIndex = triggerState.interactionIndex;
            eventPtr->startTime = triggerState.startTime;
            eventPtr->phase = triggerState.phase;

            // Store value.
            var valueBuffer = eventPtr->valueData;
            context.ReadValue(valueBuffer, valueSizeInBytes);
        }

        public void Clear()
        {
            m_EventBuffer.Reset();
            m_ActionMapStates.ClearWithCapacity();
        }

        ~InputActionTrace()
        {
            DisposeInternal();
        }

        public override string ToString()
        {
            if (count == 0)
                return "[]";

            var str = new StringBuilder();
            str.Append('[');
            var isFirst = true;
            foreach (var eventPtr in this)
            {
                if (!isFirst)
                    str.Append(",\n");
                str.Append(eventPtr.ToString());
                isFirst = false;
            }
            str.Append(']');
            return str.ToString();
        }

        public void Dispose()
        {
            UnsubscribeFromAll();
            DisposeInternal();
        }

        private void DisposeInternal()
        {
            // Nuke clones we made of InputActionMapStates.
            for (var i = 0; i < m_ActionMapStateClones.length; ++i)
                m_ActionMapStateClones[i].Dispose();

            m_EventBuffer.Dispose();
            m_ActionMapStates.Clear();
            m_ActionMapStateClones.Clear();

            if (m_ActionChangeDelegate != null)
            {
                InputSystem.onActionChange -= m_ActionChangeDelegate;
                m_ActionChangeDelegate = null;
            }
        }

        public IEnumerator<ActionEventPtr> GetEnumerator()
        {
            return new Enumerator(this);
        }

        IEnumerator IEnumerable.GetEnumerator()
        {
            return GetEnumerator();
        }

        private bool m_SubscribedToAll;
        private bool m_OnActionChangeHooked;
        private InlinedArray<InputAction> m_SubscribedActions;
        private InlinedArray<InputActionMap> m_SubscribedActionMaps;
        private InputEventBuffer m_EventBuffer;
        private InlinedArray<InputActionState> m_ActionMapStates;
        private InlinedArray<InputActionState> m_ActionMapStateClones;
        private Action<InputAction.CallbackContext> m_CallbackDelegate;
        private Action<object, InputActionChange> m_ActionChangeDelegate;

        private void HookOnActionChange()
        {
            if (m_OnActionChangeHooked)
                return;

            if (m_ActionChangeDelegate == null)
                m_ActionChangeDelegate = OnActionChange;

            InputSystem.onActionChange += m_ActionChangeDelegate;
            m_OnActionChangeHooked = true;
        }

        private void UnhookOnActionChange()
        {
            if (!m_OnActionChangeHooked)
                return;

            InputSystem.onActionChange -= m_ActionChangeDelegate;
            m_OnActionChangeHooked = false;
        }

        private void OnActionChange(object actionOrMap, InputActionChange change)
        {
            // If we're subscribed to all actions, check if an action got triggered.
            if (m_SubscribedToAll)
            {
                switch (change)
                {
                    case InputActionChange.ActionStarted:
                    case InputActionChange.ActionPerformed:
                    case InputActionChange.ActionCanceled:
                        Debug.Assert(actionOrMap is InputAction, "Expected an action");
                        var triggeredAction = (InputAction)actionOrMap;
                        var actionIndex = triggeredAction.m_ActionIndexInState;
                        var stateForAction = triggeredAction.m_ActionMap.m_State;

                        var context = new InputAction.CallbackContext
                        {
                            m_State = stateForAction,
                            m_ActionIndex = actionIndex,
                        };

                        RecordAction(context);

                        return;
                }
            }

            // We're only interested in changes to the binding resolution state of actions.
            if (change != InputActionChange.BoundControlsAboutToChange)
                return;

            // Grab the associated action map.
            var action = actionOrMap as InputAction;
            InputActionMap actionMap;
            if (action != null)
                actionMap = action.m_ActionMap;
            else
            {
                actionMap = actionOrMap as InputActionMap;
                Debug.Assert(actionMap != null, "Given object is neither an InputAction nor an InputActionMap");
            }

            // Grab the state.
            var state = actionMap.m_State;
            if (state == null)
            {
                // Bindings have not been resolved yet for this action map. We shouldn't even be
                // on the notification list in this case, but just in case, ignore.
                return;
            }

            // See if we're using the given state.
            var stateIndex = m_ActionMapStates.IndexOfReference(state);
            if (stateIndex == -1)
                return;

            // Yes, we are so make our own private copy of its current state.
            // NOTE: We do not put these local InputActionMapStates on the global list.
            var clone = state.Clone();
            m_ActionMapStateClones.Append(clone);
            m_ActionMapStates[stateIndex] = clone;
        }

        /// <summary>
        /// A wrapper around <see cref="ActionEvent"/> that automatically translates all the
        /// information in events into their high-level representations.
        /// </summary>
        /// <remarks>
        /// For example, instead of returning <see cref="ActionEvent.controlIndex">control indices</see>,
        /// it automatically resolves and returns the respective <see cref="InputControl">controls</see>.
        /// </remarks>
        public unsafe struct ActionEventPtr
        {
            internal InputActionState m_State;
            internal ActionEvent* m_Ptr;

            public InputAction action => m_State.GetActionOrNull(m_Ptr->bindingIndex);

            public InputActionPhase phase => m_Ptr->phase;

            public InputControl control => m_State.controls[m_Ptr->controlIndex];

            public IInputInteraction interaction
            {
                get
                {
                    var index = m_Ptr->interactionIndex;
                    if (index == InputActionState.kInvalidIndex)
                        return null;

                    return m_State.interactions[index];
                }
            }

            public double time => m_Ptr->baseEvent.time;

            public double startTime => m_Ptr->startTime;

            public double duration => time - startTime;

            public int valueSizeInBytes => m_Ptr->valueSizeInBytes;

            public object ReadValueAsObject()
            {
                var valueSizeInBytes = m_Ptr->valueSizeInBytes;
                var valuePtr = m_Ptr->valueData;
                return control.ReadValueFromBufferAsObject(valuePtr, valueSizeInBytes);
            }

            public void ReadValue(void* buffer, int bufferSize)
            {
                var valueSizeInBytes = m_Ptr->valueSizeInBytes;

                ////REVIEW: do we want more checking than this?
                if (bufferSize < valueSizeInBytes)
                    throw new ArgumentException(
                        $"Expected buffer of at least {valueSizeInBytes} bytes but got buffer of just {bufferSize} bytes instead",
                        nameof(bufferSize));

                UnsafeUtility.MemCpy(buffer, m_Ptr->valueData, valueSizeInBytes);
            }

            public TValue ReadValue<TValue>()
                where TValue : struct
            {
                var valueSizeInBytes = m_Ptr->valueSizeInBytes;

                ////REVIEW: do we want more checking than this?
                if (UnsafeUtility.SizeOf<TValue>() != valueSizeInBytes)
                    throw new InvalidOperationException(
                        $"Cannot read a value of type '{typeof(TValue).Name}' with size {UnsafeUtility.SizeOf<TValue>()} from event on action '{action}' with value size {valueSizeInBytes}");

                var result = new TValue();
                var resultPtr = UnsafeUtility.AddressOf(ref result);
                UnsafeUtility.MemCpy(resultPtr, m_Ptr->valueData, valueSizeInBytes);

                return result;
            }

            public override string ToString()
            {
                if (m_Ptr == null)
                    return "<null>";

<<<<<<< HEAD
                return $"{{ action={action} phase={phase} time={time} control={control} value={ReadValueAsObject()} interaction={interaction} duration={duration} }}";
=======
                var actionName = action.actionMap != null ? $"{action.actionMap.name}/{action.name}" : action.name;
                return $"{{ action={actionName} phase={phase} time={time} control={control} value={ReadValueAsObject()} interaction={interaction} }}";
>>>>>>> 135cc884
            }
        }

        private unsafe struct Enumerator : IEnumerator<ActionEventPtr>
        {
            private readonly InputActionTrace m_Trace;
            private readonly ActionEvent* m_Buffer;
            private readonly int m_EventCount;
            private ActionEvent* m_CurrentEvent;
            private int m_CurrentIndex;

            public Enumerator(InputActionTrace trace)
            {
                m_Trace = trace;
                m_Buffer = (ActionEvent*)trace.m_EventBuffer.bufferPtr.data;
                m_EventCount = trace.m_EventBuffer.eventCount;
                m_CurrentEvent = null;
                m_CurrentIndex = 0;
            }

            public bool MoveNext()
            {
                if (m_CurrentIndex == m_EventCount)
                    return false;

                if (m_CurrentEvent == null)
                {
                    m_CurrentEvent = m_Buffer;
                    return m_CurrentEvent != null;
                }

                Debug.Assert(m_CurrentEvent != null);

                ++m_CurrentIndex;
                if (m_CurrentIndex == m_EventCount)
                    return false;

                m_CurrentEvent = (ActionEvent*)InputEvent.GetNextInMemory((InputEvent*)m_CurrentEvent);
                return true;
            }

            public void Reset()
            {
                m_CurrentEvent = null;
                m_CurrentIndex = 0;
            }

            public void Dispose()
            {
            }

            public ActionEventPtr Current
            {
                get
                {
                    var state = m_Trace.m_ActionMapStates[m_CurrentEvent->stateIndex];
                    return new ActionEventPtr
                    {
                        m_State = state,
                        m_Ptr = m_CurrentEvent,
                    };
                }
            }

            object IEnumerator.Current => Current;
        }
    }
}<|MERGE_RESOLUTION|>--- conflicted
+++ resolved
@@ -493,12 +493,8 @@
                 if (m_Ptr == null)
                     return "<null>";
 
-<<<<<<< HEAD
-                return $"{{ action={action} phase={phase} time={time} control={control} value={ReadValueAsObject()} interaction={interaction} duration={duration} }}";
-=======
                 var actionName = action.actionMap != null ? $"{action.actionMap.name}/{action.name}" : action.name;
-                return $"{{ action={actionName} phase={phase} time={time} control={control} value={ReadValueAsObject()} interaction={interaction} }}";
->>>>>>> 135cc884
+                return $"{{ action={actionName} phase={phase} time={time} control={control} value={ReadValueAsObject()} interaction={interaction} duration={duration} }}";
             }
         }
 
