# Changelog

All notable changes to the input system package will be documented in this file.

The format is based on [Keep a Changelog](http://keepachangelog.com/en/1.0.0/)
and this project adheres to [Semantic Versioning](http://semver.org/spec/v2.0.0.html).

Due to package verification, the latest version below is the unpublished version and the date is meaningless.
however, it has to be formatted properly to pass verification tests.

## [Unreleased]

### Fixed
- Fixed `ArgumentNullException` when opening the Prefab Overrides window and selecting a component with an `InputAction`.
- Fixed `{fileID: 0}` getting appended to `ProjectSettings.asset` file when building a project ([case ISXB-296](https://issuetracker.unity3d.com/product/unity/issues/guid/ISXB-296)).
- Fixed `Type of instance in array does not match expected type` assertion when using PlayerInput in combination with Control Schemes and Interactions ([case ISXB-282](https://issuetracker.unity3d.com/product/unity/issues/guid/ISXB-282)).
<<<<<<< HEAD
- Fixed Memory alignment issue with deserialized InputEventTraces that could cause infinite loops when playing back replays ([case ISXB-317](https://issuetracker.unity3d.com/product/unity/issues/guid/ISXB-317)).
=======
- Fixed an InvalidOperationException when using Hold interaction, and by extension any interaction that changes to performed state after a timeout ([case ISXB-332](https://issuetracker.unity3d.com/product/unity/issues/guid/ISXB-330)).
>>>>>>> 573f4ff3

## [1.4.3] - 2022-09-23

### Fixed
- Added missing script and gizmo icon for `TrackedPoseDriver.cs` component ([case ISXB-262](https://issuetracker.unity3d.com/product/unity/issues/guid/ISXB-262)).
- Fix for mitigating symptoms reported in ([case UUM-10774](https://issuetracker.unity3d.com/product/unity/issues/guid/UUM-10774) effectively avoiding reenabling mouse, pen or touch devices in `InputSystemPlugin.OnDestroy()` if currently quitting the editor. The fix avoids editor crashing if closed when Simulator Window is open. Note that the actual issue needs a separate fix in Unity and this package fix is only to avoid running into the issue.
- Fixed an issue where Input Action name would not display correctly in Inspector if serialized as `[SerializedProperty]` within a class not derived from `MonoBehavior` ([case ISXB-124](https://issuetracker.unity3d.com/product/unity/issues/guid/ISXB-124).
- Fix an issue where users could end up with the wrong device assignments when using the InputUser API directly and removing a user ([case ISXB-274](https://issuetracker.unity3d.com/product/unity/issues/guid/ISXB-231)).
- Fixed an issue where PlayerInput behavior description was not updated when changing action assset ([case ISXB-286](https://issuetracker.unity3d.com/product/unity/issues/guid/ISXB-286)).

### Changed
- Improved performance of HID descriptor parsing by moving json parsing to a simple custom predicitve parser instead of relying on Unity's json parsing. This should improve domain reload times when there are many HID devices connected to a machine.

## [1.4.2] - 2022-08-12

### Changed
- Hide XR legacy HMD and controllers layouts from Editor UI dropdown.

### Fixed
- Fix UI sometimes ignoring the first mouse click event after losing and regaining focus ([case ISXB-127](https://issuetracker.unity3d.com/product/unity/issues/guid/ISXB-127).
- Fixed issue when using MultiplayerEventSystems where the visual state of UI controls would change due to constant toggling of CanvasGroup.interactable on and off ([case ISXB-112](https://issuetracker.unity3d.com/product/unity/issues/guid/ISXB-112)).
- Fixed an issue where the Input Action asset icon would not be visible during asset creation ([case ISXB-6](https://issuetracker.unity3d.com/product/unity/issues/guid/ISXB-6)).
- Fixed DualSense low frequency motor speed being always set to min value.
- Fixed an issue where `ReadUnprocessedValueFromState` in PoseControl always returning default values.
- Fix Player 1's UI controls stop working after second player joins ([case ISXB-125](https://issuetracker.unity3d.com/product/unity/issues/guid/ISXB-125)))

## [1.4.1] - 2022-05-30

### Fixed
- Fixed composite touchscreen controls were not firing an action if screen was touched before enabling the action ([case ISXB-98](https://jira.unity3d.com/browse/ISXB-98)).

## [1.4.0] - 2022-04-10

### Changed

- `Button` type `InputAction`s now go to `started` when a button goes from a press to below the release threshold but not yet to 0.
  ```CSharp
  // Before:
  Set(Gamepad.current.rightTrigger, 0.7f); // Performed (pressed)
  Set(Gamepad.current.rightTrigger, 0.2f); // Canceled (released)
  Set(Gamepad.current.rightTrigger, 0.1f); // Started!!
  Set(Gamepad.current.rightTrigger, 0f);   // Canceled

  // Now:
  Set(Gamepad.current.rightTrigger, 0.7f); // Performed (pressed)
  Set(Gamepad.current.rightTrigger, 0.2f); // Started (released but not fully)
  Set(Gamepad.current.rightTrigger, 0.1f); // <Nothing>
  Set(Gamepad.current.rightTrigger, 0f);   // Canceled
  ```
  * This also applies to `PressInteraction` when set to `Press` behavior.
  * In effect, it means that a button will be in `started` or `performed` phase for as long as its value is not 0 and will only go to `canceled` once dropping to 0.
- Processors are now always applied when reading action values through `InputAction.ReadValue<>` or `CallbackContext.ReadValue<>`. Previously, if no bound control was actuated, ReadValue calls would return the default value for the action type but not run the value through the processors.([case 1293728](https://issuetracker.unity3d.com/product/unity/issues/guid/1293728/)).
- Made the following internal types public. These types can be useful when deconstructing raw events captured via `InputEventTrace`.
  * `UnityEngine.InputSystem.Android.LowLevel.AndroidAxis`
  * `UnityEngine.InputSystem.Android.LowLevel.AndroidGameControllerState`
  * `UnityEngine.InputSystem.Android.LowLevel.AndroidKeyCode`
- Adding or removing a device no longer leads to affected actions being temporarily disabled ([case 1379932](https://issuetracker.unity3d.com/issues/inputactionreferences-reading-resets-when-inputactionmap-has-an-action-for-the-other-hand-and-that-hand-starts-slash-stops-tracking)).
  * If, for example, an action was bound to `<Gamepad>/buttonSouth` and was enabled, adding a second `Gamepad` would lead to the action being temporarily disabled, then updated, and finally re-enabled.
  * This was especially noticeable if the action was currently in progress as it would get cancelled and then subsequently resumed.
  * Now, an in-progress action will get cancelled if the device of its active control is removed. If its active control is not affected, however, the action will keep going regardless of whether controls are added or removed from its `InputAction.controls` list.
- Installing the package for the first time will now set `"Active Input Handling"` to `"Both"` rather than `"Input System Package"`.
  * This means, that by default, both the old and the new input system will run side by side where supported.
  * This can be manually switched by going to `Edit >> Project Settings >> Player >> Active Input Handling`.

### Fixed

- Fixed an issue where a layout-override registered via `InputSystem.RegisterLayoutOverride(...)` would cause the editor to malfunction or crash if the layout override had a name already used by an existing layout (case 1377685).
- Fixed an issue where attempting to replace an existing layout-override by using an existing layout-override name didn't work as expected and would instead aggregate overrides instead of replacing them when an override with the given name already exists.
- Fixed Switch Pro controller not working correctly in different scenarios ([case 1369091](https://issuetracker.unity3d.com/issues/nintendo-switch-pro-controller-output-garbage), [case 1190216](https://issuetracker.unity3d.com/issues/inputsystem-windows-switch-pro-controller-only-works-when-connected-via-bluetooth-but-not-via-usb), case 1314869).
- Fixed DualShock 4 controller not allowing input from other devices due to noisy input from its unmapped sensors ([case 1365891](https://issuetracker.unity3d.com/issues/input-from-the-keyboard-is-not-working-when-the-dualshock-4-controller-is-connected)).
- Fixed `InputSystem.onAnyButtonPress` so that it doesn't throw exceptions when trying to process non state or delta events ([case 1376034](https://issuetracker.unity3d.com/product/unity/issues/guid/1376034/)).
- Fixed `InputControlPath.Matches` incorrectly reporting matches when only a prefix was matching.
  * This would, for example, cause `Keyboard.eKey` to be matched by `<Keyboard>/escape`.
  * Fix contributed by [Fredrik Ludvigsen](https://github.com/steinbitglis) in [#1485](https://github.com/Unity-Technologies/InputSystem/pull/1485).
- Fixed `OnScreenButton` triggering `NullReferenceException` in combination with custom devices ([case 1380790 ](https://issuetracker.unity3d.com/issues/nullreferenceexception-error-when-setting-on-screen-button-to-a-custom-device)).
- Fixed no devices being available in `Start` and `Awake` methods if, in the player, any `InputSystem` API was accessed during the `SubsystemRegistration` phase ([case 1392358](https://issuetracker.unity3d.com/issues/inputsystem-does-not-initialize-properly-in-a-build-when-accessed-early)).
- Fixed dropdown for "Supported Devices" in settings not showing all device layouts.
- Fixed "STAT event with state format TOUC cannot be used with device 'Touchscreen:/Touchscreen'" when more than max supported amount of fingers, currently 10, are present on the screen at a same time (case 1395648).
- Fixed mouse events not being timesliced when input system is switched to process input in fixed updates (case 1386738).
- Fixed missing tooltips in PlayerInputManagerEditor for the Player Limit and Fixed Splitscreen sizes labels ([case 1396945](https://issuetracker.unity3d.com/issues/player-input-manager-pops-up-placeholder-text-when-hovering-over-it)).
- Fixed DualShock 4 controllers not working in some scenarios by adding support for extended mode HID reports ([case 1281633](https://issuetracker.unity3d.com/issues/input-system-dualshock4-controller-returns-random-input-values-when-connected-via-bluetooth-while-steam-is-running), case 1409867).
- Fixed `BackgroundBehavior.IgnoreFocus` having no effect when `Application.runInBackground` was false ([case 1400456](https://issuetracker.unity3d.com/issues/xr-head-tracking-lost-when-lost-focus-with-action-based-trackedposedriver-on-android)).
- Fixed an issue where a device was left disabled when it was disconnected while an application was out-of-focus and then re-connected when in-focus (case 1404320).

#### Actions

- Fixed `InvalidCastException: Specified cast is not valid.` being thrown when clicking on menu separators in the control picker ([case 1388049](https://issuetracker.unity3d.com/issues/invalidcastexception-is-thrown-when-selecting-the-header-of-an-advanceddropdown)).
- Fixed accessing `InputAction`s directly during `RuntimeInitializeOnLoad` not initializing the input system as a whole and leading to exceptions ([case 1378614](https://issuetracker.unity3d.com/issues/input-system-nullreferenceexception-error-is-thrown-when-using-input-actions-in-builds)).
- Fixed `InputAction.GetTimeoutCompletionPercentage` jumping to 100% completion early ([case 1377009](https://issuetracker.unity3d.com/issues/gettimeoutcompletionpercentage-returns-1-after-0-dot-1s-when-hold-action-was-started-even-though-it-is-not-performed-yet)).
- Fixed d-pad inputs sometimes being ignored on actions that were binding to multiple controls ([case 1389858](https://unity.slack.com/archives/G01RVV1SPU4/p1642501574002300)).
- Fixed `IndexOutOfRangeException` when having multiple interactions on an action and/or binding in an action map other than the first of an asset ([case 1392559](https://issuetracker.unity3d.com/issues/map-index-on-trigger-and-indexoutofrangeexception-are-thrown-when-using-interaction-on-both-binding-and-its-parent-action)).
  * Fix contributed by [Russell Quinn](https://github.com/russellquinn) in [#1483](https://github.com/Unity-Technologies/InputSystem/pull/1483).
- Fixed `AxisComposite` not respecting processors applied to `positive` and `negative` bindings (case 1398942).
  * This was a regression introduced in [1.0.0-pre.6](#axiscomposite-min-max-value-fix).
- Fixed calling `action.AddCompositeBinding(...).With(...)` while action is enabled not correctly updating controls for part bindings of the composite.
- Fixed `TwoModifiersComposite` inadvertently not allowing controls other than `ButtonControl`s being bound to its `binding` part.
- Added support for keyboard shortcuts and mutually exclusive use of modifiers.
  * In short, this means that a "Shift+B" binding can now prevent a "B" binding from triggering.
  * `OneModifierComposite`, `TwoModifiersComposite`, as well as the legacy `ButtonWithOneModifierComposite` and `ButtonWithTwoModifiersComposite` now require their modifiers to be pressed __before__ (or at least simultaneously with) pressing the target button.
    * This check is performed only if the target is a button. For a binding such as `"CTRL+MouseDelta"` the check is bypassed. It can also be manually bypassed via the `overrideModifiersNeedToBePressedFirst`.
  * State change monitors on a device (`IInputStateChangeMonitor`) are now sorted by their `monitorIndex` and will trigger in that order.
  * Actions are now automatically arranging their bindings to trigger in the order of decreasing "complexity". This metric is derived automatically. The more complex a composite a binding is part of, the higher its complexity. So, `"Shift+B"` has a higher "complexity" than just `"B"`.
  * If an binding of higher complexity "consumes" a given input, all bindings waiting to consume the same input will automatically get skipped. So, if a `"Shift+B"` binding composite consumes a `"B"` key press, a binding to `"B"` that is waiting in line will get skipped and not see the key press.
  * If your project is broken by these changes, you can disable the new behaviors via a feature toggle in code:
    ```CSharp
    InputSystem.settings.SetInternalFeatureFlag("DISABLE_SHORTCUT_SUPPORT", true);
    ```
- Added new APIs for getting and setting parameter values on interactions, processors, and composites.
  ```CSharp
  // Get parameter.
  action.GetParameterValue("duration");     // Any "duration" value on any binding.
  action.GetParameterValue("tap:duration"); // "duration" on "tap" interaction on any binding.
  action.GetParameterValue("tap:duration",  // "duration" on "tap" on binding in "Gamepad" group.
      InputBinding.MaskByGroup("Gamepad"));

  // Set parameter.
  action.ApplyParameterOverride("duration", 0.4f);
  action.ApplyParameterOverride("tap:duration", 0.4f);
  action.ApplyParameterOverride("tap:duration", 0.4f,
      InputBinding.MaskByGroup("Gamepad"));

  // Can also apply parameter overrides at the level of
  // InputActionMaps and InputActionAssets with an effect
  // on all the bindings contained therein.
  asset.ApplyParameterOverride("scaleVector2:x", 0.25f,
      new InputBinding("<Mouse>/delta"));
  ```

### Added

- Added support for "Hori Co HORIPAD for Nintendo Switch", "HORI Pokken Tournament DX Pro Pad", "HORI Wireless Switch Pad", "HORI Real Arcade Pro V Hayabusa in Switch Mode", "PowerA NSW Fusion Wired FightPad", "PowerA NSW Fusion Pro Controller (USB only)", "PDP Wired Fight Pad Pro: Mario", "PDP Faceoff Wired Pro Controller for Nintendo Switch", "PDP Faceoff Wired Pro Controller for Nintendo Switch", "PDP Afterglow Wireless Switch Controller", "PDP Rockcandy Wired Controller".
- Added support for SteelSeries Nimbus+ gamepad on Mac (addition contributed by [Mollyjameson](https://github.com/MollyJameson)).
- Added support for Game Core platforms to XR layouts, devices, and input controls. These classes were previously only enabled on platforms where `ENABLE_VR` is defined.
- Added a new `DeltaControl` control type that is now used for delta-style controls such as `Mouse.delta` and `Mouse.scroll`.
  * Like `StickControl`, this control has individual `up`, `down`, `left`, and `right` controls (as well as `x` and `y` that it inherits from `Vector2Control`). This means it is now possible to directly bind to individual scroll directions (such as `<Mouse>/scroll/up`).
- Added the 'Cursor Lock Behavior' setting to InputSystemUIInputModule to control the origin point of UI raycasts when the cursor is locked. This enables the use of PhysicsRaycaster when the cursor is locked to the center of the screen ([case 1395281](https://issuetracker.unity3d.com/product/unity/issues/guid/1395281/)).
- Added support for using the Unity Remote app with the Input System.
  * Requires Unity 2021.2.18 or later.

## [1.3.0] - 2021-12-10

### Changed

- The artificial `ctrl`, `shift`, and `alt` controls (which combine the left and right controls into one) on the keyboard can now be written to and no longer throw `NotSupportedException` when trying to do so ([case 1340793](https://issuetracker.unity3d.com/issues/on-screen-button-errors-on-mouse-down-slash-up-when-its-control-path-is-set-to-control-keyboard)).
- All devices are now re-synced/reset in next update after entering play mode, this is needed to read current state of devices before any intentional input is provided ([case 1231907](https://issuetracker.unity3d.com/issues/mouse-coordinates-reported-as-00-until-the-first-move)).
- Replaced `UnityLinkerBuildPipelineData.inputDirectory` with hardcoded `Temp` folder because `inputDirectory` is deprecated.
- Deprecated `InputSettings.filterNoiseOnCurrent`. Now noise filtering is always enabled. Device only will become `.current` if any non-noise control have changed state.
- A device reset (such as when focus is lost) on `Touchscreen` will now result in all ongoing touches getting cancelled instead of all touches being simply reset to default state.
- Calling `InputTestFixture.Press`, `InputTestFixture.Set`, etc. from within a `[UnityTest]` will no longer immediately process input. Instead, input will be processed like it normally would as part of the Unity player loop.

### Fixed

- Fixed writing values into the half-axis controls of sticks (such as `Gamepad.leftStick.left`) producing incorrect values on the stick ([case 1336240](https://issuetracker.unity3d.com/issues/inputtestfixture-tests-return-inverted-values-when-pressing-gamepads-left-or-down-joystick-buttons)).
- Fixed setting size of event trace in input debugger always growing back to largest size set before.
- Fixed successive clicks not getting triggered with `TouchSimulation` on when not moving the mouse in-between clicks ([case 1330014](https://issuetracker.unity3d.com/issues/onclick-isnt-triggered-on-the-second-click-when-the-mouse-isnt-moved-and-simulate-touch-input-from-mouse-or-pen-is-enabled)).
- Fixed `InputSystemUIInputModule` stopping to listen for input when swapping `InputActionAsset` instances while input was disabled ([case 1371332](https://issuetracker.unity3d.com/issues/ui-navigation-stops-working-after-adding-two-input-devices-to-a-scene)).
- Fixed `InputSystemUIInputModule` showing incorrect bindings after pressing the 'Fix UI Input Module' button in PlayerInput component([case 1319968](https://issuetracker.unity3d.com/product/unity/issues/guid/1319968/)).
- Fixed an issue where UI button clicks could be ignored by `InputSystemUIInputModule` if modifying on-screen devices from Update() callbacks ([case 1365070](https://issuetracker.unity3d.com/product/unity/issues/guid/1365070)).
- Fixed an issue with `InputSystemUIInputModule` that would cause UI to stop responding during play mode after changing a script file while Recompile and Continue mode is active, or by forcing a script recompile using `RequestScriptCompilation`([case 1324215](https://issuetracker.unity3d.com/product/unity/issues/guid/1324215/)).
- Fixed `InputSystemUIInputModule` inspector showing all action bindings as "None" when assigned a runtime created actions asset ([case 1304943](https://issuetracker.unity3d.com/issues/input-system-ui-input-module-loses-prefab-action-mapping-in-local-co-op)).
- Fixed a problem with UI Toolkit buttons remaining active when multiple fingers are used on a touchscreen, using `InputSystemUIInputModule` with pointerBehavior set to `UIPointerBehavior.SingleUnifiedPointer`. UI Toolkit will now always receive the same pointerId when that option is in use, regardless of the hardware component that produced the pointer event. ([case 1369081](https://issuetracker.unity3d.com/issues/transitions-get-stuck-when-pointer-behavior-is-set-to-single-unified-pointer-and-multiple-touches-are-made)).
- Fixed a problem with `InputUser` where devices would be removed and not added again after layout overrides preventing certain devices, e.g. gamepads to not work correctly when associated with action map bindings tied to `PlayerInput` ([case 1347320](https://issuetracker.unity3d.com/product/unity/issues/guid/1347320)).
- Fixed DualSense on iOS not inheriting from `DualShockGamepad` ([case 1378308](https://issuetracker.unity3d.com/issues/input-dualsense-detection-ios)).
- Fixed a device becoming `.current` (e.g. `Gamepad.current`, etc) when sending a new state event that contains no control changes (case 1377952).
- Fixed calling `IsPressed` on an entire device returning `true` ([case 1374024](https://issuetracker.unity3d.com/issues/inputcontrol-dot-ispressed-always-returns-true-when-using-new-input-system)).
- Fixed HIDs having blackslashes in their vendor or product names leading to binding paths generated by interactive rebinding that failed to resolve to controls and thus lead to no input being received ([case 1335465](https://issuetracker.unity3d.com/product/unity/issues/guid/1335465/)).
- Fixed `InputSystem.RegisterLayoutOverride` resulting in the layout that overrides are being applied to losing the connection to its base layout ([case 1377719](https://fogbugz.unity3d.com/f/cases/1377719/)).
- Fixed `Touch.activeTouches` still registering touches after the app loses focus ([case 1364017](https://issuetracker.unity3d.com/issues/input-system-new-input-system-registering-active-touches-when-app-loses-focus)).
- Fixed `MultiplayerEventSystem` not preventing keyboard and gamepad/joystick navigation from one player's UI moving to another player's UI ([case 1306361](https://issuetracker.unity3d.com/issues/input-system-ui-input-module-lets-the-player-navigate-across-other-canvases)).
  * This fix relies on a `CanvasGroup` being injected into each `playerRoot` and the `interactable` property of the group being toggled back and forth depending on which part of the UI is being updated.
- Fixed `InputTestFixture` incorrectly running input updates out of sync with the player loop ([case 1341740](https://issuetracker.unity3d.com/issues/buttoncontrol-dot-waspressedthisframe-is-false-when-using-inputtestfixture-dot-press)).
  * This had effects such as `InputAction.WasPressedThisFrame()` returning false expectedly.
- Fixed broken code example for state structs in `Devices.md` documentation (fix contributed by [jeffreylanters](https://github.com/jeffreylanters)).
- Fixed `TrackedDeviceRaycaster` not picking closest hit in scene (fix originally contributed by [alexboost222](https://github.com/alexboost222)).

#### Actions

- Fixed opening a new project (or one that needs a full reimport) leading to several exceptions in the console if the most recently opened project was closed with a `.inputactions` editor open ([case 1313185](https://issuetracker.unity3d.com/issues/exceptions-about-previously-open-action-map-being-thrown-when-opening-new-project)).
- Fixed incorrect indentation of input actions in the inspector ([case 1285546](https://issuetracker.unity3d.com/product/unity/issues/guid/1285546/)).
- Fixed an issue where serialized `InputAction` properties would have display name "Input Action" in the Inspector window instead of their given name. ([case 1367240](https://issuetracker.unity3d.com/product/unity/issues/guid/1367240)).
- Fixed an issue where `InputAction.Enable` would not reuse memory allocated prior and thus lead to memory leaks ([case 1367442](https://issuetracker.unity3d.com/issues/input-system-puts-a-lot-of-pressure-on-the-garbage-collector-when-enabling-and-disabling-inputactionmaps)).
- Fixed interactions such as `Press` not getting processed correctly when having multiple of them on different bindings of the same action and receiving simultaneous input on all of them ([case 1364667](https://issuetracker.unity3d.com/issues/new-input-system-stops-working-after-pressing-2-keyboard-buttons-at-the-same-time)).
  * If, for example, you bind the A and S key on the same action, put a `Press` interaction on both, and then press both keys, interactions would get missed or got stuck.
- Fixed `InputAction.IsPressed`/`WasPressed`/`WasReleased` returning incorrect results when binding multiple buttons on the same action and pressing/releasing them simultaneously.
- Improved performance of looking up actions by name.
- Fixed `InputAction.controls` exhibiting bad performance when there were no controls bound to an action ([case 1347829](https://issuetracker.unity3d.com/issues/inputaction-dot-controls-are-accessed-slower-when-the-gamepad-slash-controller-is-not-connected)).
- Fixed interactions involving timeouts (such as `HoldInteraction`) performing erroneous delayed triggers on actions when input is composed of multiple controls ([1251231](https://issuetracker.unity3d.com/issues/input-system-composites-hold-interaction-can-be-performed-when-no-keys-are-hold)).
  * For example, if you bind `Shift+B` using a `OneModifierComposite` and put a `HoldInteraction` on the binding, then depending on the order in which the keys are pressed, you would sometimes see the action spuriously getting triggered when in fact no input was received.
- Fixed control schemes of bindings not getting updates when being pasted from one `.inputactions` asset into another ([case 1276106](https://issuetracker.unity3d.com/issues/input-system-control-schemes-are-not-resolved-when-copying-bindings-between-inputactionassets)).
  * For example, if you copied a binding from an asset that had a "Gamepad" control scheme into an asset that had none, the resulting binding would be unusable.
  * All associations with control schemes that do not exist in the target asset are now removed from bindings upon pasting.
- Fixed `InputActionSetupExtensions.AddCompositeBinding` not setting name of composite.

## [1.2.0] - 2021-10-22

### Changed

- When exceptions occur in user code inside of Input System callbacks, the exception message is now printed __first__ and details about the callback second.
  * Previously a message similar to "Exception ... while executing '...' callbacks" was printed first and then followed by exception log. This was hiding the actual exception and created confusion.

### Fixed

- Fixed a performance issue on entering/exiting playmode where HID device capabilities JSON could be parsed multiple times for a single device([case 1362733](https://issuetracker.unity3d.com/issues/input-package-deserializing-json-multiple-times-when-entering-slash-exiting-playmode)).
- Fixed a problem where explicitly switching to the already active control scheme and device set for PlayerInput would cancel event callbacks for no reason when the control scheme switch would have no practical effect. This fix detects and skips device unpairing and re-pairing if the switch is detected to not be a change to scheme or devices. (case 1342297)
- Any unhandled exception in `InputManager.OnUpdate` failing latter updates with `InvalidOperationException: Already have an event buffer set! Was OnUpdate() called recursively?`. Instead the system will try to handle the exception and recover into a working state.
- Fixed an issue that broke the `VirtualMouseInput` component in the editor ([case 1367553](https://issuetracker.unity3d.com/issues/vitrualmouseinput-stickaction-doesnt-work)).
- Fixed a problem where only using runtimes that are not XR supported causes a compile error. This fix adds back in `ENABLE_VR` checks to prevent this case (case 1368300)
- Fixed input action for Android gamepad's right stick will be correctly invoked when only y axis is changing ([case 1308637](https://issuetracker.unity3d.com/issues/android-input-system-right-analog-stick-tracking-is-erratic-when-using-a-gamepad-connected-to-an-android-device)).
- Generic gamepad short display button names were incorrectly mapped on Switch (`A` instead of `B`, etc).
- Fixed an issue where resetting an action via `InputAction.Reset()` while being in disabled state would prevent the action from being enabled again. ([case 1370732](https://issuetracker.unity3d.com/product/unity/issues/guid/1370732/)).
- Fixed "Default constructor not found for type UnityEngine.InputSystem.iOS.LowLevel.iOSStepCounter" any other potential exceptions due to classes, methods, fields and properties being stripped when managed stripping setting set to medium or high ([case 1368761](https://issuetracker.unity3d.com/issues/ios-new-input-system-iosstepcounter-crash-on-launch-with-managed-stripping)).
- Fixed an issue where `InvalidOperationExceptions` are thrown if an input for an action with multiple interactions is held  while disconnecting the device([case 1354098](https://issuetracker.unity3d.com/issues/input-system-errors-are-thrown-when-disconnecting-controller-while-holding-a-button-with-press-and-release-set-up-separately)).
- Fixed `action.ReadValue` and others returning invalid data when used from `FixedUpdate` or early update when running in play mode in the editor ([case 1368559](https://issuetracker.unity3d.com/issues/enter-key-is-not-registered-when-using-waspressedthisframe-with-input-system-1-dot-1-1) [case 1367556](https://issuetracker.unity3d.com/issues/input-action-readvalue-always-returns-zero-when-called-from-fixedupdate) [case 1372830](https://issuetracker.unity3d.com/issues/querying-inputs-before-preupdate-dot-newinputupdate-returns-invalid-data-when-running-in-play-mode-in-editor)).
- Fixed current being `null` for sensors (`Accelerometer.current`, others) ([case 1371204](https://issuetracker.unity3d.com/issues/accelerometer-not-working-when-using-input-system-1-dot-1-1)).

### Added

- Added support for PS5 DualSense controllers on Mac and Windows.
- Improved the user experience when creating single vs multi-touch touchscreen bindings in the Input Action Asset editor by making both options visible in the input action dropdown menu. Now it's not neccessary to be aware of the touch\*/press path binding syntax ([case 1357664](https://issuetracker.unity3d.com/issues/inputsystem-touchscreens-multi-touch-doesnt-work-when-using-a-custom-inputactionasset)).
- Added support for the Unity Remote app.
  * __NOTE__: This unfortunately requires a change in the Unity native runtime. We are in the process of rolling out the change to Unity versions. A public build that receives the change will automatically enable the functionality in the Input System package.

## [1.1.1] - 2021-09-03

### Fixed

- Fixed `InvalidCastException: Specified cast is not valid.` and `InvalidOperationException: Already have an event buffer set! Was OnUpdate() called recursively?` when upgrading from 1.1.0-pre.5 or earlier. If you experience this issue you can also restart the editor to resolve it.
- Fixed `InputDeviceChange.Destroyed` not being available, now it's correctly marked as obsolete instead.
- Removed documentation around platform user account management of `InputUser` which was ahead of actual backend support for the feature.

## [1.1.0] - 2021-08-27

### Changed

- Modified the fix that landed in `1.1-preview.3` for [any given control being added to an action only once](#same_control_multiple_times_fix).
  * This caused a regression with some setups that, for example, bound the same control multiple times in a composite using processors to alter the value of the control.
  * Internally, a control is now again allowed to feed into the same action through more than one binding.
  * However, externally the control will be mentioned on the action's `InputAction.controls` list only once.
- Adding `InputSystemUIInputModule` from code now installs `DefaultInputActions`. This is equivalent to the default setup when adding the component in the editor ([case 1259306](https://issuetracker.unity3d.com/issues/input-system-ugui-button-does-not-react-when-clicked)).
  ```CSharp
  var go = new GameObject();
  go.AddComponent<EventSystem>();
  var uiModule = go.AddComponent<InputSystemUIInputModule>();
  // uiModule.actionsAsset now has a DefaultInputActions() asset assigned to it and the various
  // action references point to its actions.
  ```
  * `InputSystemUIInputModule.UnassignActions` has been added to remove all actions from the module en bloc.
  ```CSharp
  uiModule.UnassignActions();
  ```

### Fixed

- Fixed an issue where mixing test cases based on `InputTestFixture` (using mocked `InputSystem`) and regular test cases (using real `InputSystem`) would lead to static state leaking between test cases causing random failures and unexpected/undefined behavior ([case 1329015](https://issuetracker.unity3d.com/product/unity/issues/guid/1329015)).
- Fixed `InputSystemUIInputModule.AssignDefaultActions` not assigning `trackedDeviceOrientation` and `trackedDevicePosition`.
- Fixed regression introduced by [previous change](#ui_multiple_scenes_fix) where `InputSystemUIInputModule` would not disable actions correctly.
- Fixed `InputAction.canceled` not getting triggered reliably for `InputActionType.PassThrough` actions when `InputSystem.ResetDevice` was called.
- Fixed device resets (e.g. happening as part of focus changes) leading to only some actions bound to these devices getting cancelled instead of all of them.

## [1.1.0-pre.6] - 2021-08-23

### Fixed

- Fixed pairing devices to existing `InputUser`s potentially corrupting list of paired devices from other `InputUser`s ([case 1327628](https://issuetracker.unity3d.com/issues/input-system-devices-are-reassigned-to-the-wrong-users-after-adding-a-new-device)).
- Fixed duplication of control paths when viewing collections of `InputControl`s in the inspector.
  * Fix contributed by [NibbleByte](https://github.com/NibbleByte) in [1354](https://github.com/Unity-Technologies/InputSystem/pull/1354).
- Fixed `StackOverflowException` caused by calling `InputSystem.Update` from inside an input action callback such as `InputAction.performed` ([case 1316000](https://issuetracker.unity3d.com/issues/crash-when-adding-inputsystem-dot-update-to-inputsystem-command-handler-to-force-processing-an-event-and-sending-input)).
- Fixed `InputTestFixture` leaving all `.current` getters uninitialized after a test run ([case 1329015](https://issuetracker.unity3d.com/issues/inputsystem-mouseeventhandler-breaks-when-running-multiple-playmode-tests)).
- Fixed broken script references in Touch Samples project ([case 1190598](https://issuetracker.unity3d.com/issues/input-system-sample-projects-have-missing-script-references)).
- Fixed `PointerInput` composite in `TouchSamples` project being registered only after scenes already loaded ([case 1215048](https://issuetracker.unity3d.com/issues/mobile-input-system-custom-binding-broken-slash-not-registered-when-using-runtimeinitializeonloadmethod-and-loading-scene-directly)).
- Fixed `InputControlExtensions.EnumerateChangedControls` skipping over `left`, `right`, and `down` controls on PS4 controller's dpad ([case 1315107](https://issuetracker.unity3d.com/issues/input-system-left-right-and-down-directional-pad-buttons-do-not-switch-controls-over-to-controller)).
- Fixed undo not working in `Input System Package` project settings pane ([case 1291709](https://issuetracker.unity3d.com/issues/inputsystem-exception-thrown-continuously-when-undo-operation-is-performed-with-supported-devices-list-in-the-project-settings)).
- Fixed incorrect indexing in `InputUser.OnDeviceChanged` that could result in incorrect pairing of devices or `IndexOutOfRangeException` being thrown when removing, adding or reconfiguring a device. Fix contribution by [Mikael Klages](https://github.com/ITR13) in [#1359](https://github.com/Unity-Technologies/InputSystem/pull/1359).
- Fixed incorrect indexing when sorting magnitude based on score in `InputActionRebindingExtensions.RebindingOperation` which could result in incorrect magnitudes for candidates. Contribution by [Fredrik Ludvigsen](https://github.com/steinbitglis) in [#1348](https://github.com/Unity-Technologies/InputSystem/pull/1348).
- Fixed inconsistent ordering and execution when adding to or removing from the various callbacks in the API (such as `InputSystem.onDeviceChange` but also `InputAction.started` etc.) during the execution of a callback ([case 1322530](https://issuetracker.unity3d.com/issues/inputsystems-events-are-not-called-the-order-they-were-added-when-they-are-modified-in-the-middle-of-the-call-by-other-listener).
- Fixed inconsistent behavior of WebGL gamepad left/right stick. Up/Down controls were reverse of X/Y controls. ([case 1348959](https://fogbugz.unity3d.com/f/cases/1348959))
- Fixed `PlayerInputManager`s join action not triggering when using a referenced `InputAction` ([case 1260625](https://issuetracker.unity3d.com/issues/input-system-player-input-managers-join-action-is-not-triggered-when-using-a-referenced-input-action)).
- Fixed UI issue where pressing the wrong button was possible while quickly moving through a UI because the submit action fired on action press instead of action release ([1333563](https://issuetracker.unity3d.com/issues/input-submit-action-is-called-on-release-rather-than-on-press-when-using-enter-key)).
- Fixed InvalidOperationException when opening a preset created from a .inputactions asset ([case 1199544](https://issuetracker.unity3d.com/issues/input-system-properties-are-not-visible-and-invalidoperationexception-is-thrown-on-selecting-inputactionimporter-preset-asset)).
- Fixed a problem arising when combining InputSystemUIInputModule and PlayInput with SendMessage or BroadcastMessage callback behavior on the same game object or hierarchy which is an ambiguous input setup. This fix eliminates callbacks into InputSystemUIInputModule. Related to ([1343712](https://issuetracker.unity3d.com/issues/input-system-ui-components-lags-when-using-input-system-ui-input-module-together-with-player-input-component)).
- Fixed inconsistent usage of `ENABLE_PROFILER` define together with `Profiler.BeginSample`/`Profiler.EndSample` by removing `ENABLE_PROFILER` macro check because `BeginSample`/`EndSample` are already conditional with `[Conditional("ENABLE_PROFILER")]` ([case 1350139](https://issuetracker.unity3d.com/issues/inconsistent-enable-profiler-scripting-defines-in-inputmanager-dot-cs-when-using-profiler-dot-beginssample-and-profiler-dot-endsample)).
- Remediated majority of performance issues with high frequency mice (>=1kHz poll rates) in release mode by merging consecutive mouse move events together ([case 1281266](https://issuetracker.unity3d.com/issues/many-input-events-when-using-1000hz-mouse)), see the events documentation for more information.
- Fixed `InputEventTrace` replays skipping over empty frames and thus causing playback to happen too fast.
- Fixed `"Pointer should have exited all objects before being removed"` error when changing screen orientation on mobile.
- Controls such as mouse positions are no longer reset when focus is lost.
- Pressing a uGUI `Button` and then alt-tabbing away, letting go of the button, and then going back to the application will no longer trigger a button click.
- Fixed `Input.onUnpairedDeviceActivity` triggering from editor input.
- Fixed 'up' and 'down' controls on `WebGLGamepad` left and right sticks not being clamped correctly.

#### Actions

- Fixed right-clicking in empty action map or action list not popping up context menu ([case 1336426](https://issuetracker.unity3d.com/issues/cant-open-drop-down-menu-when-hovering-over-free-space-in-input-action)).
- Fixed binding paths being misaligned in UI when switching to text mode editing ([case 1200107](https://issuetracker.unity3d.com/issues/input-system-path-input-field-text-is-clipping-under-binding-in-the-properties-section)).
- Fixed `"Exception: Style.Draw may not be called with GUIContent that is null."` error from `PlayerInput` inspector when having an action map with no actions ([case 1317735](https://issuetracker.unity3d.com/issues/multiple-error-messages-are-thrown-when-trying-to-expand-the-event-list-of-an-input-actions-asset-that-has-an-empty-action-map)).
- Fixed calling `GetBindingDisplayString()` on an `InputAction` with a composite binding leading to doubled up output ([case 1321175](https://issuetracker.unity3d.com/issues/macos-input-system-getbindingdisplaystring-returns-empty-strings-for-some-mappings)).
- Fixed `MultiTapInteraction` not respecting `InputSettings.multiTapDelayTime` ([case 1292754](https://issuetracker.unity3d.com/issues/multitapdelaytime-does-not-influence-maxtapspacing-in-input-action-assets)).
- Fixed changing values in `Input System Package` project settings not affecting default values displayed in `.inputactions` editor window ([case 1292754](https://issuetracker.unity3d.com/issues/multitapdelaytime-does-not-influence-maxtapspacing-in-input-action-assets)).
- Fixed rebinding a part of a composite with `RebindingOperation.WithTargetBinding` not also changing the type of control being looked for ([case 1272563](https://issuetracker.unity3d.com/issues/input-system-performinteractiverebinding-method-doesnt-detect-button-input-when-rebinding-part-of-a-2d-vector-composite)).
- <a name="axiscomposite-min-max-value-fix"></a> Fixed `AxisComposite` not respecting `minValue` and `maxValue` properties ([case 1335838](https://issuetracker.unity3d.com/issues/inputsystem-1d-axis-composite-binding-will-return-a-incorrect-value-if-minvalue-and-maxvalue-is-not-1-and-1)).
- Fixed `ArgumentOutOfRangeException` caused by `IsPointerOverGameObject` ([case 1337354](https://issuetracker.unity3d.com/issues/mobile-argumentoutofrangeexception-is-thrown-when-calling-ispointerovergameobject)).
- `PlayerInput` no longer logs an error message when it is set to `Invoke UnityEvents` and can't find  an action in the given `.inputactions` asset ([case 1259577](https://issuetracker.unity3d.com/issues/an-error-is-thrown-when-deleting-an-input-action-and-entering-play-mode)).
- Fixed `HoldInteraction` getting stuck when hold and release happens in same event ([case 1346786](https://issuetracker.unity3d.com/issues/input-system-the-canceled-event-is-not-fired-when-clicking-a-button-for-a-precise-amount-of-time)).
- Fixed adding an action in the `.inputactions` editor automatically duplicating interactions and processors from the first action in the map.
- Fixed `InputActionSetupExtensions.ChangeBinding` when modifying binding from a different action than specified. Contribution by [Fredrik Ludvigsen](https://github.com/steinbitglis) in [#1348](https://github.com/Unity-Technologies/InputSystem/pull/1352).

### Added

- Added `InputSystem.runUpdatesInEditMode` to enable processing of non-editor updates without entering playmode (only available for XR).
- Added a new "UI vs Game Input" sample to the package. The sample can be installed from the Unity Package Manager UI in the editor.
  * The sample demonstrates how to deal with inputs that may both lead to UI actions as well as in-game actions.
- Added method `SetMotorSpeedsAndLightBarColor` as a workaround for setting both the light bar and motor speeds simultaneously on a DualShock 4 controller ([case 1271119](https://issuetracker.unity3d.com/issues/dualshock4-setlightbarcolor-and-setmotorspeeds-cannot-be-called-on-the-same-frame-using-input-system)).
- Added the concept of "soft" and "hard" device resets.
  * In general, resetting a device will reset its state to default values.
  * Individual controls can be marked as `dontReset` to exclude them from resets. This makes the reset "soft" (default).
    ```CSharp
    //  Perform a "soft" reset of the mouse. The mouse position will not be affected
    // but controls such as buttons will be reset.
    InputSystem.ResetDevice(Mouse.current);
    ```
  * A "hard" reset can be forced through the API. This also resets `dontReset` controls.
    ```CSharp
    // Perform a "hard" reset of the mouse. The mouse position will also be reset to (0,0).
    InputSystem.ResetDevice(Mouse.current, alsoResetDontResetControls: true);
    ```
  * Resets will lead to `InputAction`s that are enabled and in-progress from controls that being reset, to be canceled. This will not perform actions even if they trigger on, for example, button release.
- `InputDevice.canRunInBackground` can now be force-set through layouts.
   ```CSharp
   // Force XInputWindows gamepads to not run in the background.
   InputSystem.RegisterLayoutOverride(@"
       {
           ""name"": ""XInputWindowsNoCanRunInBackground"",
           ""extend"": ""XInputWindows"",
           ""runInBackground"": ""off""
       }
   ");
   ```
- Improved performance of `Touchscreen` by merging consecutive touch move events together. See the events documentation for more information.

#### Actions

- Added a new `InputAction.wantsInitialStateCheck` property that allows toggling on initial state checks for `Button` and `Pass-Through` actions (implicitly enabled for `Value` actions).
  * This allows responding immediately to controls that are already actuated when the action is enabled.
- Added new API for more easily listening for event changes.
  ```CSharp
  InputSystem.onEvent
    .ForDevice<Gamepad>()
    .Where(e => e.HasButtonPress())
    .CallOnce(e => Debug.Log("Button pressed!));
  ```
- Added new API to easily listen for button presses on any device.
  ```CSharp
  InputSystem.onAnyButtonPress
    .CallOnce(ctrl => Debug.Log($"Button '{ctrl}' pressed"));
  ```
  * This is a simple wrapper around the new API mentioned above.

### Changed

- Application focus handling behavior has been reworked.
  * When `runInBackground` is off, no action will be taken on focus loss. When focus comes back, all devices will receive a sync request. Those that don't support it will see a "soft" reset.
  * When `runInBackground` is on (which, when running in the editor, is considered to always be the case), a new setting `InputSettings.backgroundBehavior` dictates how input is to be handled while the application does not have focus. The default setting of `ResetAndDisableNonBackgroundDevices` will soft-reset and disable all devices for which `InputDevice.canRunInBackground` is false. While in the background, devices that are flagged as `canRunInBackground` will keep running as in the foreground.
  * In the editor, devices other than `Pointer` and `Keyboard` devices (i.e. anything not used to operate the editor UI) are now by default routing their input to the Game View regardless of focus. This also fixes the problem of gamepad sticks resetting to `(0,0)` on focus loss ([case 1222305](https://issuetracker.unity3d.com/issues/input-system-gamepad-stick-values-are-cached-when-changing-editor-window-focus)).
  * A new setting `InputSettings.gameViewFocus` has been introduced to determine how Game View focused is handled in the editor with respect to input.
- Editor: Removed 'Lock Input to Game View' setting in the Input Debugger.
  * The setting has been replaced by the new 'Game View Focus' project setting.
- `InputSystem.defaultButtonPressPoint` is now clamped to a minimum value of `0.0001` ([case 1349002](https://issuetracker.unity3d.com/issues/onclick-not-working-when-in-player)).
- `InputDevice.OnConfigurationChanged` can now be overridden in derived classes.
- `InputSystemUIInputModule` now defers removing pointers for touches by one frame.
  * This is to ensure that `IsPointerOverGameObject` can meaningfully be queried for touches that have happened within the frame &ndash; even if by the time the method is called, a touch has technically already ended ([case 1347048](https://issuetracker.unity3d.com/issues/input-system-ispointerovergameobject-returns-false-when-used-with-a-tap-interaction)).
  * More precisely, this means that whereas before a `PointerExit` and `PointerUp` was received in the same frame, a touch will now see a `PointerUp` in the frame of release but only see a `PointerExit` in the subsequent frame.
- Calling `EventSystem.IsPointerOverGameObject()` from within `InputAction` callbacks (such as `InputAction.performed`) will now result in a warning.
  * UI updates *after* input and consumes input through `InputAction`s as they are processed. Thus, querying UI state from within `InputAction` callbacks will query outdated UI state.
- Changed `TrackedPoseDriver` to use properties of type `InputActionProperty` rather than `InputAction` to allow more flexibility.
- Changed quickstart documentation sample to use the Update method instead of FixedUpdate to show a more correct usage of the `wasPressedThisFrame` API.

## [1.1.0-pre.5] - 2021-05-11

- Fixes a problem with the package's manifest missing a dependency on the UI Elements module.

## [1.1.0-pre.4] - 2021-05-04

### Changed

- The `VirtualMouseInput` component is now part of the Input System assembly. It was previously packaged with the `Gamepad Mouse Cursor` sample.
  * The component has a different GUID from before, so existing setups that use the component from the sample are not broken. To use the built-in component you must explicitly switch over.
- `InputTestFixture` no longer deletes the `GameObject`s in the current scene in its `TearDown` ([case 1286987](https://issuetracker.unity3d.com/issues/input-system-inputtestfixture-destroys-test-scene)).
  * This was added for the sake of the Input System's own tests but should not have been in the public fixture.
- Generic `Gamepad` now has platform independent long button names. Previously it used different names if editor targeted PS4/Switch consoles (case 1321676).
- When creating a new control scheme with a name `All Control Schemes`, `All Control Schemes1` will be created to avoid confusion with implicit `All Control Schemes` scheme ([case 1217379](https://issuetracker.unity3d.com/issues/control-scheme-cannot-be-selected-when-it-is-named-all-control-schemes)).
- Display names of keyboard buttons are now passed through `ToLower` and `ToTitleCase` to enforce consistent casing between different platforms and keyboard layouts ([case 1254705](https://issuetracker.unity3d.com/issues/the-display-names-for-keyboard-keys-in-the-input-debugger-do-not-match-those-defined-in-input-system-package)).
- Editor: All remaining `InputUser` instances are now removed automatically when exiting play mode. This means that all devices are automatically unpaired.
  * In essence, like `InputAction`, `InputUser` is now considered a player-only feature.
- Events queued __during__ event processing (i.e. `InputSystem.Update()`) are now processed in the same frame. This eliminates the 1-frame lag previously incurred by simulated input.
  * Note that this does not extend to input queued __outside__ of event processing but in the same frame. For example, input queued by the UI (such as by `OnScreenButton` and `OnScreenStick`) will still see a 1-frame lag as UI event processing happens later in the frame and outside of input event processing.

#### Actions

- When removing/unplugging a device, it will now also be removed from the device list of `InputActionMap.devices` and `InputActionAsset.devices`.
  ```CSharp
  var gamepad = InputSystem.AddDevice<Gamepad>();
  var actions = new MyGeneratedActions();
  actions.devices = new[] { gamepad };
  InputSystem.RemoveDevice(gamepad);
  // `actions.devices` is now an empty array.
  ```
- Adding an action to a `InputActionMap` that is part of an `InputActionAsset` now requires all actions in the asset to be disabled ([case 1288335](https://issuetracker.unity3d.com/issues/adding-actions-at-runtime-to-existing-map-from-asset-triggers-assertion-error)).
  * This used to trigger an `Assert` at runtime but now properly throws an `InvalidOperationException`.

### Fixed

- Fixed inputs in game view sometimes not working when running in the editor, as initial focus state could end up being incorrect.
- Fixed bad performance in Input Debugger with high-frequency devices (e.g. 1+ KHz gaming mice). Before, high event volumes led to excessive refreshes of debugger data.
- Fixed compile error on tvOS due to step counter support for iOS added in `1.1.0-preview.3`.
- Fixed PS4- and PS3-specific `rightTriggerButton` and `leftTriggerButton` controls not being marked as synthetic and thus conflicting with `rightTrigger` and `leftTrigger` input ([case 1293734](https://issuetracker.unity3d.com/issues/input-system-when-binding-gamepad-controls-triggerbutton-gets-bound-instead-of-triggeraxis)).
  * This manifested itself, for example, when using interactive rebinding and seeing `rightTriggerButton` getting picked instead of the expected `rightTrigger` control.
- Fixed changes to usages of devices in remote player not being reflected in Input Debugger.
- Fixed exceptions and incorrect values with HIDs using 32-bit fields ([case 1189859](https://issuetracker.unity3d.com/issues/inputsystem-error-when-vjoy-is-installed)).
  * This happened, for example, with vJoy installed.
- Fixed `InputUser` no longer sending `InputUserChange.ControlsChanged` when adding a new user after previously, all users were removed.
  * Fix contributed by [Sven Herrmann](https://github.com/SvenRH) in [1292](https://github.com/Unity-Technologies/InputSystem/pull/1292).
- Fixed `AxisDeadzoneProcessor` min/max values not being settable to 0 in editor UI ([case 1293744](https://issuetracker.unity3d.com/issues/input-system-input-system-axis-deadzone-minimum-value-fallsback-to-default-value-if-its-set-to-0)).
- Fixed blurry icons in input debugger, asset editor, input settings ([case 1299595](https://issuetracker.unity3d.com/issues/inputsystem-supported-device-list-dropdown-icons-present-under-project-settings-are-not-user-friendly)).
- Fixed `clickCount` not being incremented correctly by `InputSystemUIInputModule` for successive mouse clicks ([case 1317239](https://issuetracker.unity3d.com/issues/eventdata-dot-clickcount-doesnt-increase-when-clicking-repeatedly-in-the-new-input-system)).
- <a name="ui_multiple_scenes_fix"></a>Fixed UI not working after additively loading scenes with additional InputSystemUIInputModule modules ([case 1251720](https://issuetracker.unity3d.com/issues/input-system-buttons-cannot-be-pressed-after-additively-loading-scenes-with-additional-event-systems)).
- Fixed no `OnPointerExit` received when changing UI state without moving pointer ([case 1232705](https://issuetracker.unity3d.com/issues/input-system-onpointerexit-is-not-triggered-when-a-ui-element-interrupts-a-mouse-hover)).
- Fixed reference to `.inputactions` of `Player Prefab` referenced by `PlayerInputManager` being destroyed on going into play mode, if the player prefab was a nested prefab ([case 1319756](https://issuetracker.unity3d.com/issues/playerinput-component-loses-its-reference-to-an-inputactionasset)).
- Fixed "Scheme Name" label clipped in "Add Control Schema" popup window ([case 1199560]https://issuetracker.unity3d.com/issues/themes-input-system-scheme-name-is-clipped-in-add-control-schema-window-with-inter-default-font)).
- Fixed `InputSystem.QueueEvent` calls from within `InputAction` callbacks getting dropped entirely ([case 1297339](https://issuetracker.unity3d.com/issues/input-system-ui-button-wont-click-when-simulating-a-mouse-click-with-inputsystem-dot-queueevent)).
- Fixed `InputSystemUIInputModule` being in invalid state when added from `Awake` to a game object when entering playmode ([case 1323566](https://issuetracker.unity3d.com/issues/input-system-default-ui-actions-do-not-register-when-adding-inputsystemuiinputmodule-at-runtime-to-an-active-game-object)).
- Fixed `Keyboard.current` becoming `null` after `OnScreenButton` is disabled or destroyed ([case 1305016](https://issuetracker.unity3d.com/issues/inputsystem-keyboard-dot-current-becomes-null-after-onscreenbutton-is-destroyed)).

#### Actions

- Fixed rebinding not working for any discrete control that was held when the rebinding operation started ([case 1317225](https://issuetracker.unity3d.com/issues/inputsystem-a-key-will-not-be-registered-after-rebinding-if-it-was-pressed-when-the-rebinding-operation-started)).
- Fixed bindings being added to every InputAction in a collection when editing a collection of InputActions in the inspector. ([case 1258578](https://issuetracker.unity3d.com/issues/adding-a-binding-to-one-inputaction-element-in-a-list-adds-the-same-binding-to-all-the-other-elements-in-the-list))
- Fixed `Retrieving array element that was out of bounds` and `SerializedProperty ... has disappeared!` errors when deleting multiple action bindings in the input asset editor ([case 1300506](https://issuetracker.unity3d.com/issues/errors-are-thrown-in-the-console-when-deleting-multiple-bindings)).
- Fixed delete key not working in the input actions editor ([case 1282090](https://issuetracker.unity3d.com/issues/input-system-delete-key-doesnt-work-in-the-input-actions-window)).
- Fixed actions embedded into `MonoBehaviours` not showing bindings added directly from within constructors ([case 1291334](https://issuetracker.unity3d.com/issues/input-action-binding-doesnt-show-up-in-the-inspector-when-set-using-a-script)).
  ```CSharp
  public class MyMB : MonoBehaviour {
    // This would end up not showing the binding in the inspector.
    public InputAction action = new InputAction(binding: "<Gamepad>/leftStick");
  ```
- Fixed tooltips not appearing for elements of the Input Actions editor window ([case 1311595](https://issuetracker.unity3d.com/issues/no-tooltips-appear-when-hovering-over-parts-of-input-action-editor-window)).
- Fixed `NullReferenceException` when reading values through `InputAction.CallbackContext` on a `OneModifierComposite` or `TwoModifierComposite` binding.
- Fixed multi-taps not working when multiple controls were bound to an action ([case 1267805](https://issuetracker.unity3d.com/issues/input-system-multi-tap-interaction-doesnt-get-triggered-when-there-are-2-or-more-bindings-in-the-active-control-scheme)).
  * When there were multiple controls bound to an action, this bug would get triggered by any interaction that did not result in a phase change on the action.
- Fixed runtime rebinds added as new bindings from leaking into .inputactions assets when exiting play mode ([case 1190502](https://issuetracker.unity3d.com/issues/inputsystem-runtime-rebinds-are-leaking-into-inputactions-asset))
- Fixed `IndexOutOfRangeException` and `null` elements in `InputUser.lostDevices` when an `InputUser` loses a devices from a control scheme with only optional devices ([case 1275148](https://issuetracker.unity3d.com/issues/disconnecting-and-reconnecting-input-device-causes-exception-in-inputuser)).
- Fixed binding path selection windows not remembering navigation state when going up through hierarchy ([case 1254981](https://issuetracker.unity3d.com/issues/action-binding-path-selection-windows-doesnt-remember-navigation-state)).

### Added

- Support for Device Simulator touchscreen input.
- Enabled XR device support on Magic Leap (Lumin).
- Added ability to force XR Support in a project by defining `UNITY_INPUT_FORCE_XR_PLUGIN`.
- Added a warning message to PlayerInputManager editor when the attached input action asset won't work with Join Players When Button Is Pressed behaviour due to missing control scheme device requirements ([case 1265853](https://issuetracker.unity3d.com/issues/input-system-player-prefabs-are-not-instantiated-on-join-action-when-they-have-inputactionasset-assigned-to-them)).
- Added support for [UI Toolkit](https://docs.unity3d.com/Manual/UIElements.html) with Unity 2021.1+.
  * UITK is now supported as a UI solution in players. Input support for both [Unity UI](https://docs.unity3d.com/Manual/com.unity.ugui.html) and [UI Toolkit](https://docs.unity3d.com/Manual/UIElements.html) is based on the same `InputSystemUIInputModule` code path. More details in the manual.
- `InputSystemUIInputModule` now has an `xrTrackingOrigin` property. When assigned, this will transform all tracked device positions and rotations from it's local space into Unity's world space ([case 1308480](https://issuetracker.unity3d.com/issues/xr-sdk-tracked-device-raycaster-does-not-work-correctly-with-worldspace-canvas-when-xr-camera-is-offset-from-origin)).
- Added `InputSystemUIInputModule.GetLastRaycastResult`. This returns the most recent raycast result and can be used to draw ray visualizations or get information on the most recent UI object hit.
- Added `InputStateBlock` support for `kFormatSBit` when working with floats ([case 1258003](https://issuetracker.unity3d.com/issues/hid-exceptions-are-thrown-when-launching-a-project-while-analog-keyboard-is-connected-to-the-machine)).
- Added an API to parse control paths.
  ```CSharp
  var parsed = InputControlPath.Parse("<XRController>{LeftHand}/trigger").ToArray();

  Debug.Log(parsed.Length); // Prints 2.
  Debug.Log(parsed[0].layout); // Prints "XRController".
  Debug.Log(parsed[0].name); // Prints an empty string.
  Debug.Log(parsed[0].usages.First()); // Prints "LeftHand".
  Debug.Log(parsed[1].layout); // Prints null.
  Debug.Log(parsed[1].name); // Prints "trigger".
  ```
  * Can, for example, be used with `InputBinding.path`.
- Added a new API-only setting in the form of `InputSystem.settings.maxEventBytesPerUpdate`.
  * Puts an upper limit on the number of event bytes processed in a single update.
  * If exceeded, any additional event data will get thrown away and an error will be issued.
  * Set to 5MB by default.
- Added a new API-only setting called `InputSystem.settings.maxQueuedEventsPerUpdate`.
  * This limits the number of events that can be queued during event processing using the `InputSystem.QueueEvent` method. This guards against infinite loops in the case where an action callback queues an event that causes the same action callback to be called again.
- Added `InputSystemUIInputModule.AssignDefaultActions` to assign default actions when creating ui module in runtime.
- Added `UNITY_INCLUDE_TESTS` define constraints to our test assemblies, which is 2019.2+ equivalent to `"optionalUnityReferences": ["TestAssemblies"]`.

## [1.1.0-preview.3] - 2021-02-04

### Changed

- An upper limit of 1024 controls per device and 1kb of memory state per device has been introduced.
  * This allows for certain optimizations.
  * Should the limits prove too tight, they can be raised in the future.
  * The most complex device we have at the moment (`Touchscreen`) has 242 controls and 616 bytes of state.
- `TouchSimulation` now __disables__ the `Pointer` devices it reads input from.
  * This is to address the problem of mouse input leading to __both__ mouse and touch input happening concurrently. Instead, enabling touch simulation will now effectively __replace__ mouse and pen input with touch input.
  * Devices such `Mouse` and `Pen` will remain in place but will not get updated. Events received for them will be consumed by `TouchSimulation`.
- Enabled XR device support on Switch.

### Fixed

- Fixed Right stick to use AXIS.Z and AXIS.RZ for Android gamepads.
- Fixed triggers to always use Axis.Gas and Axis.Brake for Android gamepads.
- Fixed precompiled layouts such as `FastKeyboard` leading to build time regressions with il2cpp (case 1283676).
- Fixed `InputDevice.canRunInBackground` not being correctly set for VR devices (thus not allowing them to receive input while the application is not focused).
- Fixed `InputUser.OnEvent` and `RebindingOperation.OnEvent` exhibiting bad performance profiles and leading to multi-millisecond input update times (case 1253371).
  * In our own measurements, `InputUser.OnEvent` is >9 times faster than before and `RebindingOperation.OnEvent` is ~2.5 times faster.
- Fixed PS4 controller not recognized on Mac when connected over Bluetooth ([case 1286449](https://issuetracker.unity3d.com/issues/input-system-dualshock-4-zct1e-dualshock-2-v1-devices-are-not-fully-recognised-over-bluetooth)).
- Fixed `EnhancedTouch` leaking `NativeArray` memory on domain reloads ([case 1190150](https://issuetracker.unity3d.com/issues/new-input-system-simulated-touch-in-editor-doesnt-work)).
- Fixed `TouchSimulation` leading to `"Pointer should have exited all objects before being removed"` errors ([case 1190150](https://issuetracker.unity3d.com/issues/new-input-system-simulated-touch-in-editor-doesnt-work)).
- Fixed multi-touch not working with `InputSystemUIInputModule` ([case 1271942](https://issuetracker.unity3d.com/issues/android-onenddrag-not-being-called-when-there-are-at-least-2-touches-on-the-screen)).
  * This also manifested itself when using On-Screen Controls and not being able to use multiple controls at the same time (for example, in the [Warriors demo](https://github.com/UnityTechnologies/InputSystem_Warriors)).
- Fixed restart prompt after package installation not appearing on Unity 2020.2+ ([case 1292513](https://issuetracker.unity3d.com/issues/input-system-after-package-install-the-update-slash-switch-and-restart-prompt-does-not-appear)).
- Fixed action with multiple bindings getting stuck in `Performed` state when two or more controls are pressed at the same time ([case 1295535](https://issuetracker.unity3d.com/issues/input-system-not-registering-multiple-inputs)).
  * Regression introduced in 1.1-preview.2.
- Fixed `Touch.activeTouches` having incorrect touch phases after calling `EnhancedTouch.Disable()` and then `EnhancedTouch.Enable()` ([case 1286865](https://issuetracker.unity3d.com/issues/new-input-system-began-moved-and-ended-touch-phases-are-not-reported-when-a-second-scene-is-loaded)).
- Fixed compile errors related to XR/AR on console platforms.

#### Actions

- <a name="same_control_multiple_times_fix"></a>Fixed actions not triggering correctly when multiple bindings on the same action were referencing the same control ([case 1293808](https://issuetracker.unity3d.com/product/unity/issues/guid/1293808/)).
  * Bindings will now "claim" controls during resolution. If several bindings __on the same action__ resolve to the same control, only the first such binding will successfully resolve to the control. Subsequent bindings will only resolve to controls not already referenced by other bindings on the action.
  ```CSharp
  var action = new InputAction();
  action.AddBinding("<Gamepad>/buttonSouth");
  action.AddBinding("<Gamepad>/buttonSouth"); // Will be ignored.
  action.AddBinding("<Gamepad>/button*"); // Will only receive buttonWest, buttonEast, and buttonNorth.
  ```
  * This also means that `InputAction.controls` will now only contain any control at most once.
- Fixed JSON serialization of action maps not preserving empty binding paths ([case 1231968](https://issuetracker.unity3d.com/issues/cloning-actionmap-through-json-converts-empty-paths-to-null-which-is-not-allowed)).

### Added

- Added DualShock4GamepadAndroid and XboxOneGamepadAndroid layout for Android
- Added a new high-performance way to iterate over changed controls in an event.
  ```CSharp
  // Can optionally specify a magnitude threshold that controls must cross.
  // NOTE: This will note allocate GC memory.
  foreach (var control in eventPtr.EnumerateChangedControls(magnitudeThreshold: 0.1f))
      Debug.Log($"Control {control} changed state");
  ```
  * This can be used, for example, to implement much more performant "any button pressed?" queries.
  ```CSharp
  InputSystem.onEvent +=
      (eventPtr, device) =>
      {
          // Ignore anything that is not a state event.
          var eventType = eventPtr.type;
          if (eventType != StateEvent.Type && eventType != DeltaStateEvent.Type)
              return;

          // Find all changed controls actuated above the button press threshold.
          foreach (var control in eventPtr.EnumerateChangedControls
              (device: device, magnitudeThreshold: InputSystem.settings.defaultButtonPressThreshold))
              // Check if it's a button.
              if (control is ButtonControl button)
                  Debug.Log($"Button {button} was pressed");
      }
  ```
- Added support for Step Counter sensors for iOS.
  * You need to enable **Motion Usage** under Input System settings before using the sensor. You can also manually add **Privacy - Motion Usage Description** to your application's Info.plist file.

## [1.1.0-preview.2] - 2020-10-23

### Changed

- The `submit` and the `cancel` actions of the UI input module now trigger on __release__ instead of press. This makes the behavior consistent with clicks triggering UI response on release rather than press.
- Removed the old "Tanks" demo (previously available from the samples shipped with the package).
  * Added a new and improved demo project, which you can download from the [InputSystem_Warriors](https://github.com/UnityTechnologies/InputSystem_Warriors) GitHub repository.

#### Actions

- Actions of type `InputActionType.Button` now respect button press (and release) points.
  * Previously, button-type actions, when used without explicit "Press" interactions, would perform immediately when a bound control was actuated.
  * Now, a button-type action will behave the same as if a "Press" interaction is applied with "Trigger Behavior" set to "Press Only".
  * This means that a button-type action will now perform (and perform __once__ only) when a control crosses the button press threshold defined in the global settings or, if present, locally on a `ButtonControl`. It will then stay performed and finally cancel only when the control falls back to or below the release threshold.
- `InputAction.ReadValue<T>()` now always returns `default<T>` when the action is canceled.
  * This is to make it consistent with `InputAction.CallbackContext.ReadValue<T>()` which already returned `default<T>` when the action was canceled.
  * In general, all APIs that read values will return default values when an action is in a phase other than `Started` or `Performed`.
- If multiple actions in different action maps but in the same .inputactions asset have the same name, calling `InputActionAsset.FindAction()` with just an action name will now return the first __enabled__ action. If none of the actions are enabled, it will return the first action with a matching name as before ([case 1207550](https://issuetracker.unity3d.com/issues/input-system-action-can-only-be-triggered-by-one-of-the-action-maps-when-action-name-is-identical)).
  ```CSharp
  var map1 = new InputActionMap("map1");
  var map2 = new InputActionMap("map2");
  map1.AddAction("actionWithSameName");
  map2.AddAction("actionWithSameName");
  var asset = ScriptableObject.CreateInstance<InputActionAsset>();
  asset.AddActionMap(map1);
  asset.AddActionMap(map2);

  map2["actionWithSameName"].Enable();

  var action = asset["actionWithSameName"];
  // Before: "map1/actionWithSameName"
  // Now: "map2/actionWithSameName"
  ```

### Fixed

- Fixed player build causing `ProjectSettings.asset` to be checked out in Perforce ([case 1254502](https://issuetracker.unity3d.com/issues/projectsettings-dot-asset-is-checked-out-in-perforce-when-building-a-project-with-the-input-system-package-installed)).
- Fixed player build corrupting preloaded asset list in `PlayerSettings` if it was modified by another build processor.
- Fixed remoting in Input Debugger not working for devices in the player that are created from generated layouts (such as XR devices).
- Fixed potential `NullReferenceException` in `InputActionProperty` when the `InputActionReference` is `null`.
- Fixed "On-Screen Controls" sample still using `StandaloneInputModule` and thus throwing `InvalidOperationException` when used with "Active Input Handling" set to "Input System Package (New)" ([case 1201866](https://issuetracker.unity3d.com/issues/input-system-old-input-module-is-available-in-onscreencontrolssample-sample-scene-from-package)).
- Fixed `OnScreenButton` leaving button controls in pressed state when disabled in-between receiving `OnPointerDown` and `OnPointerUp`. Usually manifested itself by having to click the button twice next time it was enabled.
- Fixed exiting out of play mode in the Unity Editor while a test run is in progress leading to the Input System permanently losing all its state until the editor is restarted ([case 1251724](https://issuetracker.unity3d.com/issues/the-input-system-does-not-get-re-enabled-when-a-playmode-input-test-is-interrupted)).
- Fixed max values for `Axis` and `Double` controls stored as multi-bit fields being off by one ([case 1223436](https://issuetracker.unity3d.com/issues/value-equal-to-1-is-not-returned-by-the-input-system-when-reading-a-multi-bit-control)).
  * Fix contributed by [jamre](https://github.com/jamre) in [962](https://github.com/Unity-Technologies/InputSystem/pull/962). Thank you!
- Fixed debug assert in `InputDeviceTester` sample when simultaneously pressing two buttons on gamepad ([case 1244988](https://issuetracker.unity3d.com/issues/input-system-runtime-errors-when-pressing-more-than-one-button-at-the-same-time)).
- Fixed use of UI `Slider` causing drag thresholds to no longer work ([case 1275834](https://issuetracker.unity3d.com/issues/inputsystem-drag-threshold-value-is-ignored-for-scroll-view-after-interacting-with-a-slider-slash-scroll-bar)).
- Fixed layout lists in Input Debugger not updating when removing layouts.
- Fixed device connects leading to different but similar device being reported as reconnected.

#### Actions

- Fixed Action with multiple bindings becoming unresponsive after a Hold interaction was performed ([case 1239551](https://issuetracker.unity3d.com/issues/input-system-hold-interaction-makes-an-input-action-unresponsive-when-2-or-more-binding-are-attached-to-the-same-input-action)).
- Fixed `NullReferenceException` when `Player Input` component `Create Action` is pressed and saved ([case 1245921](https://issuetracker.unity3d.com/issues/input-system-nullreferenceexception-is-thrown-when-player-input-component-create-action-is-pressed-and-saved)).
- Fixed `InputActionTrace.ActionEventPtr.ReadValueAsObject` leading to `InvalidCastException` when trying to read values that came from composite bindings.
- Fixed not being able to stack a `MultiTap` on top of a `Tap` ([case 1261462](https://issuetracker.unity3d.com/issues/multi-tap-and-tap-interactions-in-the-same-action-doesnt-work-properly)).
- Fixed rebinds triggered by the Enter key causing stuck Enter key states ([case 1271591](https://issuetracker.unity3d.com/issues/input-system-rebind-action-requires-two-inputs-slash-presses-when-using-the-enter-key)).
- Fixed `Map index on trigger` and `IndexOutOfRangeException` errors when using multiple Interactions on the same Action. ([case 1253034](https://issuetracker.unity3d.com/issues/map-index-on-trigger-and-indexoutofrangeexception-errors-when-using-multiple-interactions-on-the-same-action)).
- Fixed context menu in action editor not filtering out composites the same way that the `+` icon menu does. This led to, for example, a "2D Vector" composite being shown as an option for a button type action.
- Fixed initial state checks for composite bindings failing if performed repeatedly. For example, doing a `ReadValue<Vector2>` for a WASD binding would return an incorrect value after disabling the map twice while no input from the keyboard was received ([case 1274977](https://issuetracker.unity3d.com/issues/input-system-cannot-read-vector2-values-after-inputactionset-has-been-disabled-and-enabled-twice)).
- Fixed "Add Interaction" menu in action editor not filtering out interactions with incompatible value types ([case 1272772](https://issuetracker.unity3d.com/issues/new-input-system-action-gets-called-only-once-when-using-mouse-press-interaction)).
- Fixed `PlayerInput` no longer auto-switching control schemes if `neverAutoSwitchControlSchemes` was toggled off and back on after the component was first enabled ([case 1232039](https://issuetracker.unity3d.com/issues/input-system-auto-switch-locks-on-one-device-when-its-disabled-and-re-enabled-via-script)).
- Fixed action map name being the same as .inputactions asset name leading to compile errors when `Generate C# Class` is used; now leads to import error ([case 1212052](https://issuetracker.unity3d.com/issues/input-system-user-can-name-inputaction-asset-and-action-map-the-same-creating-compilation-errors-on-generation)).
- Fixed bindings not getting updated when binding by display name and there is no control with the given display name initially.
  ```
  // If at the time this action is enabled, there's no ä key on the keyboard,
  // this did not update properly later when switched to a layout that does have the key.
  var action = new InputAction(binding: "<Keyboard>/#(ä)");
  ```

### Added

- Added tvOS documentation entries in 'Supported Input Devices' page.

#### Actions

- Added "release thresholds" for buttons.
  * Release points are now separated from press points by a percentage threshold.
  * The threshold is defined by `InputSettings.buttonReleaseThreshold`.
  * Thresholds are defined as percentages of press points. A release is thus defined as a button, after having reached a value of at least `InputSettings.defaultButtonPressPoint` (or whatever local press is used), falling back to a value equal to or less than `InputSettings.buttonReleaseThreshold` percent of the press point.
  * This is intended to solve the problem of buttons flickering around button press points.
  * The default threshold is set at 75%, that is, buttons release at 3/4 of the press point.
- Added new methods to the `InputAction` class:
  * `InputAction.IsPressed()`: Whether a bound control has crossed the press threshold and has not yet fallen back below the release threshold.
  * `InputAction.WasPressedThisFrame()`: Whether a bound control has crossed the press threshold this frame.
  * `InputAction.WasReleasedThisFrame()`: Whether a bound control has fallen back below the release threshold this frame.
  * `InputAction.WasPerformedThisFrame()`: Whether the action was performed at any point during the current frame. Equivalent to `InputAction.triggered`, which will be deprecated in the future.
  * `InputAction.Reset()`: Forcibly reset the action state. Cancels the action, if it is currently in progress.
- Added `InputAction.GetTimeoutCompletionPercentage` to query the amount left to complete a currently ongoing interaction.
  ```CSharp
  // Let's say there's a hold interaction on a "warp" action. The user presses a button bound
  // to the action and then holds it. While the user holds the button, we want to know how much
  // longer the user will have to hold it so that we can display feedback in the UI.
  var holdCompleted = playerInput.actions["warp"].GetTimeoutCompletionPercentage();
  ```
- Added three new binding composite types:
  * `OneModifierComposite`: This is a generalization of `ButtonWithOneModifier` (which is still available but now hidden from the UI) which also represents bindings such as "SHIFT+1" but now can be used to target bindings other than buttons (e.g. "SHIFT+delta").
  * `TwoModifiersComposite`: This is a generalization of `ButtonWithTwoModifiers` (which is still available but now hidden from the UI) which also represents bindings such as "SHIFT+CTRL+1" but now can be used to target bindings other than buttons (e.g. "SHIFT+CTRL+delta").
  * `Vector3Composite`: Works the same way `Vector2Composite` does. Adds a `forward` and `backward` binding in addition to `up`, `down`, `left`, and `right`.

## [1.1.0-preview.1] - 2020-08-20

>__The minimum version requirement for the Input System package has been moved up to 2019.4 LTS.__

### Changed

#### Actions

- Auto-generated C# files now have `<auto-generated>` headers so they get ignored by Rider code analysis.
- Auto-generated C# classes are now `partial` so that they can be manually extended.
- Deleting a composite binding with `action.ChangeBinding(0).Erase()` now also erases all the bindings that are part of the composite.
- Trigger binding resolution from within action callbacks (e.g. `InputAction.performed`) will now defer resolution until after the callback has completed.
  * This fixes crashes such as [case 1242406](https://issuetracker.unity3d.com/issues/mecanim-crash-when-entering-or-exiting-play-mode-destroying-gameobjects) where disabling `PlayerInput` from within an action callback led to an action's state being released while the action was still in a callback.

### Fixed

- Fixed input history on Android mono build by alligning memory of history records
- Fixed no input being processed when running a `[UnityTest]` over several frames. Before, this required calling `InputSystem.Update` manually.
- Fixed clicking on help page button in Unity inspector for Input System components not going to relevant manual pages.
- Fixed a bug that prevented DualShock controllers from working on tvOS. (case 1221223).
- `GravitySensor`, `LinearAccelerationSensor`, and `AttitudeSensor` not being initialized on iOS ([case 1251382](https://issuetracker.unity3d.com/product/unity/issues/guid/1251382/)).
- Fixed compilation issues with XR and VR references when building to platforms that do not have complete XR and VR implementations.
- Fixed possible `NullReferenceException`s on ARMs with controls that receive automatic memory offsets.
- Fixed `TouchControl.tapCount` resetting to 0 when "Script Debugging" is enabled (case 1194636).
- Fixed `Touch.activeTouches` not having a `TouchPhase.Began` entry for touches that moved in the same frame that they began in ([case 1230656](https://issuetracker.unity3d.com/issues/input-system-mobile-enhancedtouch-screen-taps-start-with-moved-or-stationary-phase-instead-of-began)).
- Fixed sequential taps causing touches to get stuck in `Touch.activeTouches`.
- Improved performance of `Touch.activeTouches` (most notably, a lot of time was spent in endlessly repetitive safety checks).
- Fixed `EnhancedTouch` APIs not indicating that they need to be enabled with `EnhancedTouchSupport.Enable()`.
  - The APIs now throw `InvalidOperationException` when used without being enabled.
- Fixed memory corruption in `InputEventTrace.AllocateEvent` ([case 1262496](https://issuetracker.unity3d.com/issues/input-system-crash-with-various-stack-traces-when-using-inputactiontrace-dot-subscribetoall))
  * Manifested itself, for example, as crashes when using `InputActionTrace.SubscribeToAll`.
- AxisControls and Vector2Controls' X and Y subcontrols on XR devices now have a minimum range of -1 and a maximum range of 1. This means they can now properly respond to modifiers and interactions in the binding system.

#### Actions

- Fixed drag&drop reordering actions while having one control scheme selected causing bindings from other control schemes to be lost ([case 122800](https://issuetracker.unity3d.com/issues/input-system-bindings-get-cleared-for-other-control-scheme-actions-when-reordering-an-action-in-a-specific-control-scheme)).
- Fixed stack overflow in `PlayerInput.SwitchCurrentActionMap` when called from action callback ([case 1232893](https://issuetracker.unity3d.com/issues/inputsystem-switchcurrentactionmap-causes-a-stackoverflow-when-called-by-each-pahse-of-an-action)).
- Fixed control picker ending up empty when listing devices in "Supported Devices" ([case 1254150](https://issuetracker.unity3d.com/product/unity/issues/guid/1254150/)).

### Added

- Device layouts can now be "precompiled" for speed. `Keyboard`, `Mouse`, and `Touchscreen` are now included as precompiled layouts greatly reducing instantiation time and GC heap cost for these devices. For `Touchscreen`, this results in a >20x speed-up for `InputSystem.AddDevice<Touchscreen>()`.
- Added Pose Control layout. The Pose Control is used on XR Devices and wraps tracking state, position, rotation, and velocity information.

#### Actions

- Can now save binding overrides as JSON strings and restore them from such using the newly added `SaveBindingOverridesAsJson` and `LoadBindingOverridesFromJson` extension methods.
  ```CSharp
  void SaveUserRebinds(PlayerInput player)
  {
      var rebinds = player.actions.SaveBindingOverridesAsJson();
      PlayerPrefs.SetString("rebinds", rebinds);
  }

  void LoadUserRebinds(PlayerInput player)
  {
      var rebinds = PlayerPrefs.GetString("rebinds");
      player.actions.LoadBindingOverridesFromJson(rebinds);
  }
  ```

## [1.0.0] - 2020-04-23

### Fixed

- Fixed compilation issues in `TrackedDeviceRaycaster` when disabling built-in XR module.

## [1.0.0-preview.7] - 2020-04-17

### Fixed

- `VirtualMouseInput` not moving the software cursor when set to `HardwareCursorIsAvailable` but not having a hardware cursor ()
- Can now override built-in Android gamepad layouts. Previously, the input system would always choose its default defaults even after registering more specific layouts using `InputSystem.RegisterLayout`.
- `InputControlPath.TryGetControlLayout` no longer throws `NotImplementedException` for `<Mouse>/scroll/x` and similar paths where the layout is modifying a control it inherited from its base layout ([thread](https://forum.unity.com/threads/notimplementedexception-when-using-inputcontrolpath-trygetcontrollayout-on-mouse-controls.847129/)).
- Fixed compilation errors when disabling built-in VR and XR modules. ([case 1214248](https://issuetracker.unity3d.com/issues/enable-input-system-symbol-is-not-being-updated-when-the-input-system-is-changed-in-player-settings/)).
- Fixed compilation errors when disabling built-in Physics and Physics2D modules. ([case 1191392](https://issuetracker.unity3d.com/issues/inputsystem-trackeddeviceraycaster-has-hard-references-on-both-physics-and-physics2d)).
- No longer throws `NotImplementedException` when matching against a field of `InputDeviceDescription.capabilities` when the value of the field used scientific notation.
- No longer incorrectly matches fields of `InputDeviceDescription.capabilities` by prefix only (i.e. previously it would find the field "foo" when actually looking for "foobar").
- Input device debugger window slowing editor to a crawl when opened on PS4 DualShock controller.
- `InputUser.UnpairDevices()` corrupting user device list.

#### Actions

- Controls are now re-resolved after adding or removing bindings from actions ([case 1218544](https://issuetracker.unity3d.com/issues/input-system-package-does-not-re-resolve-bindings-when-adding-a-new-binding-to-a-map-that-has-already-generated-its-state)).
- Can now have spaces and special characters in action names when using `PlayerInput` with the `SendMessages` or `BroadcastMessages` behavior. Previously, an incorrect method name was generated (fix contributed by [BHSPitMonkey](https://github.com/BHSPitMonkey) in [#1022](https://github.com/Unity-Technologies/InputSystem/pull/1022); [case 1214519](https://issuetracker.unity3d.com/issues/player-input-send-messages-wont-trigger-when-input-action-name-contains-spaces)).
- Adding a new action now sets `expectedControlType` to `Button` as expected ([case 1221015](https://issuetracker.unity3d.com/issues/input-system-default-value-of-expectedcontroltype-is-not-being-set-when-creating-a-new-action)).
- Player joins with `PlayerInputManager` from button presses no longer fail if there are multiple devices of the same type present and the join was not on the first gamepad ([case 226920](https://fogbugz.unity3d.com/f/cases/1226920/)).
- `PlayerInputEditor` no longer leads to the player's `InputActionAsset` mistakenly getting replaced with a clone when the inspector is open on a `PlayerInput` component ([case 1228636](https://issuetracker.unity3d.com/issues/action-map-gets-lost-on-play-when-prefab-is-highlighted-in-inspector)).
- The control picker in the .inputactions editor will no longer incorrectly filter out layouts such as `Xbox One Gamepad (on XB1)` when using them in control schemes. Also, it will no longer filter out controls from base layouts (such as `Gamepad`) ([case 1219415](https://issuetracker.unity3d.com/issues/impossible-to-choose-gamepad-as-binding-path-when-control-scheme-is-set-as-xboxone-scheme)).
- `RebindOperation`s will no longer pick controls right away that are already actuated above the magnitude threshold when the operation starts. Instead, these controls will have to change their actuation from their initial level such that they cross the magnitude threshold configured in the operation ([case 1215784](https://issuetracker.unity3d.com/issues/unnecessary-slash-unwanted-binding-candidates-are-found-when-detecting-and-changing-an-input-value-of-an-input-device)).
- Newly added actions and action maps are now scrolled to when there are more items than fit into view. Previously newly added item was appended but outside of the visible area.
- Actions and bindings in the `.inputactions` editor are no longer force-expanded on every domain reload and whenever a new action or binding is added.
- The importer for `.inputactions` assets will now check out from version control the generated .cs file when overwriting it &ndash; which only happens if the contents differ ([case 1222972](https://issuetracker.unity3d.com/issues/inputsystem-editor-generated-c-number-file-is-not-checked-out-when-overwriting)).
- The editor for `.inputactions` assets will now check out from version control the asset before saving it.
- Drag-reordering action maps no longer throws "Should have drop target" asserts in the console (case [1229146](https://issuetracker.unity3d.com/issues/inputsystem-reordering-of-actionmaps-in-input-action-window-fails-and-throws-should-have-drop-target-error)).
- Drag-reordering actions no longer changes action IDs of some of the existing actions ([case 1231233](https://issuetracker.unity3d.com/issues/input-systems-action-ids-dont-stick-with-action-names-when-input-actions-are-reorganized)).
- References to `InputActionReference` objects created by the importer for `.inputactions` files are no longer broken when the action referenced by the object is renamed ([case 1229145](https://issuetracker.unity3d.com/issues/inputsystem-inputactionreference-loses-guid-when-its-action-is-moved-or-renamed-in-the-inputaction-asset)).
  * __NOTE: This fix does not apply to existing `InputActionReference` instances.__ The problem was inherent in the internal file IDs generated for actions &ndash; which were affected by action and map names. Thus, changing the name of an action or map would change the resulting file ID of the `InputActionReference`.<br>However, changing file IDs will break any existing reference to the object. Thus we had to preserve the existing `InputActionReference` objects under their original file ID. We hide them in the Project Browser, however. The ones that are visible now have the new, fixed file IDs.<br>To switch existing `InputActionReference` properties to the new file IDs, simply replace them with the newly created `InputActionReference`.

### Changed

- `InputDevice.all` has been deprecated due to the confusion it creates with other getters like `Gamepad.all`. Use `InputSystem.devices` instead ([case 1231216](https://issuetracker.unity3d.com/issues/joystick-dot-all-lists-more-than-just-joysticks)).
  * In the same vein, we added a new `Joystick.all` getter that works the same as `Gamepad.all`.
- Changed UI Package to be optional dependency. Removing the package will now disable all UI relevant Input code.

## [1.0.0-preview.6] - 2020-03-06

### Changed

* `InputSystemUIInputModule.trackedDeviceSelect` has been removed. Use `InputSystemUIInputModule.leftClick` instead.
* `InputSystemUIInputModule.repeatDelay` has been renamed to `moveRepeatDelay` and `repeatRate` has been renamed to `moveRepeatRate`.

### Fixed

- Fixed CS0109 warning being generated during player build due to use of `new` with the `PlayerInput.camera property` (case 1174688).
- Fixed a number of issues in `InputSystemUIInputModule`.
  * Fixed GC heap garbage when click-dragging.
  * Fixed number of pointer states growing indefinitely if OS did not reuse touch IDs.
  * Fixed `lastPress` on `PointerEventData` getting lost.
  * Fixed button press-and-release happening in same frame resulting in no UI input.
  * Fixed clicks initiated from non-pointer devices resulting in pointer inputs with `(0,0)` positions.
  * Fixed huge screen deltas on pointer events from tracked devices.
  * Fixed touch input not sending pointer exit events ([case 1213550](https://issuetracker.unity3d.com/issues/input-system-onpointerexit-does-not-work)).
- Fixed `TrackedDeviceRaycaster` not setting `screenPosition` in `RaycastResult`.

#### Actions

- Mixing the enabling&disabling of single actions (as, for example, performed by `InputSystemUIInputModule`) with enabling&disabling of entire action maps (as, for example, performed by `PlayerInput`) no longer leaves to unresponsive input and `"should not reach here"` assertions ([forum thread](https://forum.unity.com/threads/error-while-switching-between-action-maps.825204/)).
- Leaving play mode no longer leaves state change monitors lingering around from enabled actions.
- Enabling action maps with bindings that do not refer to an existing action in the map no longer leads to asserts and exceptions when input on the bindings is received ([case 1213085](https://issuetracker.unity3d.com/issues/input-system-input-actions-cause-exceptions-and-should-not-get-here-errors-to-appear-after-deleting-an-action-map)).
- `PressInteraction` no longer misses the next button press if it gets reset from within the `performed` callback ([case 1205285](https://issuetracker.unity3d.com/issues/inputsystem-problem-with-button-state-after-deactivating-and-reactivating-an-action-map)).
- `InputBinding.DisplayStringOptions.DontIncludeInteractions` is now properly respected.
- Reading the value of a composite binding no longer causes processors from the last active part binding to be applied rather than the processors of the composite itself, if any ([case 1207082](https://issuetracker.unity3d.com/issues/input-system-invert-processors-have-no-effect-on-the-inputaction-dot-callbackcontext-value)).
- Fixed `InputSystem.onActionChange` getting invoked too many times on binding changes.

### Added

- `InputSystemUIInputModule` now sends pointer events using a new `ExtendedPointerEventData` instead of using the base `PointerEventData` class. This surfaces additional input data in pointer events.
- Added `InputSystemUIInputModule.pointerBehavior` to allow dictating how the UI will resolve concurrent input from multiple pointers.

#### Actions

- Added `InputAction.CallbackContext.ReadValueAsButton`.

## [1.0.0-preview.5] - 2020-02-14

### Changed

- We've changed the rules that govern how action phases have to progress:
  * __This is a breaking change!__
    - The primary effect is additional callbacks getting triggered.
  * __Before__:
    - There were no enforced rules about how an action would go through `InputAction.started`, `InputAction.performed`, and `InputAction.canceled`. Which of the callbacks were triggered and in what order depended on a number of factors, the biggest influencer of which were the different interactions that could be applied to actions (like `Press` or `Hold`).
    - This made for unpredictable and frequently surprising results. In addition, it led to bugs where, for [example](https://issuetracker.unity3d.com/issues/input-system-ui-becomes-unresponsive-after-the-first-ui-button-press), adding a `Press` interaction to the `Click` action of `InputSystemUIInputModule` would cause the click state to get stuck because the click action would never cancel.
  * __Now__:
    - The system will now *always* trigger `InputAction.started` first. If this is not done explicitly, it happens implicitly.
    - Likewise, the system will now *always* trigger `InputAction.canceled` before going back to waiting state. Like with `InputAction.started`, if this isn't done explicitly, it will happen implicitly. This implies that `InputAction.canceled` no longer signifies an action getting aborted because it stopped after it started but before it performed. It now simply means "the action has ended" whether it actually got performed or not.
    - In-between `InputAction.started` and `InputAction.canceled`, `InputAction.performed` may be triggered arbitrary many times (including not at all).
  * While late in the cycle for 1.0, we've opted to make this change now in order to fix a range of bugs and problems we've observed that people encountered because of the previous behavior of the system.
- Related to the change above, the behavior of `PressInteraction` has been tweaked and now is the following:
  * `Press Only`: Starts and immediately performs when pressed, then stays performed and cancels when button is released.
  * `Release Only`: Starts when button is pressed and then performs and immediately cancels when the button is released.
  * `Press And Release`: Starts and immediately performs when button is pressed, then stays performed and performs again and immediately cancels when button is released.
- `Vector2Composite` now has a `mode` parameter which can be used to choose between `DigitalNormalized` (the default), `Digital` (same as `DigitalNormalized` but does not normalize the resulting vector), and `Analog` (uses float input values as is).
  * `Vector2Composite.normalize` has been deprecated. Note that it will not work together with `Analog`. The parameter will be removed in the future.

### Fixed

- XR controllers and HMDs have proper display names in the UI again. This regressed in preview.4 such that all XR controllers were displayed as just "XR Controller" in the UI and all HMDs were displayed as "XR HMD".
- `InputSystemUIInputModule` no longer generates GC heap garbage every time mouse events are processed.
- Fixed a bug where an internal array helper method was corrupting array contents leading to bugs in both `InputUser` and `Touch`.
- Fixed exception when saving changes to an Input Action asset and the parent directory has been renamed. ([case 1207527](https://issuetracker.unity3d.com/issues/input-system-console-errors-appear-when-you-save-input-action-asset-after-changing-the-name-of-the-folder-containing-it))

#### Actions

- The regression in 1.0.0-preview.4 of `PlayerInputManager` not joining players correctly if a scheme has more than one device requirement has been fixed.
  * This most notably manifested itself with keyboard+mouse control schemes.
- `PlayerInputManager` will no longer join players when control schemes are used and none of the schemes produces a successful match based on the devices available for the join.
- When no action map is selected in action editor, plus icon to add an action is now disabled; formerly threw an exception when clicked (case 1199562).
- Removing a callback from actions from the callback itself no longer throws `ArgumentOutOfRangeException` ([case 1192972](https://issuetracker.unity3d.com/issues/input-system-package-argumentoutofrangeexception-error-is-thrown-when-the-callback-is-removed-while-its-being-triggered)).
- "Invalid user" `ArgumentException` when turning the same `PlayerInput` on and off ([case 1198889](https://issuetracker.unity3d.com/issues/input-system-package-argumentexception-invalid-user-error-is-thrown-when-the-callback-disables-game-object-with-playerinput)).
- The list of device requirements for a control scheme in the action editor no longer displays devices with their internal layout name rather than their external display name.
- `StackOverflowException` when `Invoke Unity Events` is selected in `PlayerInput` and it cannot find an action (#1033).
- `HoldInteraction` now stays performed after timer has expired and cancels only on release of the control ([case 1195498](https://issuetracker.unity3d.com/issues/inputsystem-inputaction-dot-readvalue-returns-0-when-a-hold-action-is-performed-for-hold-time-amount-of-time)).
- Foldouts in the various action UIs now properly toggle their expansion state when clicked in Unity 2019.3+ ([case 1213781](https://issuetracker.unity3d.com/issues/input-system-package-playerinput-component-events-menu-doesnt-expand-when-clicked-directly-on-the-arrow-icon)).

### Added

- We've added a new `Simple Multiplayer` sample which demonstrates a simple, bare-bones local multiplayer setup.
- We've also added a `Gamepad Mouse Cursor` sample that shows how to drive a UI mouse cursor using the gamepad.
  - The sample contains a reusable `VirtualMouseInput` component that does most of the work.
- Added a `Deselect On Background Click` option to `InputSystemUIInputModule`. This allows toggling the behavior off where clicking the mouse and not hitting a `GameObject` will automatically clear the current selection -- which will break keyboard and gamepad navigation.

## [1.0.0-preview.4] - 2020-01-24

This release includes a number of Quality-of-Life improvements for a range of common problems that users have reported.

### Added

- To aid in debugging issues, we've extended the system's event tracing and replay functionality to allow persisting and replaying arbitrary input event streams.
  * `InputEventTrace` now has APIs to persist the events to disk and to load them back in from previously persisted event streams. The same API can be used to persist in arbitrary C# `Stream` instances, not just in file streams.
     ```CSharp
    // Write.
    myTrace.WriteTo("file.inputtrace");

    // Read.
    InputEventTrace.LoadFrom("file.inputtrace");
     ```
  * `InputEventTrace` now has built-in replay functionality.
     ```CSharp
    myTrace.Replay().PlayAllFramesOneByOne();
     ```
  * The event trace in device windows of the Input Debugger has been extended with controls to save and load traces.
- We've added a new `InputRecording` sample which has a reusable `MonoBehaviour` component that can be used to capture and replay device activity.
- `Keyboard` now has a `FindKeyOnCurrentKeyboardLayout` method to look up key controls by their display names.
- Keyboards now have synthetic controls that combine left and right variants of modifier keys.
  * This means that you can bind to just "shift" now, for example, instead of having to bind to both "left shift" and "right shift".
    ```CSharp
    new InputAction(binding: "<Keyboard>/shift");
    ```
  * The controls are also available as properties on `Keyboard`.
    ```CSharp
    if (Keyboard.current.shiftKey.isPressed) /* ... */;

    // Is equivalent to:
    if (Keyboard.current.leftShiftKey.isPressed ||
        Keyboard.current.rightShiftKey.isPressed) /* ... */;
    ```

#### Actions

- `PlayerInput` now has a new `Controls Changed` event/message which is triggered when the control setup of the player changes (e.g. when switching control schemes).
    ```CSharp
        public void OnControlsChanged()
        {
            // Update UI display hints, for example...
        }
    ```
- We've added APIs to simplify turning bindings into strings suitable for display in UIs.
    ```CSharp
    // Takes things such as currently bound controls and active binding masks into account
    // and can handle composites.
    action.GetBindingDisplayString();
    ```
  * Related to this, custom binding composites can now be annotated with the new `DisplayStringFormat` attribute to control how composites as a whole are turned into display strings.
    ```CSharp
    [DisplayStringFormat("{button}+{stick}")]
    public class MyComposite : InputBindingComposite<Vector2>
    {
        [InputControl(layout = "Button")] public int button;
        [InputControl(layout = "Stick")] public int stick;
    }
    ```
- `InputActionRebindingExtension.RebindingOperation` has a new configuration method `WithMatchingEventsBeingSuppressed` which allows suitable input events to automatically be swallowed while a rebind is ongoing. This greatly helps with not having something else respond to input while a rebind is in progress.
- We've added two new samples:
  * __Rebinding UI__: Demonstrates how to create a rebinding screen using the Input System's APIs. The sample also includes a reusable prefab you can use directly in your projects to quickly put rebinding screens together.
  * __In-Game Hints__: Demonstrates how to show context-sensitive help that respects the current control scheme.

### Changed

- The logic for resetting devices on focus loss has changed somewhat:
  * When focus is lost, all devices are forcibly reset to their default state. As before, a `RequestResetCommand` for each device is also sent to the backend but regardless of whether the device responds or not, the input state for the device will be overwritten to default.
  * __Noisy controls are exempted from resets__. The assumption here is that noisy controls most often represent sensor readings of some kind (e.g. tracking data) and snapping the values back to their default will usually
  * If `Application.runInBackground` is `true`, all devices that return `true` from `InputDevice.canRunInBackground` are exempted from resets entirely. This, for example, allows XR devices to continue running regardless of focus change.
  * This fixes problems such as keyboard keys getting stuck when alt-tabbing between applications (case 1206199).
- `InputControlExtensions.GetStatePtrFromStateEvent` no longer throws `InvalidOperationException` when the state format for the event does not match that of the device. It simply returns `null` instead (same as when control is found in the event's state).
- `InputEventTrace` instances are no longer disposed automatically from their finalizer but __MUST__ be disposed of explicitly using `Dispose()`.
  * This is to allow event traces to survive domain reloads. If they are disposed of automatically during finalizers, even if they survive the reload, the next GC will cause traces to be deallocated.

#### Actions

* `InputActionRebindingExtensions.PerformInteractiveRebinding` has been greatly enhanced to apply a wide range of default configurations to the rebind. This greatly reduces the need to manually configure the resulting rebind.
    ```CSharp
    // Start a rebind with the default configuration.
    myAction.PerformInteractiveRebinding().Start();
    ```
  - Pointer position input will be ignored by default.
  - If not a suitable binding target itself, `<Keyboard>/escape` will automatically be made to quit the rebind.
  - Events with control input not explicitly matching exclusions will now get suppressed. This prevents input actions from getting triggered while a rebind is in progress.
  - The expected control type is automatically adjusted if a part binding of a composite is targeted by the rebind (e.g. if the action expects a `Vector2` but the part binding expects a `Button`, the rebind switches automatically to `Button`).
  - If the targeted binding is part of a control scheme, controls will automatically be restricted to match the device requirements of the control scheme. For example, if the binding belongs to a "Keyboard&Mouse" scheme that has `<Keyboard>` and a `<Mouse>` requirement, the rebind will ignore input on gamepads.
  - As before, you can always create a `RebindingOperation` from scratch yourself or wipe/alter the configuration returned by `PerformInteractiveRebinding` however you see fit.
- Control schemes can now handle ambiguity.
  * This means that, for example, you can now have one control scheme for generic gamepads and another control scheme specifically for PS4 controllers and the system will reliably pick the PS4 scheme when a PS4 controller is used and fall back to the generic gamepad scheme otherwise.
  * While this is exposed as a new `score` property on `InputControlScheme.MatchResult`, no code changes are necessary to take advantage of this feature.
- `PlayerInput.active` has been renamed to `PlayerInput.inputIsActive` to avoid ambiguities with `GameObject` activation.

### Fixed

- `InputUser` in combination with touchscreens no longer throws `InvalidOperationException` complaining about incorrect state format.
 * In a related change, `InputControlExtensions.GetStatePtrFromStateEvent` now works with touch events, too.
- Stack overflow in `InputTestFixture.currentTime` getter.
- Input that occurs in-between pressing the play button and the game starting no longer leaks into the game (case 1191342).
  * This usually manifested itself as large accumulated mouse deltas leading to such effects as the camera immediately jerking around on game start.
- Removing a device no longer has the potential of corrupting state change monitors (and thus actions getting triggered) from other devices.
  * This bug led to input being missed on a device once another device had been removed.
- `TrackedDevice` layout is no longer incorrectly registered as `Tracked Device`.
- Event traces in the input debugger are no longer lost on domain reloads.
- `IndexOutOfRangeException` being thrown when looking up controls on XR devices.

#### Actions

- Clicking the "Replace with InputSystemUIInputModule" button in the inspector when looking at `StandaloneInputModule`, the resulting operation is now undoable and will properly dirty the scene.

## [1.0.0-preview.3] - 2019-11-14

### Fixed

- Fixed wrong event handlers getting removed when having three or more handlers on an event (case 1196143).
  * This was an bug in an internal data structure that impacted a number of code paths that were using the data structure.
- Fixed `LayoutNotFoundException` being thrown when `InputControlPath.ToHumanReadableString` referenced a layout that could not be found.

## [1.0.0-preview.2] - 2019-11-04

### Changed

- Automatic conversion of window coordinates in `EditorWindow` code is now performed regardless of focus or the setting of `Lock Input to Game View` in the input debugger.

### Fixed

- Fixed touch taps triggering when they shouldn't on Android.
- Fixed custom devices registered from `[InitializeOnLoad]` code being lost on domain reload (case 1192379).
  * This happened when there were multiple pieces of `[InitializeOnLoad]` code that accessed the input system in the project and the `RegisterLayout` for the custom device happened to not be the first in sequence.
- OpenVR touchpad controls (`touchpadClicked` & `touchpadPressed`) now report accurate data.

#### Actions

- Fixed missing keyboard bindings in `DefaultInputActions.inputactions` for navigation in UI.
- Fixed using C# reserved names in .inputactions assets leading to compile errors in generated C# classes (case 1189861).
- Assigning a new `InputActionAsset` to a `InputSystemUIInputModule` will no longer look up action names globally but rather only look for actions that are located in action maps with the same name.
  * Previously, if you e.g. switched from one asset where the `point` action was bound to `UI/Point` to an asset that had no `UI` action map but did have an action called `Point` somewhere else, it would erroneously pick the most likely unrelated `Point` action for use by the UI.
- Fixed missing custom editors for `AxisDeadzoneProcessor` and `StickDeadzoneProcessor` that link `min` and `max` values to input settings.
- Fixed actions ending up being disabled if switching to a control scheme that has no binding for the action (case 1187377).
- Fixed part of composite not being bound leading to subsequent part bindings not being functional (case 1189867).
- Fixed `PlayerInput` not pairing devices added after it was enabled when not having control schemes.
  * This problem would also show in the `SimpleDemo` sample when having the `CustomDeviceUsages` sample installed as well. Gamepads would not get picked up in that case.
- Fixed `ArgumentNullException` when adding a device and a binding in an action map had an empty path (case 1187163).
- Fixed bindings that are not associated with any control scheme not getting enabled with other control schemes as they should.

### Added

- Added a new `EditorWindow Demo` sample that illustrates how to use the input system in editor UI code.

## [1.0.0-preview.1] - 2019-10-11

### Changed

- Generated action wrappers now won't `Destroy` the generated Asset in a finalizer, but instead implement `IDisposable`.
- Added back XR layouts (except for Magic Leap) that were removed for `1.0-preview`.
  * We removed these layouts under the assumption that they would almost concurrently become available in the respective device-specific XR packages. However, this did not work out as expected and the gap here turned out to be more than what we anticipated.
  * To deal with this gap, we have moved the bulk of the XR layouts back and will transition things gradually as support in device-specific packages becomes publicly available.

### Fixed

- Fixed a bug where the Input Settings Window might throw exceptions after assembly reload.
- Correctly implemented `IsPointerOverGameObject` method for `InputSystemUIInputModule`.
- Several bugs with layout overrides registered with (`InputSystem.RegisterLayoutOverrides`).
  * In `1.0-preview`, layout overrides could lead to corruption of the layout state and would also not be handled correctly by the various editor UIs.
- Selecting a layout in the input debugger no longer selects its first child item, too.
- Fixed XR devices reporting noise as valid user input (should fix problem of control schemes involving VR devices always activating when using `PlayerInput`).
- Fixed tap/swipe gesture detection in touch samples.

### Actions

- Fixed a bug where multiple composite bindings for the same controls but on different action maps would throw exceptions.
- Fixed `anyKey` not appearing in control picker for `Keyboard`.
- The text on the "Listen" button is no longer clipped off on 2019.3.
- Controls bound to actions through composites no longer show up as duplicates in the input debugger.
- Fixed "Create Actions..." on `PlayerInput` creating an asset with an incorrect binding for taps on Touchscreens. \
  __NOTE: If you have already created an .inputactions asset with this mechanism, update "tap [Touchscreen]" to "Primary Touch/Tap" to fix the problem manually.__
- Fixed `Invoke CSharp Events` when selected in `PlayerInput` not triggering `PlayerInput.onActionTriggered`.
- Fixed duplicating multiple items at the same time in the action editor duplicating them repeatedly.

### Added

- Will now recognize Xbox One and PS4 controllers connected to iOS devices correctly as Xbox One and PS4 controllers.
- Added a new sample called "Custom Device Usages" that shows how to use a layout override on `Gamepad` to allow distinguishing two gamepads in bindings based on which player the gamepad is assigned to.
- Added abstract `TrackedDevice` input device class as the basis for various kinds of tracked devices.

## [1.0.0-preview] - 2019-09-20

### Fixed

- Will now close Input Action Asset Editor windows from previous sessions when the corresponding action was deleted.
- Fixed an issue where Stick Controls could not be created in Players built with medium or high code stripping level enabled.
- Fixed incorrect default state for axes on some controllers.

#### Actions

- Fixed `CallbackContext.ReadValue` throwing when invoked during device removal

### Changed
### Added

## [0.9.6-preview] - 2019-09-06

### Fixed

- Exceptions in scenes of `Visualizers` sample if respective device was not present on system (e.g. in `PenVisualizer` if no pen was present in system).
- Fixed exception in Input Action Asset Editor window when typing whitespace into the search field.
- Fixed control scheme popup window in input action asset editor window showing in the correct screen position on windows.

#### Actions

- Setting timeouts from `IInputInteraction.Process` not working as expected when processing happened in response to previous timeout expiring (#714).
- Pending timeouts on a device not being removed when device was removed.

### Changed

- Replaced `HIDSupport.shouldCreateHID` event with a new `HIDSupport.supportedHIDUsages` property, which takes an array of supported usages.

### Added

#### Actions

- Added `PlayerInput.neverAutoSwitchControlSchemes` to disable logic that automatically enables control scheme switching when there is only a single `PlayerInput` in the game.
- Added `PlayerInput.SwitchControlScheme` to switch schemes manually.

## [0.9.5-preview] - 2019-08-29

### Fixed

- Don't pass events for null devices (for devices which have not been created) to `InputSystem.onEvent` callbacks.
- Will close debugger input state windows, when the state is no longer valid instead of throwing exceptions.
- Fixed pointer coordinates in editor windows for non-mouse pointing devices.
- Fixed using the input system in il2cpp when managed stripping level is set higher then "Low".
- Device debugger window will still show when reading from specific controls throws exceptions.
- Offsets and sizes for elements on Linux joysticks are now computed correctly.
- Joysticks now have a deadzone processor on the stick itself.
- Up/down/left/right on sticks are now deadzoned just like X and Y on sticks are.
- Removed toplevel `X` and `Y` controls on HIDs when there is a `Stick/X` and `Stick/Y` added for the device.
- HID fallback can now deal with sticks that have X and Y controls of different sizes and sitting in non-contiguous locations in the HID input report.
- Button 1 on HID joysticks will now correctly come out as the `trigger` control. Previously, the trigger control on the joystick was left pointing to random state.

#### Actions

- Binding paths now show the same way in the action editor UI as they do in the control picker.
  * For example, where before a binding to `<XInputController>/buttonSouth` was shown as `rightShoulder [XInputController]`, the same binding will now show as `A [Xbox Controller]`.
- When deleting a control scheme, bindings are now updated. A dialog is presented that allows choosing between deleting the bindings or just unassigning them from the control scheme.
- When renaming a control scheme, bindings are now updated. Previously the old name was in place on bindings.
- Control scheme names can no longer be set to empty strings.
- `PlayerInput.Instantiate` now correctly sets up a given control scheme, if specified.
  * When passing a `controlScheme:` argument, the result used to be a correctly assigned control scheme at the `InputUser` level but no restrictions being actually applied to the bindings, i.e. every single binding was active regardless of the specified control scheme.
- NullReferenceExceptions during event processing from `RebindingOperation`.

### Changed

- `InputUser.onUnpairedDeviceUsed` now receives a 2nd argument which is the event that triggered the callback.
  * Also, the callback is now triggered __BEFORE__ the given event is processed rather than after the event has already been written to the device. This allows updating the pairing state of the system before input is processed.
  * In practice, this means that, for example, if the user switches from keyboard&mouse to gamepad, the initial input that triggered the switch will get picked up right away.
- `InputControlPath.ToHumanReadableString` now takes display names from registered `InputControlLayout` instances into account.
  * This means that the method can now be used to generate strings to display in rebinding UIs.
- `AxisControl.clamp` is now an enum-valued property rather than a bool. Can now perform clamping *before* normalization.

#### Actions

- When switching devices/controls on actions, the system will no longer subsequently force an initial state check on __all__ actions. Instead, every time an action's bindings get re-resolved, the system will simply cancel all on-going actions and then re-enable them the same way it would happen by manually calling `InputAction.Enable`.
- Removed non-functional `InputControlScheme.baseScheme` API and `basedOn` serialized property. This was never fully implemented.

### Added

- Can right-click devices in Input Debugger (also those under "Unsupported") and select "Copy Device Description" to copy the internal `InputDeviceDescription` of the device in JSON format to the system clipboard.
  * This information is helpful for us to debug problems related to specific devices.
- If a device description has been copied to the clipboard, a new menu "Paste Device Description as Device" entry in the "Options" menu of the input debugger appears. This instantiates the device from the description as if it was reported locally by the Unity runtime.

## [0.9.3-preview] - 2019-08-15

### Fixed

- `XInputController` and `XboxOneGamepad` no longer have two extraneous, non-functional "menu" and "view" buttons.
- Fixed `InputUser.onUnpairedDeviceUser` ignoring input on controls that do not support `EvaluateMagnitude`.
  * This led to situations, for example, where `PlayerInput` would not initialize a control scheme switch from a `<Mouse>/delta` binding as the delta X and Y axes do not have min&max limits and thus return -1 from `EvaluateMagnitude`.
- Fixed available processor list not updated right away when changing the action type in the Input Action editor window.

#### Actions

- `NullReferenceException` when the input debugger is open with actions being enabled.
- When selecting a device to add to a control scheme, can now select devices with specific usages, too (e.g. "LeftHand" XRController).

### Changed

- Removed `timesliceEvents` setting - and made this tied to the update mode instead. We now always time slice when using fixed updates, and not when using dynamic updates.
- When adding a composite, only ones compatible with the value type of the current action are shown. This will, for example, no longer display a `2D Vector` composite as an option on a floating-point button action.
- The `InputState.onChange` callback now receives a second argument which is the event (if any) that triggered the state change on the device.

### Added

- `InputSystemUIInputModule` can now track multiple pointing devices separately, to allow multi-touch input - required to allow control of multiple On-Scree controls at the same time with different fingers.
- Two new composite bindings have been added.
  * `ButtonWithOneModifier` can be used to represent shortcut-like bindings such as "CTRL+1".
  * `ButtonWithTwoModifiers` can be used to represent shortcut-like bindings such as "CTRL+SHIFT+1".

## [0.9.2-preview] - 2019-08-09

### Fixed

- A `RebindingOperation` will now fall back to the default path generation behavior if the callback provided to `OnGeneratePath` returns null.
- Fixed the Input Action editor window throwing exceptions when trying to view action properties.

### Actions

- `PlayerInput` will now copy overrides when creating duplicate actions.
- It is now possible to use an empty binding path with a non empty override path.
- It is now possible to use set an empty override path to disable a binding.
- It is not possible to query the effectively used path of a binding using `effectivePath`.
- Actions embedded into MonoBehaviour components can now have their properties edited in the inspector. Previously there was no way to get to the properties in this workflow. There is a gear icon now on the action that will open the action properties.

### Changed

### Added

- Added a new sample to the package called `SimpleDemo`. You can install the sample from the package manager. See the [README.md](https://github.com/Unity-Technologies/InputSystem/Assets/Samples/SimpleDemo/README.md) file for details about the sample.

## [0.9.1-preview] - 2019-08-08

### Fixed

- Fixed GC heap garbage being caused by triggered by event processing.
  * This meant that every processing of input would trigger garbage being allocated on the managed heap. The culprit was a peculiarity in the C# compiler which caused a struct in `InputEventPtr.IsA` to be allocated on the heap.
- The bindings selection popup window will now show child controls matching the current action type even if the parent control does not match.
- Fixed `duration` values reported for Hold and Press interactions.
- DualShock 3 on macOS:
  * Fixed actions bound to the dpad control performing correctly.
  * Fixed non-present touchpad button control being triggered incorrectly.
- Fixed compile issues with switch classes on standalone Linux.
- Leak of unmanaged memory in `InputControlList`.

#### Actions

- Fixed actions not updating their set of controls when the usages of a device are changed.
- Composite bindings with the default interaction will now correctly cancel when the composite is released, even if there are multiple composite bindings on the action.

### Changed

- `MouseState`, `KeyboardState`, and `GamepadState` have been made public again.
- `PlayerInput` and `PlayerInputManager` have been moved from the `UnityEngine.InputSystem.PlayerInput` namespace to `UnityEngine.InputSystem`.
- The signature of `InputSystem.onEvent` has changed. The callback now takes a second argument which is the device the given event is sent to (null if there's no corresponding `InputDevice`).
  ```
  // Before:
  InputSystem.onEvent +=
      eventPtr =>
      {
          var device = InputSystem.GetDeviceById(eventPtr.deviceId);
          //...
      };

  // Now:
  InputSystem.onEvent +=
      (eventPtr, device) =>
      {
          //...
      };
  ```
- The signatures of `InputSystem.onBeforeUpdate` and `InputSystem.onAfterUpdate` have changed. The callbacks no longer receive an `InputUpdateType` argument.
  * Use `InputState.currentUpdateType` in case you need to know the type of update being run.
- `InputUpdateType` has been moved to the `UnityEngine.InputSystem.LowLevel` namespace.
- `InputSystem.Update(InputUpdateType)` has been removed from the public API.
- The way input devices are built internally has been streamlined.
  * `InputDeviceBuilder` is now internal. It is no longer necessary to access it to look up child controls. Simply use `InputControl.GetChildControl` instead.
  * To build a device without adding it to the system, call the newly added `InputDevice.Build` method.
    ```
    InputDevice.Build<Mouse>();
    ```
  * `InputSystem.SetLayoutVariant` has been removed. Layout variants can no longer be set retroactively but must be decided on as part of device creation.
- `InputSystem.RegisterControlProcessor` has been renamed to just `InputSystem.RegisterProcessor`.

#### Actions

* `InputAction.ReadValue<TValue>()` is longer correlated to `InputAction.triggered`. It simply returns the current value of a bound control or composite while the action is being interacted with.
* `InputInteractionContext.PerformedAndGoBackToWaiting` has been renamed to just `InputInteractionContext.Performed`.

#### Actions

- Individual composite part bindings can now no longer have interactions assigned to them as that never made any sense.

### Added

- Devices can now have more than one usage.
  * Call `InputSystem.AddDeviceUsage(device,usage)` to add additional usages to a device.
  * Call `InputSystem.RemoveDeviceUsage(device,usage)` to remove existing usages from a device.
  * `InputSystem.SetDeviceUsage(device,usage)` still exists. It will clear all existing usages from the given device.
- A new `VisualizerSamples` sample that can be installed through the package manager.
  * Contains two components `InputControlVisualizer` and `InputActionVisualizer` that help visualizing/debugging control/device and action activity through in-game overlays. A few sample scenes illustrate how to use them.

#### Actions

- Added `InputAction.ReadValueAsObject` API.
- Added `InputAction.activeControl` API.

## [0.9.0-preview] - 2019-07-18

### Fixed

- Validate all parameters on public APIs.
- Fixed an internal bug in `InlinedArray.RemoveAtByMovingTailWithCapacity`, which could cause data corruption.
- Fixed Xbox controller support on macOS il2cpp.
- Fixed issue of Xbox gamepads on Windows desktop not being able to navigate left and down in a UI.
- Allow using InputSystem package if the XR, VR or Physics modules are disabled for smaller builds.
- Fixed documentation landing page and table of contents.
- Fixed tracked devices assigning pointer ids for UI pointer events correctly.
- Adjusted some UI Elements to fit the Unity 19.3 font.
- Fixed NullReferenceException being thrown when project changes.
- Fixed duplicate devices showing in the "Supported Devices" popup when using a search filter.
- Fixed an error when adding new bindings in the Input Actions editor window when a filter was applied.
- Fixed scroll wheel handling in `InputSystemUIInputModule` not being smooth.
- Fixed compile errors from Switch Pro controller code on Linux.

#### Actions

- Fixed `CallbackContext.control` referencing the composite member control which was actually actuated for this trigger for composite bindings.
- Generated C# wrappers for .inputactions assets are no longer placed in Assets/Assets/ folder on Windows.

### Added

- Touch support has been reworked and extended.
  * `Touchscreen.touch[0..9]` are now bindable from the control picker.
  * `Touchscreen.primaryTouch` is now a separate control which tracks the primary touch on the screen.
  * The controls `Touchscreen` inherits from `Pointer` (such as `position`, `phase`, and `delta`) are now tied to `Touchscreen.primaryTouch` and allow for `Touchscreen` to function as a generic `Pointer` (like `Mouse` and `Pen`).
  * `Touchscreen.press` (renamed from `Touchscreen.button`) is now a working, synthetic button that is down whenever at least one finger is on the screen.
  * Recording of start time and start position has been added to touches.
    - `TouchControl.startPosition` gives the starting position of the touch.
    - `TouchControl.startTime` gives the starting time of the touch.
  * Tap detection has been added to `Touchscreen`.
    - Tap time (i.e. time within which a press-and-release must be completed for a tap to register) corresponds to `InputSettings.defaultTapTime`.
    - Tap release must happen within a certain radius of first contact. This is determined by a new setting `InputSettings.tapRadius`.
    - `TouchControl.tap` is a new button control that triggers then the touch is tapped. Note that this happens instantly when a touch ends. The button will go to 1 and __immediately__ go back to 0. This means that polling the button in `Update`, for example, will never trigger a tap. Either use actions to observe the button or use the `Touch` API from `EnhancedTouch` to poll taps.
  * `Touchscreen.activeTouches` has been removed. Use `Touch.activeTouches` from the new enhanced touch API instead for more reliable touch tracking.
  * `Touchscreen.allTouchControls` has been renamed to `Touchscreen.touches`.
  * A new `EnhancedTouch` plugin has been added which offers an enhanced `Touch` and `Finger` API to reliably track touches and fingers across updates. This obsoletes the need to manually track touch IDs and phases and gives access to individual touch history.
  * Touch can be simulated from mouse or pen input now. To enable simulation, call `TouchSimulation.Enable()` or put the `TouchSimulation` MonoBehaviour in your scene. Also, in the input debugger, you can now enable touch simulation from the "Options" dropdown.
- Changing state has been decoupled from events. While input events are the primary means by which to trigger state changes, anyone can perform state changes manually now from anywhere.
    ```
    InputState.Change(gamepad.leftStick, new Vector2(123, 234));
    ```
  * This change makes it possible to update state __from__ state and thus synthesize input data from other input coming in.
- A new API for recording state changes over time has been added.
    ```
    var history = new InputStateHistory("<Gamepad>/leftStick");
    history.StartRecording();

    //...

    foreach (var record in history)
        Debug.Log(record);
    ```
- Added support for generic joysticks on WebGL (which don't use the standard gamepad mapping).
- Added support for DualShock 3 gamepads on desktops.
- Added support for Nintendo Switch Pro Controllers on desktops.

#### Actions

- Actions now also have a __polling API__!
  * `InputAction.triggered` is true if the action was performed in the current frame.
  * `InputAction.ReadValue<TValue>()` yields the last value that `started`, `performed`, or `cancelled` (whichever came last) was called with. If the action is disabled, returns `default(TValue)`. For `InputActionType.Button` type actions, returns `1.0f` if `triggered==true` and `0.0f` otherwise.
- Generated C# wrappers for .inputactions can now placed relative to the .inputactions file by specifying a path starting with './' (e.g. `./foo/bar.cs`).

### Changed

- **The system no longer supports processing input in __BOTH__ fixed and dynamic updates**. Instead, a choice has to be made whether to process input before each `FixedUpdate()` or before each `Update()`.
  * Rationale: the existing code that supported having both updates receive input independently still had several holes and became increasingly complex and brittle. Our solution was based on not actually processing input twice but on channeling input concurrently into both the state of both updates. Together with the fact that specific inputs have to reset (and possibly accumulate) correctly with respect to their update time slices, this became increasingly hard to do right. This, together with the fact that we've come to increasingly question the value of this feature, led us to removing the capability while preserving the ability to determine where input is processed.
  * NOTE: Timeslicing is NOT affected by this. You can still switch to `ProcessEventInFixedUpdates` and get events timesliced to individual `FixedUpdate` periods according to their timestamps.
  * `InputSettings.UpdateMode.ProcessEventsInBothFixedAndDynamicUpdate` has been removed.
  * `InputSettings.UpdateMode.ProcessEventsInDynamicUpdateOnly` has been renamed to `InputSettings.UpdateMode.ProcessEventsInDynamicUpdate` and is now the default.
  * `InputSettings.UpdateMode.ProcessEventsInFixedUpdateOnly` has been renamed to `InputSettings.UpdateMode.ProcessEventsInFixedUpdate`.
- Added icons for PlayerInput, PlayerInputManager, InputSystemUIInputModule and MultiplayerEventSystem components.
- Changed `Keyboard` IME properties (`imeEnabled`, `imeCursorPosition`) to methods (`SetIMEEnabled`, `SetIMECursorPosition`).
- Added getters to all `IInputRuntime` properties.
- Replace some `GetXxx` methods in our API with `xxx`  properties.
- `Pointer.phase` has been removed and `PointerPhase` has been renamed to `TouchPhase`. Phases are now specific to touch. `PointerPhaseControl` has been renamed to `TouchPhaseControl`.
- `Pointer.button` has been renamed to `Pointer.press` and now is a control that indicates whether the pointer is in "press down" state.
  * For mouse, corresponds to left button press.
  * For pen, corresponds to tip contact.
  * For touch, corresponds to primary touch contact (i.e. whether __any__ finger is down).
- The state change monitor APIs (`IInputStateChangeMonitor` and friends) have been moved out of `InputSystem` into a new static class `InputState` in `UnityEngine.Experimental.Input.LowLevel`.
  * Rationale: These APIs are fairly low-level and not of general interest so having them out of `InputSystem` reduces the API surface visible to most users.
- `InputDeviceChange.StateChanged` has been removed and is now a separate callback `InputState.onChange`.
  * Rationale: The other `InputDeviceChange` notifications are low-frequency whereas `StateChanged` is high-frequency. Putting them all on the same callback made adding a callback to `InputSystem.onDeviceChange` unnecessarily expensive.
- `IInputStateCallbackReceiver` has been rewritten from scratch. Now has two simple methods `OnNextUpdate` and `OnEvent`. If implemented by a device, the device now has completely control over changing its own state. Use the `InputState.Change` methods to affect state changes while trigger state change monitors (e.g. for actions) correctly.
- Simplified handling of XR input in `InputSystemUIInputModule` by having only one set of actions for all XR devices.
- We now use the same hierarchical device picker in the "Add Control Scheme" popup, which is already used in the "Input Settings" window.
- Made all `IInputStateTypeInfo` implementations internal, as these did not offer value to the user.
- Made all `IInputDeviceCommandInfo` implementations internal, as these did not offer value to the user.
- Removed `ReadWriteArray`, which was only used for making `RebindingOperation.scores` editable, which did not add any value.
- Removed `PrimitiveValueOrArray`, as non of it's functionality over `PrimitiveValue` was implemented.
- Made all `InputProcessor` implementation internal, as access to these types is exposed only through text mode representations.
- Removed `CurveProcessor` as it was not implemented.
- Renamed XInputControllerOSX to a more descriptive XboxGamepadMacOS.

#### Actions

- `InputAction.continuous` has been removed. Running logic every frame regardless of input can easily be achieved in game code.
- The way action behavior is configured has been simplified.
  * The previous roster of toggles has been replaced with two settings:
    1. `Action Type`: Determines the behavior of the action. Choices are `Value`, `Button`, and `PassThrough`.
    2. `Control Type`: Determines the type of control (and implicitly the type of value) the action is looking for if the action is a `Value` or `PassThrough` action.
  * The previous `Initial State Check` toggle is now implicit in the action type now. `Value` actions perform an initial state check (i.e. trigger if their control is already actuated when the action is enabled). Other types of actions don't.
  * The previous `Pass Through` toggle is now rolled into the action type.

## [0.2.10-preview] - 2019-05-17

### Added

- Added a `MultiplayerEventSystem` class, which allows you use multiple UI event systems to control different parts of the UI by different players.
- `InputSystemUIInputModule` now lets you specify an `InputActionAsset` in the `actionsAsset` property. If this is set, the inspector will populate all actions from this asset. If you have a `PlayerInput` component on the same game object, referencing the same  `InputActionAsset`, the `PlayerInput` component will keep the actions on the `InputSystemUIInputModule` in synch, allowing easy setup of multiplayer UI systems.

### Changed

- `StickControl.x` and `StickControl.y` are now deadzoned, i.e. have `AxisDeadzone` processors on them. This affects all gamepads and joysticks.
  * __NOTE:__ The deadzoning is __independent__ of the stick. Whereas the stack has a radial deadzones, `x` and `y` have linear deadzones. This means that `leftStick.ReadValue().x` is __not__ necessary equal to `leftStick.x.ReadValue()`.
  * This change also fixes the problem of noise from sticks not getting filtered out and causing devices such as the PS4 controller to constantly make itself `Gamepad.current`.

- Redesigned `UIActionInputModule`
 * Added a button in the inspector to automatically assign actions from an input action asset based on commonly used action names.
 * Will now populate actions with useful defaults.
 * Removed `clickSpeed` property - will use native click counts from the OS where available instead.
 * Removed `sendEventsWhenInBackground` property.
 * Hiding `Touches` and `TrackedDevices` until we decide how to handle them.
 * Remove `moveDeadzone` property as it is made redundant by the action's dead zone.
 * Removed `UIActionInputModuleEnabler` component, `UIActionInputModule` will now enable itself.
- Changed default button press point to 0.5.
- Changed all constants in public API to match Unity naming conventions ("Constant" instead of "kConstant").
- Changed namespace from `UnityEngine.Experimental.Input` to `UnityEngine.InputSystem`.
- Generated wrapper code now has nicer formatting.
- Renamed `UIActionInputModule` to `InputSystemUIInputModule`.
- Nicer icons for `InputActionAssets` and `InputActions` and for `Button` and generic controls.
- Change all public API using `IntPtr` to use unsafe pointer types instead.
- `PlayerInput` will no longer disable any actions not in the currently active action map when disabling input or switching action maps.
- Change some public fields into properties.
- Input System project settings are now called "Input System Package" in the project window instead of "Input (NEW)".
- Removed `Plugins` from all namespaces.
- Rename "Cancelled" -> "Canceled" (US spelling) in all APIs.

### Fixed

- Adding devices to "Supported Devices" in input preferences not allowing to select certain device types (like "Gamepad").
- Fixed scrolling in `UIActionInputModule`.
- Fixed compiling the input system package in Unity 19.2 with ugui being moved to a package now.
- In the Input System project settings window, you can no longer add a supported device twice.

#### Actions

- Custom inspector for `PlayerInput` no longer adds duplicates of action events if `Invoke Unity Events` notification behavior is selected.
- Fixed `Hold` interactions firing immediately before the duration has passed.
- Fixed editing bindings or processors for `InputAction` fields in the inspector (Changes wouldn't persist before).
- Fixed exception message when calling `CallbackContext.ReadValue<TValue>()` for an action with a composite binding with `TValue` not matching the composite's value type.

### Added

#### Actions

- `PlayerInput` can now handle `.inputactions` assets that have no control schemes.
  * Will pair __all__ devices mentioned by any of the bindings except if already paired to another player.

## [0.2.8-preview] - 2019-04-23

### Added

- Added a `clickCount` control to the `Mouse` class, which specifies the click count for the last mouse click (to allow distinguishing between single-, double- and multi-clicks).
- Support for Bluetooth Xbox One controllers on macOS.

#### Actions

- New API for changing bindings on actions
```
    // Several variations exist that allow to look up bindings in various ways.
    myAction.ChangeBindingWithPath("<Gamepad>/buttonSouth")
        .WithPath("<Keyboard>/space");

    // Can also replace the binding wholesale.
    myAction.ChangeBindingWithPath("<Keyboard>/space")
        .To(new InputBinding { ... });

    // Can also remove bindings programmatically now.
    myAction.ChangeBindingWithPath("<Keyboard>/space").Erase();
```

### Changed

- `Joystick.axes` and `Joystick.buttons` have been removed.
- Generated wrapper code for Input Action Assets are now self-contained, generating all the data from code and not needing a reference to the asset; `InputActionAssetReference` has been removed.
- The option to generate interfaces on wrappers has been removed, instead we always do this now.
- The option to generate events on wrappers has been removed, we felt that this no longer made sense.
- Will now show default values in Input Action inspector if no custom values for file path, class name or namespace have been provided.
- `InputSettings.runInBackground` has been removed. This should now be supported or not on a per-device level. Most devices never supported it in the first place, so a global setting did not seem to be useful.
- Several new `Sensor`-based classes have been added. Various existing Android sensor implementations are now based on them.
- `InputControlLayoutAttribute` is no longer inherited.
  * Rationale: A class marked as a layout will usually be registered using `RegisterLayout`. A class derived from it will usually be registered the same way. Because of layout inheritance, properties applied to the base class through `InputControlLayoutAttribute` will affect the subclass as intended. Not inheriting the attribute itself, however, now allows having properties such as `isGenericTypeOfDevice` which should not be inherited.
- Removed `acceleration`, `orientation`, and `angularVelocity` controls from `DualShockGamepad` base class.
  * They are still on `DualShockGamepadPS4`.
  * The reason is that ATM we do not yet support these controls other than on the PS4. The previous setup pretended that these controls work when in fact they don't.
- Marking a control as noisy now also marks all child controls as noisy.
- The input system now defaults to ignoring any HID devices with usage types not known to map to game controllers. You can use `HIDSupport.supportedUsages` to enable specific usage types.
- In the Input Settings window, asset selection has now been moved to the "gear" popup menu. If no asset is created, we now automatically create one.
- In the inspector for Input Settings assets, we now show a button to go to the Input Settings window, and a button to make the asset active if it isn't.
- Tests are now no longer part of the com.unity.inputsystem package. The `InputTestFixture` class still is for when you want to write input-related tests for your project. You can reference the `Unity.InputSystem.TestFixture` assembly when you need to do that.
- Implemented adding usages to and removing them from devices.

#### Actions

- A number of changes have been made to the control picker UI in the editor. \
  ![Input Control Picker](Documentation~/Images/InputControlPicker.png)
  * The button to pick controls interactively (e.g. by pressing a button on a gamepad) has been moved inside the picker and renamed to "Listen". It now works as a toggle that puts the picker into a special kind of 'search' mode. While listening, suitable controls that are actuated will be listed in the picker and can then be picked from.
  * Controls are now displayed with their nice names (e.g. "Cross" instead of "buttonSouth" in the case of the PS4 controller).
  * Child controls are indented instead of listed in "parent/child" format.
  * The hierarchy of devices has been rearranged for clarity. The toplevel groups of "Specific Devices" and "Abstract Devices" are now merged into one hierarchy that progressively groups devices into more specific groups.
  * Controls now have icons displayed for them.
- There is new support for binding to keys on the keyboard by their generated character rather than by their location. \
  ![Keyboard Binding](Documentation~/Images/KeyboardBindByLocationVsCharacter.png)
  * At the toplevel of the Keyboard device, you now have the choice of either binding by keyboard location or binding by generated/mapped character.
  * Binding by location shows differences between the local keyboard layout and the US reference layout.
  * The control path language has been extended to allow referencing controls by display name. `<Keyboard>/#(a)` binds to the control on a `Keyboard` with the display name `a`.
- `continuous` flag is now ignored for `Press and Release` interactions, as it did not  make sense.
- Reacting to controls that are already actuated when an action is enabled is now an __optional__ behavior rather than the default behavior. This is a __breaking__ change.
  * Essentially, this change reverts back to the behavior before 0.2-preview.
  * To reenable the behavior, toggle "Initial State Check" on in the UI or set the `initialStateCheck` property in code.
  ![Inital State Check](Documentation~/Images/InitialStateCheck.png)
  * The reason for the change is that having the behavior on by default made certain setups hard to achieve. For example, if `<Keyboard>/escape` is used in one action map to toggle *into* the main menu and in another action map to toggle *out* of it, then the previous behavior would immediately exit out of the menu if `escape` was still pressed from going into the menu. \
  We have come to believe that wanting to react to the current state of a control right away is the less often desirable behavior and so have made it optional with a separate toggle.
- Processors and Interactions are now shown in a component-inspector-like fashion in the Input Action editor window, allowing you to see the properties of all items at once.
- The various `InputAction.lastTriggerXXX` APIs have been removed.
  * Rationale: They have very limited usefulness and if you need the information, it's easy to set things up in order to keep track of it yourself. Also, we plan on having a polling API for actions in the future which is really what the `lastActionXXX` APIs were trying to (imperfectly) solve.
- `Tap`, `SlowTap`, and `MultiTap` interactions now respect button press points.
- `Tap`, `SlowTap`, and `MultiTap` interactions now have improved parameter editing UIs.

### Fixed

- Input Settings configured in the editor are now transferred to the built player correctly.
- Time slicing for fixed updates now works correctly, even when pausing or dropping frames.
- Make sure we Disable any InputActionAsset when it is being destroyed. Otherwise, callbacks which were not cleaned up would could cause exceptions.
- DualShock sensors on PS4 are now marked as noisy (#494).
- IL2CPP causing issues with XInput on windows and osx desktops.
- Devices not being available yet in `MonoBehavior.Awake`, `MonoBehaviour.Start`, and `MonoBehaviour.OnEnable` in player or when entering play mode in editor.
- Fixed a bug where the event buffer used by `InputEventTrace` could get corrupted.

#### Actions

- Actions and bindings disappearing when control schemes have spaces in their names.
- `InputActionRebindingExceptions.RebindOperation` can now be reused as intended; used to stop working properly the first time a rebind completed or was cancelled.
- Actions bound to multiple controls now trigger correctly when using `PressInteraction` set to `ReleaseOnly` (#492).
- `PlayerInput` no longer fails to find actions when using UnityEvents (#500).
- The `"{...}"` format for referencing action maps and actions using GUIDs as strings has been obsoleted. It will still work but adding the extra braces is no longer necessary.
- Drag&dropping bindings between other bindings that came before them in the list no longer drops the items at a location one higher up in the list than intended.
- Editing name of control scheme in editor not taking effect *except* if hitting enter key.
- Saving no longer causes the selection of the current processor or interaction to be lost.
  * This was especially annoying when having "Auto-Save" on as it made editing parameters on interactions and processors very tedious.
- In locales that use decimal separators other than '.', floating-point parameters on composites, interactions, and processors no longer lead to invalid serialized data being generated.
- Fix choosing "Add Action" in action map context menu throwing an exception.
- The input action asset editor window will no longer fail saving if the asset has been moved.
- The input action asset editor window will now show the name of the asset being edited when asking for saving changes.
- Clicking "Cancel" in the save changes dialog for the input action asset editor window will now cancel quitting the editor.
- Fixed pasting or dragging a composite binding from one action into another.
- In the action map editor window, switching from renaming an action to renaming an action map will no longer break the UI.
- Fixed calling Enable/Disable from within action callbacks sometimes leading to corruption of state which would then lead to actions not getting triggered (#472).
- Fixed setting of "Auto-Save" toggle in action editor getting lost on domain reload.
- Fixed blurry icons in editor for imported .inputactions assets and actions in them.
- `Press` and `Release` interactions will now work correctly if they have multiple bound controls.
- `Release` interactions will now invoke a `Started` callback when the control is pressed.
- Made Vector2 composite actions respect the press points of button controls used to compose the value.

## [0.2.6-preview] - 2019-03-20

>NOTE: The UI code for editing actions has largely been rewritten. There may be regressions.
>NOTE: The minimum version requirement for the new input system has been bumped
       to 2019.1

### Added

- Support gamepad vibration on Switch.
- Added support for Joysticks on Linux.

#### Actions

- Added ability to change which part of a composite a binding that is part of the composite is assigned to.
  * Part bindings can now be freely duplicated or copy-pasted. This allows having multiple bindings for "up", for example. Changing part assignments retroactively allows to freely edit the composite makeup.
- Can now drag&drop multiple items as well as drop items onto others (equivalent to cut&paste). Holding ALT copies data instead of moving it.
- Edits to control schemes are now undoable.
- Control schemes are now sorted alphabetically.
- Can now search by binding group (control scheme) or devices directly from search box.
  * `g:Gamepad` filters bindings to those in the "Gamepad" group.
  * `d:Gamepad` filters bindings to those from Gamepad-compatible devices.

### Changed

- The input debugger will no longer automatically show remote devices when the profiler is connected. Instead, use the new menu in debugger toolbar to connect to players or to enable/disable remote input debugging.
- "Press and Release" interactions will now invoke the `performed` callback on both press and release (instead of invoking `performed` and `cancel`, which was inconsistent with other behaviors).

#### Actions

- Bindings have GUIDs now like actions and maps already did. This allows to persistently and uniquely identify individual bindings.
- Replaced UI overlay while rebinding interactively with cancellable progress bar. Interactive rebinding now cancels automatically after 4 seconds without suitable input.
- Bindings that are not assigned to any control scheme are now visible when a particular control scheme is selected.
  * Bindings not assigned to any control scheme are active in *ALL* control schemes.
  * The change makes this visible in the UI now.
  * When a specific control scheme is selected, these bindings are affixed with `{GLOBAL}` for added visibility.
- When filtering by devices from a control scheme, the filtering now takes layout inheritance into account. So, a binding to a control on `Pointer` will now be shown when the filter is `Mouse`.
- The public control picker API has been revised.
  * The simplest way to add control picker UI to a control path is to add an `InputControlAttribute` to the field.
    ```
    // In the inspector, shows full UI to select a control interactively
    // (including interactive picking through device input).
    [InputControl(layout = "Button")]
    private string buttonControlPath;
    ```
- Processors of incompatible types will now be ignored instead of throwing an exception.

### Fixed

- Remote connections in input debugger now remain connected across domain reloads.
- Don't incorrectly create non-functioning devices if a physical device implements multiple incompatible logical HID devices (such as the MacBook keyboard/touch pad and touch bar).
- Removed non-functioning sort triangles in event list in Input Debugger device windows.
- Sort events in input debugger window by id rather then by timestamp.
- Make parsing of float parameters support floats represented in "e"-notation and "Infinity".
- Input device icons in input debugger window now render in appropriate resolution on retina displays.
- Fixed Xbox Controller on macOS reporting negative values for the sticks when represented as dpad buttons.
- `InputSettings.UpdateMode.ProcessEventsManually` now correctly triggers updates when calling `InputSystem.Update(InputUpdateType.Manual)`.

#### Actions

- Pasting or duplicating an action in an action map asset will now assign a new and unique ID to the action.
- "Add Action" button being active and triggering exceptions when no action map had been added yet.
- Fixed assert when generating C# class and make sure it gets imported correctly.
- Generate directories as needed when generating C# class, and allow path names without "Assets/" path prefix.
- Allow binding dpad controls to actions of type "Vector2".
- Fixed old name of action appearing underneath rename overlay.
- Fixed inspector UIs for on-screen controls throwing exceptions and being non-functional.
- Fixed deleting multiple items at same time in action editor leading to wrong items being deleted.
- Fixed copy-pasting actions not preserving action properties other than name.
- Fixed memory corruptions coming from binding resolution of actions.
- InputActionAssetReferences in ScriptableObjects will continue to work after domain reloads in the editor.
- Fixed `startTime` and `duration` properties of action callbacks.

## [0.2.1-preview] - 2019-03-11

### Changed

 - NativeUpdateCallback API update to match Unity 2018.3.8f1

## [0.2.0-preview] - 2019-02-12

This release contains a number of fairly significant changes. The focus has been on further improving the action system to make it easier to use as well as to make it work more reliably and predictably.

>NOTE: There are some breaking changes. Please see the "Changed" section below.

### Changed

- Removed Unity 2018.2 support code.
- Removed .NET 3.5 support code.
- Started using C# 7.
- `IInputControlProcessor<TValue>` has been replaced with `InputProcessor` and `InputProcessor<TValue>` base classes.
- `IInputBindingComposite` has been replaced with an `InputBindingComposite` base class and the `IInputBindingComposite<TValue>` interface has been merged with the `InputBindingComposite<TValue>` class which had already existed.
- `InputUser.onUnpairedDeviceUser` will now notify for each actuated control until the device is paired or there are no more actuated controls.
- `SensitivityProcessor` has been removed.
    * The approach needs rethinking. What `SensitivityProcessor` did caused more problems than it solved.
- State monitors no longer have their timeouts removed automatically when they fire. This makes it possible to have a timeout that is removed only in response to a specific state change.
- Events for devices that implement `IInputStateCallbacks` (such as `Touchscreen`) are allowed to go back in time. Avoids the problem of having to order events between multiple fingers correctly or seeing events getting rejected.
- `PenState.Button` is now `PenButton`.
- Removed TouchPositionTransformProcessor, was used only by Android, the position transformation will occur in native backend in 2019.x

#### Actions:
- Bindings that have no interactions on them will trigger differently now. __This is a breaking change__.
  * Previously, these bindings would trigger `performed` on every value change including when going back to their default value. This is why you would see two calls of `performed` with a button; one when the button was pressed, another when it was depressed.
  * Now, a binding without an interaction will trigger `started` and then `performed` when a bound control is actuated. Thereafter, the action will remain in `Started` phase. For as long as the control is actuated, every value change will trigger `performed` again. When the control stops being actuated, it will trigger `cancelled` and the action will remain in `Waiting` state.
  * Control actuation is defined as a control having a magnitude (see `InputControl.EvaluateMagnitude`) greater than zero. If a control does not support magnitudes (returns -1 from `EvaluateMagnitude`), then the control is considered actuated when it changes state away from its default state.
  * To restore the previous behavior, simply change code like
      ```
        myAction.performed += MyCallback;
      ```
    to
      ```
        myAction.performed += MyCallback;
        myAction.cancelled += MyCallback;
      ```
  * Alternatively, enable `passThrough` mode on an action. This effectively restores the previous default behavior of actions.
    ```
        new InputAction(binding: "<Gamepad>/leftTrigger") { passThrough = true };
    ```
- As part of the aforementioned change, the following interactions have been removed as they are no longer relevant:
  - `StickInteraction`: Can simply be removed from bindings. The new default behavior obsoletes the need for what `StickInteraction` did. Use `started` to know then the stick starts being actuated, `performed` to be updated on movements, and `cancelled` to know when the stick goes back into rest position.
  - `PressAndReleaseInteraction`: Can simply be removed from bindings. The default behavior with no interaction encompasses press and release detection. Use `started` to know then a button is pressed and `cancelled` to know when it is released. To set a custom button press point, simply put an `AxisDeadzoneProcessor` on the binding.
- `PressInteraction` has been completely rewritten.
  - Trigger behavior can be set through `behavior` parameter and now provides options for observing just presses (`PressOnly`), just releases (`ReleaseOnly`), or both presses and releases (`PressAndRelease`).
  - Also, the interaction now operates on control actuation rather than reading out float values directly. This means that any control that supports magnitudes can be used.
  - Also supports continuous mode now.
- If bound controls are already actuated when an action is enabled, the action will now trigger in the next input update as if the control had just been moved from non-actuated to actuated state.
  - In other words, if e.g. you have a binding to the A button of the gamepad and the A button is already pressed when the action is first enabled, then the action associated with the A button will trigger as if the button had just been pressed. Previously, it required releasing and re-pressing the button first -- which, together with certain interactions, could lead to actions ending up in a confused state.
- When an action is disabled, it will now cancel all ongoing interactions, if any (i.e. you will see `InputAction.cancelled` being called).
  - Note that unlike the above-mentioned callbacks that happen when an action starts out with a control already actuated, the cancellation callbacks happen __immediately__ rather than in the next input update.
- Actions that at runtime are bound to multiple controls will now perform *conflict resolution*, if necessary.
  - This applies only if an action actually receives multiple concurrent actuations from controls.
  - When ambiguity is detected, the greatest amount of actuation on any of the controls gets to drive the action.
  - In practice, this means that as long as any of the controls bound to an action is actuated, the action will keep going. This resolves ambiguities when an action has primary and secondary bindings, for examples, or when an action is bound to multiple different devices at the same time.
  - Composite bindings count as single actuations regardless of how many controls participate in the composite.
  - This behavior __can be bypassed__ by setting the action to be pass-through.
- Action editor now closes when asset is deleted.
  - If there are unsaved changes, asks for confirmation first.
- Interactions and processors in the UI are now filtered based on the type of the action (if set) and sorted by name.
- Renamed "Axis" and "Dpad" composites to "1D Axis" and "2D Vector" composite.
  - The old names can still be used and existing data will load as expected.
  - `DpadComposite` got renamed to `Vector2Composite`; `AxisComposite` is unchanged.
- `InputInteractionContext.controlHasDefaultValue` has been replaced with `InputInteractionContext.ControlIsActuated()`.
- `InputActionChange.BindingsHaveChangedWhileEnabled` has been reworked and split in two:
    1. `InputActionChange.BoundControlsAboutToChange`: Bindings have been previously resolved but are about to be re-resolved.
    2. `InputActionChange.BoundControlsChanged`: Bindings have been resolved on one or more actions.
- Actions internally now allocate unmanaged memory.
  - Disposing should be taken care of automatically (though you can manually `Dispose` as well). If you see errors in the console log about unmanaged memory being leaked, please report the bug.
  - All execution state except for C# heap objects for processors, interactions, and composites has been collapsed into a single block of unmanaged memory. Actions should now be able to re-resolve efficiently without allocating additional GC memory.

### Added

- `PlayerInput` component which simplifies setting up individual player input actions and device pairings. \
  ![PlayerInput](Documentation~/Images/PlayerInput.png)
- `PlayerInputManager` component which simplifies player joining and split-screen setups. \
  ![PlayerInput](Documentation~/Images/PlayerInputManager.png)
- `InputDevice.all` (equivalent to `InputSystem.devices`)
- `InputControl.IsActuated()` can be used to determine whether control is currently actuated (defined as extension method in `InputControlExtensions`).
- Can now read control values from buffers as objects using `InputControl.ReadValueFromBufferAsObject`. This allows reading a value stored in memory without having to know the value type.
- New processors:
    * `ScaleProcessor`
    * `ScaleVector2Processor`
    * `ScaleVector3Processor`
    * `InvertVector2Processor`
    * `InvertVector3Processor`
    * `NormalizeVector2Processor`
    * `NormalizeVector3Processor`
- Added `MultiTapInteraction`. Can be used to listen for double-taps and the like.
- Can get total and average event lag times through `InputMetrics.totalEventLagTime` and `InputMetrics.averageEventLagTime`.
- `Mouse.forwardButton` and `Mouse.backButton`.
- The input debugger now shows users along with their paired devices and actions. See the [documentation](Documentation~/UserManagement.md#debugging)
- Added third and fourth barrel buttons on `Pen`.

#### Actions:
- Actions have a new continuous mode that will cause the action to trigger continuously even if there is no input. See the [documentation](Documentation~/Actions.md#continuous-actions) for details. \
  ![Continuous Action](Documentation~/Images/ContinuousAction.png)
- Actions have a new pass-through mode. In this mode an action will bypass any checks on control actuation and let any input activity on the action directly flow through. See the [documentation](Documentation~/Actions.md#pass-through-actions) for details. \
  ![Pass-Through Action](Documentation~/Images/PassThroughAction.png)
- Can now add interactions and processors directly to actions.
  ![Action Properties](Documentation~/Images/ActionProperties.png)
    * This is functionally equivalent to adding the respective processors and/or interactions to every binding on the action.
- Can now change the type of a composite retroactively.
  ![Composite Properties](Documentation~/Images/CompositeProperties.png)
- Values can now be read out as objects using `InputAction.CallbackContext.ReadValueAsObject()`.
    * Allocates GC memory. Should not be used during normal gameplay but is very useful for testing and debugging.
- Added auto-save mode for .inputactions editor.
  ![Auto Save](Documentation~/Images/AutoSave.png)
- Processors, interactions, and composites can now define their own parameter editor UIs by deriving from `InputParameterEditor`. This solves the problem of these elements not making it clear that the parameters usually have global defaults and do not need to be edited except if local overrides are necessary.
- Can now set custom min and max values for axis composites.
    ```
    var action = new InputAction();
    action.AddCompositeBinding("Axis(minValue=0,maxValue=2)")
        .With("Positive", "<Keyboard>/a")
        .With("Negative", "<Keyboard>/d");
    ```
- "C# Class File" property on .inputactions importer settings now has a file picker next to it.
- `InputActionTrace` has seen various improvements.
    * Recorded data will now stay valid even if actions are rebound to different controls.
    * Can listen to all actions using `InputActionTrace.SubscribeToAll`.
    * `InputActionTrace` now maintains a list of subscriptions. Add subscriptions with `SubscribeTo` and remove a subscription with `UnsubscribeFrom`. See the [documentation](Documentation~/Actions.md#tracing-actions) for details.

### Fixes

- Fixed support for Unity 2019.1 where we landed a native API change.
- `InputUser.UnpairDevicesAndRemoveUser()` corrupting device pairings of other InputUsers
- Control picker in UI having no devices if list of supported devices is empty but not null
- `IndexOutOfRangeException` when having multiple action maps in an asset (#359 and #358).
- Interactions timing out even if there was a pending event that would complete the interaction in time.
- Action editor updates when asset is renamed or moved.
- Exceptions when removing action in last position of action map.
- Devices marked as unsupported in input settings getting added back on domain reload.
- Fixed `Pen` causing exceptions and asserts.
- Composites that assign multiple bindings to parts failing to set up properly when parts are assigned out of order (#410).

### Known Issues

- Input processing in edit mode on 2019.1 is sporadic rather than happening on every editor update.

## [0.1.2-preview] - 2018-12-19

    NOTE: The minimum version requirement for the new input system has been bumped
          to 2018.3. The previous minum requirement of 2018.2 is no longer supported.
          Also, we have dropped support for the .NET 3.5 runtime. The new .NET 4
          runtime is now required to use the new input system.

We've started working on documentation. The current work-in-progress can be found on [GitHub](https://github.com/Unity-Technologies/InputSystem/blob/develop/Packages/com.unity.inputsystem/Documentation~/InputSystem.md).

### Changed

- `InputConfiguration` has been replaced with a new `InputSettings` class.
- `InputConfiguration.lockInputToGame` has been moved to `InputEditorUserSettings.lockInputToGameView`. This setting is now persisted as a local user setting.
- `InputSystem.updateMask` has been replaced with `InputSettings.updateMode`.
- `InputSystem.runInBackground` has been moved to `InputSettings.runInBackground`.
- Icons have been updated for improved styling and now have separate dark and light skin versions.
- `Lock Input To Game` and `Diagnostics Mode` are now persisted as user settings
- Brought back `.current` getters and added `InputSettings.filterNoiseOnCurrent` to control whether noise filtering on the getters is performed or not.
- Removed old and outdated Doxygen-generated API docs.

### Added

- `InputSystem.settings` contains the current input system settings.
- A new UI has been added to "Edit >> Project Settings..." to edit input system settings. Settings are stored in a user-controlled asset in any location inside `Assets/`. Multiple assets can be used and switched between.
- Joystick HIDs are now supported on Windows, Mac, and UWP.
- Can now put system into manual update mode (`InputSettings.updateMode`). In this mode, events will not get automatically processed. To process events, call `InputSystem.Update()`.
- Added shortcuts to action editor window (requires 2019.1).
- Added icons for .inputactions assets.

### Fixed

- `InputSystem.devices` not yet being initialized in `MonoBehaviour.Start` when in editor.

### Known Issues

- Input settings are not yet included in player builds. This means that at the moment, player builds will always start out with default input settings.
- There have been reports of some stickiness to buttons on 2019.1 alpha builds.  We are looking at this now.

## [0.0.14-preview] - 2018-12-11

### Changed

- `Pointer.delta` no longer has `SensitivityProcessor` on it. The processor was causing many issues with mouse deltas. It is still available for adding it manually to action bindings but the processor likely needs additional work.

### Fixed

Core:
- Invalid memory accesses when using .NET 4 runtime
- Mouse.button not being identical to Mouse.leftButton
- DualShock not being recognized when connected via Bluetooth

Actions:
- Parameters disappearing on processors and interactions in UI when edited
- Parameters on processors and interactions having wrong value type in UI (e.g. int instead of float)
- RebindingOperation calling OnComplete() after being cancelled

Misc:
- Documentation no longer picked up as assets in user project

## [0.0.13-preview] - 2018-12-05

First release from stable branch.<|MERGE_RESOLUTION|>--- conflicted
+++ resolved
@@ -14,11 +14,8 @@
 - Fixed `ArgumentNullException` when opening the Prefab Overrides window and selecting a component with an `InputAction`.
 - Fixed `{fileID: 0}` getting appended to `ProjectSettings.asset` file when building a project ([case ISXB-296](https://issuetracker.unity3d.com/product/unity/issues/guid/ISXB-296)).
 - Fixed `Type of instance in array does not match expected type` assertion when using PlayerInput in combination with Control Schemes and Interactions ([case ISXB-282](https://issuetracker.unity3d.com/product/unity/issues/guid/ISXB-282)).
-<<<<<<< HEAD
 - Fixed Memory alignment issue with deserialized InputEventTraces that could cause infinite loops when playing back replays ([case ISXB-317](https://issuetracker.unity3d.com/product/unity/issues/guid/ISXB-317)).
-=======
 - Fixed an InvalidOperationException when using Hold interaction, and by extension any interaction that changes to performed state after a timeout ([case ISXB-332](https://issuetracker.unity3d.com/product/unity/issues/guid/ISXB-330)).
->>>>>>> 573f4ff3
 
 ## [1.4.3] - 2022-09-23
 
