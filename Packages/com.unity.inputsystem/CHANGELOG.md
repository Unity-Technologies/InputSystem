--- conflicted
+++ resolved
@@ -49,12 +49,9 @@
 - Fixed `InputControlPath.Matches` incorrectly reporting matches when only a prefix was matching.
   * This would, for example, cause `Keyboard.eKey` to be matched by `<Keyboard>/escape`.
   * Fix contributed by [Fredrik Ludvigsen](https://github.com/steinbitglis) in [#1485](https://github.com/Unity-Technologies/InputSystem/pull/1485).
-<<<<<<< HEAD
-- Fixed "STAT event with state format TOUC cannot be used with device 'Touchscreen:/Touchscreen'" when more than max supported amount of fingers, currently 10, are present on the screen at a same time (case 1395648).
-=======
 - Fixed accessing `InputAction`s directly during `RuntimeInitializeOnLoad` not initializing the input system as a whole and leading to exceptions ([case 1378614](https://issuetracker.unity3d.com/issues/input-system-nullreferenceexception-error-is-thrown-when-using-input-actions-in-builds)).
 - Fixed `OnScreenButton` triggering `NullReferenceException` in combination with custom devices ([case 1380790 ](https://issuetracker.unity3d.com/issues/nullreferenceexception-error-when-setting-on-screen-button-to-a-custom-device)).
->>>>>>> fc56d286
+- Fixed "STAT event with state format TOUC cannot be used with device 'Touchscreen:/Touchscreen'" when more than max supported amount of fingers, currently 10, are present on the screen at a same time (case 1395648).
 
 #### Actions
 
