--- conflicted
+++ resolved
@@ -18,11 +18,8 @@
             // For project-wide actions asset save works differently. The asset is in YAML format, not JSON.
             if (asset.name == ProjectWideActionsAsset.kAssetName)
             {
-<<<<<<< HEAD
                 Debug.Log("Project Wide Actions Asset saved");
-=======
                 ProjectWideActionsAsset.UpdateInputActionReferences();
->>>>>>> ab1b38a7
                 AssetDatabase.SaveAssets();
                 return;
             }
