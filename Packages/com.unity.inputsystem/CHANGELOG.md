--- conflicted
+++ resolved
@@ -10,9 +10,10 @@
 
 ## [Unreleased] - yyyy-mm-dd
 
-### Change
+### Changed
 - Added warning messages to both `OnScreenStick` and `OnScreenButton` Inspector editors that would display a warning message in case on-screen control components are added to a `GameObject` not part of a valid UI hierarchy.
 - Changed behavior for internal feature flag relating to Windows Gaming Input to be ignored on non-supported platforms.
+- Changed `DualSenseHIDInputReport` from internal to public visibility
 
 ### Fixed
 - Avoid potential crashes from `NullReferenceException` in `FireStateChangeNotifications`.
@@ -33,20 +34,13 @@
 - Submit and Cancel UI actions will now respect configured interactions. [ISXB-841](https://issuetracker.unity3d.com/product/unity/issues/guid/ISXB-841).
 - Fixed the UI generation of enum fields when editing interactions of action properties. The new selected value was lost when saving.
 - Fixed the UI generation of custom interactions of action properties when it rely on OnGUI callback. [ISXB-886](https://issuetracker.unity3d.com/product/unity/issues/guid/ISXB-886).
-
+- Fixed deletion of last composite part raising an exception. [ISXB-804](https://issuetracker.unity3d.com/product/unity/issues/guid/ISXB-804)
 
 ### Added
 - Added additional device information when logging the error due to exceeding the maximum number of events processed
   set by `InputSystem.settings.maxEventsBytesPerUpdate`. This additional information is available in development builds
   only.
-<<<<<<< HEAD
 - Added Input Setting option allowing to keep platform-specific scroll wheel input values instead of automatically converting them to a normalized range.
-=======
-- Fixed deletion of last composite part raising an exception. [ISXB-804](https://issuetracker.unity3d.com/product/unity/issues/guid/ISXB-804)
-
-### Changed
-- Changed `DualSenseHIDInputReport` from internal to public visibility
->>>>>>> 37d120e7
 
 ## [1.8.2] - 2024-04-29
 
