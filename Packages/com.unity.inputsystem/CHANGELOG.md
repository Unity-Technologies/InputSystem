--- conflicted
+++ resolved
@@ -11,11 +11,8 @@
 
 ### Fixed
 
-<<<<<<< HEAD
 - Don't pass events for null devices (for devices which have not been created) to `InputSystem.onEvent` callbacks.
-=======
 - Will close debugger input state windows, when the state is no longer valid instead of throwing exceptions.
->>>>>>> 8b0278cc
 
 #### Actions
 
