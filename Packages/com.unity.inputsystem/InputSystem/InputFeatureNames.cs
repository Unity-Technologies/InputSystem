--- conflicted
+++ resolved
@@ -5,10 +5,7 @@
         public const string kRunPlayerUpdatesInEditMode = "RUN_PLAYER_UPDATES_IN_EDIT_MODE";
         public const string kDisableUnityRemoteSupport = "DISABLE_UNITY_REMOTE_SUPPORT";
         public const string kUseWindowsGamingInputBackend = "USE_WINDOWS_GAMING_INPUT_BACKEND";
-<<<<<<< HEAD
         public const string kUseUIToolkitEditor = "USE_UITOOLKIT_EDITOR";
-=======
         public const string kUseOptimizedControls = "USE_OPTIMIZED_CONTROLS";
->>>>>>> 13175f92
     }
 }