--- conflicted
+++ resolved
@@ -402,13 +402,9 @@
 
             if (m_BindingPropertyView != null)
             {
-<<<<<<< HEAD
                 m_PropertiesScroll = EditorGUILayout.BeginScrollView(m_PropertiesScroll);
-                m_PropertyView.OnGUI();
+                m_BindingPropertyView.OnGUI();
                 EditorGUILayout.EndScrollView();
-=======
-                m_BindingPropertyView.OnGUI();
->>>>>>> a6fcd9a1
             }
             else
             {
