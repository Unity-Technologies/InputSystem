#if UNITY_EDITOR || PACKAGE_DOCS_GENERATION
using System;
using System.Collections.Generic;
using UnityEditor;
using UnityEditor.UIElements;
using UnityEngine.InputSystem.Utilities;
using UnityEngine.UIElements;

////REVIEW: generalize this to something beyond just parameters?

namespace UnityEngine.InputSystem.Editor
{
    /// <summary>
    /// A custom UI for editing parameter values on a <see cref="InputProcessor"/>, <see cref="InputBindingComposite"/>,
    /// or <see cref="IInputInteraction"/>.
    /// </summary>
    /// <remarks>
    /// When implementing a custom parameter editor, use <see cref="InputParameterEditor{TObject}"/> instead.
    /// </remarks>
    /// <seealso cref="InputActionRebindingExtensions.GetParameterValue(InputAction,string,InputBinding)"/>
    /// <seealso cref="InputActionRebindingExtensions.ApplyParameterOverride(InputActionMap,string,PrimitiveValue,InputBinding)"/>
    public abstract class InputParameterEditor
    {
        /// <summary>
        /// The <see cref="InputProcessor"/>, <see cref="InputBindingComposite"/>, or <see cref="IInputInteraction"/>
        /// being edited.
        /// </summary>
        public object target { get; internal set; }

        /// <summary>
        /// Callback for implementing a custom UI.
        /// </summary>
        public abstract void OnGUI();

<<<<<<< HEAD
#if UNITY_2022_2_OR_NEWER
=======
#if UNITY_INPUT_SYSTEM_UI_TK_ASSET_EDITOR
>>>>>>> d2d8041b
        /// <summary>
        /// Add visual elements for this parameter editor to a root VisualElement.
        /// </summary>
        /// <param name="root">The VisualElement that parameter editor elements should be added to.</param>
        /// <param name="onChangedCallback">A callback that will be called when any of the parameter editors
        /// changes value.</param>
        public abstract void OnDrawVisualElements(VisualElement root, Action onChangedCallback);
#endif

        internal abstract void SetTarget(object target);

        internal static Type LookupEditorForType(Type type)
        {
            if (type == null)
                throw new ArgumentNullException(nameof(type));

            if (s_TypeLookupCache == null)
            {
                s_TypeLookupCache = new Dictionary<Type, Type>();
                foreach (var assembly in AppDomain.CurrentDomain.GetAssemblies())
                {
                    foreach (var typeInfo in assembly.DefinedTypes)
                    {
                        // Only looking for classes.
                        if (!typeInfo.IsClass)
                            continue;

                        var definedType = typeInfo.AsType();
                        if (definedType == null)
                            continue;

                        // Only looking for InputParameterEditors.
                        if (!typeof(InputParameterEditor).IsAssignableFrom(definedType))
                            continue;

                        // Grab <TValue> parameter from InputParameterEditor<>.
                        var objectType =
                            TypeHelpers.GetGenericTypeArgumentFromHierarchy(definedType, typeof(InputParameterEditor<>),
                                0);
                        if (objectType == null)
                            continue;

                        s_TypeLookupCache[objectType] = definedType;
                    }
                }
            }

            s_TypeLookupCache.TryGetValue(type, out var editorType);
            return editorType;
        }

        private static Dictionary<Type, Type> s_TypeLookupCache;
    }

    /// <summary>
    /// A custom UI for editing parameter values on a <see cref="InputProcessor"/>,
    /// <see cref="InputBindingComposite"/>, or <see cref="IInputInteraction"/>.
    /// </summary>
    /// <remarks>
    /// Custom parameter editors do not need to be registered explicitly. Say you have a custom
    /// <see cref="InputProcessor"/> called <c>QuantizeProcessor</c>. To define a custom editor
    /// UI for it, simply define a new class based on <c>InputParameterEditor&lt;QuantizeProcessor&gt;</c>.
    ///
    /// <example>
    /// <code>
    /// public class QuantizeProcessorEditor : InputParameterEditor&lt;QuantizeProcessor&gt;
    /// {
    ///     // You can put initialization logic in OnEnable, if you need it.
    ///     public override void OnEnable()
    ///     {
    ///         // Use the 'target' property to access the QuantizeProcessor instance.
    ///     }
    ///
    ///     // In OnGUI, you can define custom UI elements. Use EditorGUILayout to lay
    ///     // out the controls.
    ///     public override void OnGUI()
    ///     {
    ///         // Say that QuantizeProcessor has a "stepping" property that determines
    ///         // the stepping distance for discrete values returned by the processor.
    ///         // We can expose it here as a float field. To apply the modification to
    ///         // processor object, we just assign the value back to the field on it.
    ///         target.stepping = EditorGUILayout.FloatField(
    ///             m_SteppingLabel, target.stepping);
    ///     }
    ///
    ///     private GUIContent m_SteppingLabel = new GUIContent("Stepping",
    ///         "Discrete stepping with which input values will be quantized.");
    /// }
    /// </code>
    /// </example>
    ///
    /// Note that a parameter editor takes over the entire editing UI for the object and
    /// not just the editing of specific parameters.
    ///
    /// The default parameter editor will derive names from the names of the respective
    /// fields just like the Unity inspector does. Also, it will respect tooltips applied
    /// to these fields with Unity's <c>TooltipAttribute</c>.
    ///
    /// So, let's say that <c>QuantizeProcessor</c> from our example was defined like
    /// below. In that case, the result would be equivalent to the custom parameter editor
    /// UI defined above.
    ///
    /// <example>
    /// <code>
    /// public class QuantizeProcessor : InputProcessor&lt;float&gt;
    /// {
    ///     [Tooltip("Discrete stepping with which input values will be quantized.")]
    ///     public float stepping;
    ///
    ///     public override float Process(float value, InputControl control)
    ///     {
    ///         return value - value % stepping;
    ///     }
    /// }
    /// </code>
    /// </example>
    /// </remarks>
    public abstract class InputParameterEditor<TObject> : InputParameterEditor
        where TObject : class
    {
        /// <summary>
        /// The <see cref="InputProcessor"/>, <see cref="InputBindingComposite"/>, or <see cref="IInputInteraction"/>
        /// being edited.
        /// </summary>
        public new TObject target { get; private set; }

        /// <summary>
        /// Called after the parameter editor has been initialized.
        /// </summary>
        protected virtual void OnEnable()
        {
        }

        internal override void SetTarget(object target)
        {
            if (target == null)
                throw new ArgumentNullException(nameof(target));

            if (!(target is TObject targetOfType))
                throw new ArgumentException(
                    $"Expecting object of type '{typeof(TObject).Name}' but got object of type '{target.GetType().Name}' instead",
                    nameof(target));

            this.target = targetOfType;
            base.target = targetOfType;

            OnEnable();
        }

        /// <summary>
        /// Helper for parameters that have defaults (usually from <see cref="InputSettings"/>).
        /// </summary>
        /// <remarks>
        /// Has a bool toggle to switch between default and custom value.
        /// </remarks>
        internal class CustomOrDefaultSetting
        {
            public void Initialize(string label, string tooltip, string defaultName, Func<float> getValue,
                Action<float> setValue, Func<float> getDefaultValue, bool defaultComesFromInputSettings = true,
                float defaultInitializedValue = default)
            {
                m_GetValue = getValue;
                m_SetValue = setValue;
                m_GetDefaultValue = getDefaultValue;
                m_ToggleLabel = EditorGUIUtility.TrTextContent("Default",
                    defaultComesFromInputSettings
                    ? $"If enabled, the default {label.ToLower()} configured globally in the input settings is used. See Edit >> Project Settings... >> Input (NEW)."
                    : "If enabled, the default value is used.");
                m_ValueLabel = EditorGUIUtility.TrTextContent(label, tooltip);
                if (defaultComesFromInputSettings)
                    m_OpenInputSettingsLabel = EditorGUIUtility.TrTextContent("Open Input Settings");
                m_DefaultInitializedValue = defaultInitializedValue;
                m_UseDefaultValue = Mathf.Approximately(getValue(), defaultInitializedValue);
                m_DefaultComesFromInputSettings = defaultComesFromInputSettings;
                m_HelpBoxText =
                    EditorGUIUtility.TrTextContent(
                        $"Uses \"{defaultName}\" set in project-wide input settings.");
            }

<<<<<<< HEAD
#if UNITY_2022_2_OR_NEWER
=======
#if UNITY_INPUT_SYSTEM_UI_TK_ASSET_EDITOR
>>>>>>> d2d8041b
            public void OnDrawVisualElements(VisualElement root, Action onChangedCallback)
            {
                var value = m_GetValue();

                if (m_UseDefaultValue)
                    value = m_GetDefaultValue();

                // If previous value was an epsilon away from default value, it most likely means that value was set by our own code down in this method.
                // Revert it back to default to show a nice readable value in UI.
                // ReSharper disable once CompareOfFloatsByEqualityOperator
                if ((value - float.Epsilon) == m_DefaultInitializedValue)
                    value = m_DefaultInitializedValue;

                var container = new VisualElement();
                var settingsContainer = new VisualElement { style = { flexDirection = FlexDirection.Row } };


                m_FloatField = new FloatField(m_ValueLabel.text) { value = value };
                m_FloatField.RegisterValueChangedCallback(ChangeSettingValue);
                m_FloatField.SetEnabled(!m_UseDefaultValue);

                m_HelpBox = new HelpBox(m_HelpBoxText.text, HelpBoxMessageType.None);

                m_DefaultToggle = new Toggle("Default") { value = m_UseDefaultValue };
                m_DefaultToggle.RegisterValueChangedCallback(ToggleUseDefaultValue);


                var buttonContainer = new VisualElement
                {
                    style =
                    {
                        flexDirection = FlexDirection.RowReverse
                    }
                };
                m_OpenInputSettingsButton = new Button(InputSettingsProvider.Open){text = m_OpenInputSettingsLabel.text};
                m_OpenInputSettingsButton.AddToClassList("open-settings-button");
                buttonContainer.Add(m_OpenInputSettingsButton);

                settingsContainer.Add(m_FloatField);
                settingsContainer.Add(m_DefaultToggle);
                container.Add(settingsContainer);
                container.Add(m_HelpBox);
                container.Add(buttonContainer);

                root.Add(container);
            }

            private void ChangeSettingValue(ChangeEvent<float> evt)
            {
                if (m_UseDefaultValue) return;

                // ReSharper disable once CompareOfFloatsByEqualityOperator
                if (evt.newValue == m_DefaultInitializedValue)
                {
                    // If user sets a value that is equal to default initialized, change value slightly so it doesn't pass potential default checks.
                    ////TODO: refactor all of this to use tri-state values instead, there is no obvious float value that we can use as default (well maybe NaN),
                    ////so instead it would be better to have a separate bool to show if value is present or not.
                    m_SetValue(evt.newValue + float.Epsilon);
                }
                else
                {
                    m_SetValue(evt.newValue);
                }
            }

            private void ToggleUseDefaultValue(ChangeEvent<bool> evt)
            {
                if (evt.newValue != m_UseDefaultValue)
                {
                    m_SetValue(!evt.newValue ? m_GetDefaultValue() : m_DefaultInitializedValue);
                }

                m_UseDefaultValue = evt.newValue;

                m_FloatField?.SetEnabled(!m_UseDefaultValue);
                m_HelpBox.visible = m_UseDefaultValue;
                m_OpenInputSettingsButton.visible = m_UseDefaultValue;
            }

#endif

            public void OnGUI()
            {
                EditorGUILayout.BeginHorizontal();
                EditorGUI.BeginDisabledGroup(m_UseDefaultValue);

                var value = m_GetValue();

                if (m_UseDefaultValue)
                    value = m_GetDefaultValue();

                // If previous value was an epsilon away from default value, it most likely means that value was set by our own code down in this method.
                // Revert it back to default to show a nice readable value in UI.
                // ReSharper disable once CompareOfFloatsByEqualityOperator
                if ((value - float.Epsilon) == m_DefaultInitializedValue)
                    value = m_DefaultInitializedValue;

                ////TODO: use slider rather than float field
                var newValue = EditorGUILayout.FloatField(m_ValueLabel, value, GUILayout.ExpandWidth(false));
                if (!m_UseDefaultValue)
                {
                    // ReSharper disable once CompareOfFloatsByEqualityOperator
                    if (newValue == m_DefaultInitializedValue)
                        // If user sets a value that is equal to default initialized, change value slightly so it doesn't pass potential default checks.
                        ////TODO: refactor all of this to use tri-state values instead, there is no obvious float value that we can use as default (well maybe NaN),
                        ////so instead it would be better to have a separate bool to show if value is present or not.
                        m_SetValue(newValue + float.Epsilon);
                    else
                        m_SetValue(newValue);
                }

                EditorGUI.EndDisabledGroup();

                var newUseDefault = GUILayout.Toggle(m_UseDefaultValue, m_ToggleLabel, GUILayout.ExpandWidth(false));
                if (newUseDefault != m_UseDefaultValue)
                {
                    if (!newUseDefault)
                        m_SetValue(m_GetDefaultValue());
                    else
                        m_SetValue(m_DefaultInitializedValue);
                }

                m_UseDefaultValue = newUseDefault;
                EditorGUILayout.EndHorizontal();

                // If we're using a default from global InputSettings, show info text for that and provide
                // button to open input settings.
                if (m_UseDefaultValue && m_DefaultComesFromInputSettings)
                {
                    EditorGUILayout.HelpBox(m_HelpBoxText);
                    EditorGUILayout.BeginHorizontal();
                    GUILayout.FlexibleSpace();
                    if (GUILayout.Button(m_OpenInputSettingsLabel, EditorStyles.miniButton))
                        InputSettingsProvider.Open();
                    EditorGUILayout.EndHorizontal();
                }
            }

            private Func<float> m_GetValue;
            private Action<float> m_SetValue;
            private Func<float> m_GetDefaultValue;
            private bool m_UseDefaultValue;
            private bool m_DefaultComesFromInputSettings;
            private float m_DefaultInitializedValue;
            private GUIContent m_ToggleLabel;
            private GUIContent m_ValueLabel;
            private GUIContent m_OpenInputSettingsLabel;
            private GUIContent m_HelpBoxText;
            private FloatField m_FloatField;
            private Button m_OpenInputSettingsButton;
            private Toggle m_DefaultToggle;
<<<<<<< HEAD
#if UNITY_2022_2_OR_NEWER
=======
#if UNITY_INPUT_SYSTEM_UI_TK_ASSET_EDITOR
>>>>>>> d2d8041b
            private HelpBox m_HelpBox;
#endif
        }
    }
}
#endif // UNITY_EDITOR<|MERGE_RESOLUTION|>--- conflicted
+++ resolved
@@ -32,11 +32,7 @@
         /// </summary>
         public abstract void OnGUI();
 
-<<<<<<< HEAD
-#if UNITY_2022_2_OR_NEWER
-=======
 #if UNITY_INPUT_SYSTEM_UI_TK_ASSET_EDITOR
->>>>>>> d2d8041b
         /// <summary>
         /// Add visual elements for this parameter editor to a root VisualElement.
         /// </summary>
@@ -216,11 +212,7 @@
                         $"Uses \"{defaultName}\" set in project-wide input settings.");
             }
 
-<<<<<<< HEAD
-#if UNITY_2022_2_OR_NEWER
-=======
 #if UNITY_INPUT_SYSTEM_UI_TK_ASSET_EDITOR
->>>>>>> d2d8041b
             public void OnDrawVisualElements(VisualElement root, Action onChangedCallback)
             {
                 var value = m_GetValue();
@@ -372,11 +364,7 @@
             private FloatField m_FloatField;
             private Button m_OpenInputSettingsButton;
             private Toggle m_DefaultToggle;
-<<<<<<< HEAD
-#if UNITY_2022_2_OR_NEWER
-=======
 #if UNITY_INPUT_SYSTEM_UI_TK_ASSET_EDITOR
->>>>>>> d2d8041b
             private HelpBox m_HelpBox;
 #endif
         }
