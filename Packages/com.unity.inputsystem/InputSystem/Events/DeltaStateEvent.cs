--- conflicted
+++ resolved
@@ -1,12 +1,8 @@
 using System;
 using System.Runtime.InteropServices;
-<<<<<<< HEAD
 using Unity.Collections;
 using Unity.Collections.LowLevel.Unsafe;
-using UnityEngine.Experimental.Input.Utilities;
-=======
 using UnityEngine.InputSystem.Utilities;
->>>>>>> 396630a1
 
 namespace UnityEngine.InputSystem.LowLevel
 {
@@ -47,21 +43,17 @@
             }
         }
 
-<<<<<<< HEAD
+        public FourCC typeStatic
+        {
+            get { return Type; }
+        }
+
         public InputEventPtr ToEventPtr()
         {
             fixed(DeltaStateEvent * ptr = &this)
             {
                 return new InputEventPtr((InputEvent*)ptr);
             }
-        }
-
-        public FourCC GetTypeStatic()
-=======
-        public FourCC typeStatic
->>>>>>> 396630a1
-        {
-            get { return Type; }
         }
 
         public static DeltaStateEvent* From(InputEventPtr ptr)
