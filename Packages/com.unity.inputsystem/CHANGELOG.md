# Changelog
All notable changes to the input system package will be documented in this file.

The format is based on [Keep a Changelog](http://keepachangelog.com/en/1.0.0/)
and this project adheres to [Semantic Versioning](http://semver.org/spec/v2.0.0.html).

Due to package verification, the latest version below is the unpublished version and the date is meaningless.
however, it has to be formatted properly to pass verification tests.

## [0.9.6-preview] - 2099-1-1

### Fixed

- Exceptions in scenes of `Visualizers` sample if respective device was not present on system (e.g. in `PenVisualizer` if no pen was present in system).
- Fixed control scheme popup window in input action asset editor window showing in the correct screen position on windows.

#### Actions

<<<<<<< HEAD
- Fixed `CallbackContext.ReadValue` throwing when invoked during device removal
=======
- Setting timeouts from `IInputInteraction.Process` not working as expected when processing happened in response to previous timeout expiring (#714).
- Pending timeouts on a device not being removed when device was removed.
>>>>>>> 12a10559

### Changed

- Replaced `HIDSupport.shouldCreateHID` event with a new `HIDSupport.supportedHIDUsages` property, which takes an array of supported usages.

### Added

#### Actions

- Added `PlayerInput.neverAutoSwitchControlSchemes` to disable logic that automatically enables control scheme switching when there is only a single `PlayerInput` in the game.
- Added `PlayerInput.SwitchControlScheme` to switch schemes manually.

## [0.9.5-preview] - 2019-8-29

### Fixed

- Don't pass events for null devices (for devices which have not been created) to `InputSystem.onEvent` callbacks.
- Will close debugger input state windows, when the state is no longer valid instead of throwing exceptions.
- Fixed pointer coordinates in editor windows for non-mouse pointing devices.
- Fixed using the input system in il2cpp when managed stripping level is set higher then "Low".
- Device debugger window will still show when reading from specific controls throws exceptions.
- Offsets and sizes for elements on Linux joysticks are now computed correctly.
- Joysticks now have a deadzone processor on the stick itself.
- Up/down/left/right on sticks are now deadzoned just like X and Y on sticks are.
- Removed toplevel `X` and `Y` controls on HIDs when there is a `Stick/X` and `Stick/Y` added for the device.
- HID fallback can now deal with sticks that have X and Y controls of different sizes and sitting in non-contiguous locations in the HID input report.
- Button 1 on HID joysticks will now correctly come out as the `trigger` control. Previously, the trigger control on the joystick was left pointing to random state.

#### Actions

- Binding paths now show the same way in the action editor UI as they do in the control picker.
  * For example, where before a binding to `<XInputController>/buttonSouth` was shown as `rightShoulder [XInputController]`, the same binding will now show as `A [Xbox Controller]`.
- When deleting a control scheme, bindings are now updated. A dialog is presented that allows choosing between deleting the bindings or just unassigning them from the control scheme.
- When renaming a control scheme, bindings are now updated. Previously the old name was in place on bindings.
- Control scheme names can no longer be set to empty strings.
- `PlayerInput.Instantiate` now correctly sets up a given control scheme, if specified.
  * When passing a `controlScheme:` argument, the result used to be a correctly assigned control scheme at the `InputUser` level but no restrictions being actually applied to the bindings, i.e. every single binding was active regardless of the specified control scheme.
- NullReferenceExceptions during event processing from `RebindingOperation`.

### Changed

- `InputUser.onUnpairedDeviceUsed` now receives a 2nd argument which is the event that triggered the callback.
  * Also, the callback is now triggered __BEFORE__ the given event is processed rather than after the event has already been written to the device. This allows updating the pairing state of the system before input is processed.
  * In practice, this means that, for example, if the user switches from keyboard&mouse to gamepad, the initial input that triggered the switch will get picked up right away.
- `InputControlPath.ToHumanReadableString` now takes display names from registered `InputControlLayout` instances into account.
  * This means that the method can now be used to generate strings to display in rebinding UIs.
- `AxisControl.clamp` is now an enum-valued property rather than a bool. Can now perform clamping *before* normalization.

#### Actions

- When switching devices/controls on actions, the system will no longer subsequently force an initial state check on __all__ actions. Instead, every time an action's bindings get re-resolved, the system will simply cancel all on-going actions and then re-enable them the same way it would happen by manually calling `InputAction.Enable`.
- Removed non-functional `InputControlScheme.baseScheme` API and `basedOn` serialized property. This was never fully implemented.

### Added

- Can right-click devices in Input Debugger (also those under "Unsupported") and select "Copy Device Description" to copy the internal `InputDeviceDescription` of the device in JSON format to the system clipboard.
  * This information is helpful for us to debug problems related to specific devices.
- If a device description has been copied to the clipboard, a new menu "Paste Device Description as Device" entry in the "Options" menu of the input debugger appears. This instantiates the device from the description as if it was reported locally by the Unity runtime.

## [0.9.3-preview] - 2019-8-15

### Fixed

- `XInputController` and `XboxOneGamepad` no longer have two extraneous, non-functional "menu" and "view" buttons.
- Fixed `InputUser.onUnpairedDeviceUser` ignoring input on controls that do not support `EvaluateMagnitude`.
  * This led to situations, for example, where `PlayerInput` would not initialize a control scheme switch from a `<Mouse>/delta` binding as the delta X and Y axes do not have min&max limits and thus return -1 from `EvaluateMagnitude`.
- Fixed available processor list not updated right away when changing the action type in the Input Action editor window.

#### Actions

- `NullReferenceException` when the input debugger is open with actions being enabled.
- When selecting a device to add to a control scheme, can now select devices with specific usages, too (e.g. "LeftHand" XRController).

### Changed

- Removed `timesliceEvents` setting - and made this tied to the update mode instead. We now always time slice when using fixed updates, and not when using dynamic updates.
- When adding a composite, only ones compatible with the value type of the current action are shown. This will, for example, no longer display a `2D Vector` composite as an option on a floating-point button action.
- The `InputState.onChange` callback now receives a second argument which is the event (if any) that triggered the state change on the device.

### Added

- `InputSystemUIInputModule` can now track multiple pointing devices separately, to allow multi-touch input - required to allow control of multiple On-Scree controls at the same time with different fingers.
- Two new composite bindings have been added.
  * `ButtonWithOneModifier` can be used to represent shortcut-like bindings such as "CTRL+1".
  * `ButtonWithTwoModifiers` can be used to represent shortcut-like bindings such as "CTRL+SHIFT+1".

## [0.9.2-preview] - 2019-8-9

### Fixed

- A `RebindingOperation` will now fall back to the default path generation behavior if the callback provided to `OnGeneratePath` returns null.
- Fixed the Input Action editor window throwing exceptions when trying to view action properties.

### Actions

- `PlayerInput` will now copy overrides when creating duplicate actions.
- It is now possible to use an empty binding path with a non empty override path.
- It is now possible to use set an empty override path to disable a binding.
- It is not possible to query the effectively used path of a binding using `effectivePath`.
- Actions embedded into MonoBehaviour components can now have their properties edited in the inspector. Previously there was no way to get to the properties in this workflow. There is a gear icon now on the action that will open the action properties.

### Changed

### Added

- Added a new sample to the package called `SimpleDemo`. You can install the sample from the package manager. See the [README.md](https://github.com/Unity-Technologies/InputSystem/Assets/Samples/SimpleDemo/README.md) file for details about the sample.

## [0.9.1-preview] - 2019-8-8

### Fixed

- Fixed GC heap garbage being caused by triggered by event processing.
  * This meant that every processing of input would trigger garbage being allocated on the managed heap. The culprit was a peculiarity in the C# compiler which caused a struct in `InputEventPtr.IsA` to be allocated on the heap.
- The bindings selection popup window will now show child controls matching the current action type even if the parent control does not match.
- Fixed `duration` values reported for Hold and Press interactions.
- DualShock 3 on macOS:
  * Fixed actions bound to the dpad control performing correctly.
  * Fixed non-present touchpad button control being triggered incorrectly.
- Fixed compile issues with switch classes on standalone Linux.
- Leak of unmanaged memory in `InputControlList`.

#### Actions

- Fixed actions not updating their set of controls when the usages of a device are changed.
- Composite bindings with the default interaction will now correctly cancel when the composite is released, even if there are multiple composite bindings on the action.

### Changed

- `MouseState`, `KeyboardState`, and `GamepadState` have been made public again.
- `PlayerInput` and `PlayerInputManager` have been moved from the `UnityEngine.InputSystem.PlayerInput` namespace to `UnityEngine.InputSystem`.
- The signature of `InputSystem.onEvent` has changed. The callback now takes a second argument which is the device the given event is sent to (null if there's no corresponding `InputDevice`).
  ```
  // Before:
  InputSystem.onEvent +=
      eventPtr =>
      {
          var device = InputSystem.GetDeviceById(eventPtr.deviceId);
          //...
      };

  // Now:
  InputSystem.onEvent +=
      (eventPtr, device) =>
      {
          //...
      };
  ```
- The signatures of `InputSystem.onBeforeUpdate` and `InputSystem.onAfterUpdate` have changed. The callbacks no longer receive an `InputUpdateType` argument.
  * Use `InputState.currentUpdateType` in case you need to know the type of update being run.
- `InputUpdateType` has been moved to the `UnityEngine.InputSystem.LowLevel` namespace.
- `InputSystem.Update(InputUpdateType)` has been removed from the public API.
- The way input devices are built internally has been streamlined.
  * `InputDeviceBuilder` is now internal. It is no longer necessary to access it to look up child controls. Simply use `InputControl.GetChildControl` instead.
  * To build a device without adding it to the system, call the newly added `InputDevice.Build` method.
    ```
    InputDevice.Build<Mouse>();
    ```
  * `InputSystem.SetLayoutVariant` has been removed. Layout variants can no longer be set retroactively but must be decided on as part of device creation.
- `InputSystem.RegisterControlProcessor` has been renamed to just `InputSystem.RegisterProcessor`.

#### Actions

* `InputAction.ReadValue<TValue>()` is longer correlated to `InputAction.triggered`. It simply returns the current value of a bound control or composite while the action is being interacted with.
* `InputInteractionContext.PerformedAndGoBackToWaiting` has been renamed to just `InputInteractionContext.Performed`.

#### Actions

- Individual composite part bindings can now no longer have interactions assigned to them as that never made any sense.

### Added

- Devices can now have more than one usage.
  * Call `InputSystem.AddDeviceUsage(device,usage)` to add additional usages to a device.
  * Call `InputSystem.RemoveDeviceUsage(device,usage)` to remove existing usages from a device.
  * `InputSystem.SetDeviceUsage(device,usage)` still exists. It will clear all existing usages from the given device.
- A new `VisualizerSamples` sample that can be installed through the package manager.
  * Contains two components `InputControlVisualizer` and `InputActionVisualizer` that help visualizing/debugging control/device and action activity through in-game overlays. A few sample scenes illustrate how to use them.

#### Actions

- Added `InputAction.ReadValueAsObject` API.
- Added `InputAction.activeControl` API.

## [0.9.0-preview] - 2019-7-18

### Fixed

- Validate all parameters on public APIs.
- Fixed an internal bug in `InlinedArray.RemoveAtByMovingTailWithCapacity`, which could cause data corruption.
- Fixed Xbox controller support on macOS il2cpp.
- Fixed issue of Xbox gamepads on Windows desktop not being able to navigate left and down in a UI.
- Allow using InputSystem package if the XR, VR or Physics modules are disabled for smaller builds.
- Fixed documentation landing page and table of contents.
- Fixed tracked devices assigning pointer ids for UI pointer events correctly.
- Adjusted some UI Elements to fit the Unity 19.3 font.
- Fixed NullReferenceException being thrown when project changes.
- Fixed duplicate devices showing in the "Supported Devices" popup when using a search filter.
- Fixed an error when adding new bindings in the Input Actions editor window when a filter was applied.
- Fixed scroll wheel handling in `InputSystemUIInputModule` not being smooth.
- Fixed compile errors from Switch Pro controller code on Linux.

#### Actions

- Fixed `CallbackContext.control` referencing the composite member control which was actually actuated for this trigger for composite bindings.
- Generated C# wrappers for .inputactions assets are no longer placed in Assets/Assets/ folder on Windows.

### Added

- Touch support has been reworked and extended.
  * `Touchscreen.touch[0..9]` are now bindable from the control picker.
  * `Touchscreen.primaryTouch` is now a separate control which tracks the primary touch on the screen.
  * The controls `Touchscreen` inherits from `Pointer` (such as `position`, `phase`, and `delta`) are now tied to `Touchscreen.primaryTouch` and allow for `Touchscreen` to function as a generic `Pointer` (like `Mouse` and `Pen`).
  * `Touchscreen.press` (renamed from `Touchscreen.button`) is now a working, synthetic button that is down whenever at least one finger is on the screen.
  * Recording of start time and start position has been added to touches.
    - `TouchControl.startPosition` gives the starting position of the touch.
    - `TouchControl.startTime` gives the starting time of the touch.
  * Tap detection has been added to `Touchscreen`.
    - Tap time (i.e. time within which a press-and-release must be completed for a tap to register) corresponds to `InputSettings.defaultTapTime`.
    - Tap release must happen within a certain radius of first contact. This is determined by a new setting `InputSettings.tapRadius`.
    - `TouchControl.tap` is a new button control that triggers then the touch is tapped. Note that this happens instantly when a touch ends. The button will go to 1 and __immediately__ go back to 0. This means that polling the button in `Update`, for example, will never trigger a tap. Either use actions to observe the button or use the `Touch` API from `EnhancedTouch` to poll taps.
  * `Touchscreen.activeTouches` has been removed. Use `Touch.activeTouches` from the new enhanced touch API instead for more reliable touch tracking.
  * `Touchscreen.allTouchControls` has been renamed to `Touchscreen.touches`.
  * A new `EnhancedTouch` plugin has been added which offers an enhanced `Touch` and `Finger` API to reliably track touches and fingers across updates. This obsoletes the need to manually track touch IDs and phases and gives access to individual touch history.
  * Touch can be simulated from mouse or pen input now. To enable simulation, call `TouchSimulation.Enable()` or put the `TouchSimulation` MonoBehaviour in your scene. Also, in the input debugger, you can now enable touch simulation from the "Options" dropdown.
- Changing state has been decoupled from events. While input events are the primary means by which to trigger state changes, anyone can perform state changes manually now from anywhere.
    ```
    InputState.Change(gamepad.leftStick, new Vector2(123, 234));
    ```
  * This change makes it possible to update state __from__ state and thus synthesize input data from other input coming in.
- A new API for recording state changes over time has been added.
    ```
    var history = new InputStateHistory("<Gamepad>/leftStick");
    history.StartRecording();

    //...

    foreach (var record in history)
        Debug.Log(record);
    ```
- Added support for generic joysticks on WebGL (which don't use the standard gamepad mapping).
- Added support for DualShock 3 gamepads on desktops.
- Added support for Nintendo Switch Pro Controllers on desktops.

#### Actions

- Actions now also have a __polling API__!
  * `InputAction.triggered` is true if the action was performed in the current frame.
  * `InputAction.ReadValue<TValue>()` yields the last value that `started`, `performed`, or `cancelled` (whichever came last) was called with. If the action is disabled, returns `default(TValue)`. For `InputActionType.Button` type actions, returns `1.0f` if `triggered==true` and `0.0f` otherwise.
- Generated C# wrappers for .inputactions can now placed relative to the .inputactions file by specifying a path starting with './' (e.g. `./foo/bar.cs`).

### Changed

- **The system no longer supports processing input in __BOTH__ fixed and dynamic updates**. Instead, a choice has to be made whether to process input before each `FixedUpdate()` or before each `Update()`.
  * Rationale: the existing code that supported having both updates receive input independently still had several holes and became increasingly complex and brittle. Our solution was based on not actually processing input twice but on channeling input concurrently into both the state of both updates. Together with the fact that specific inputs have to reset (and possibly accumulate) correctly with respect to their update time slices, this became increasingly hard to do right. This, together with the fact that we've come to increasingly question the value of this feature, led us to removing the capability while preserving the ability to determine where input is processed.
  * NOTE: Timeslicing is NOT affected by this. You can still switch to `ProcessEventInFixedUpdates` and get events timesliced to individual `FixedUpdate` periods according to their timestamps.
  * `InputSettings.UpdateMode.ProcessEventsInBothFixedAndDynamicUpdate` has been removed.
  * `InputSettings.UpdateMode.ProcessEventsInDynamicUpdateOnly` has been renamed to `InputSettings.UpdateMode.ProcessEventsInDynamicUpdate` and is now the default.
  * `InputSettings.UpdateMode.ProcessEventsInFixedUpdateOnly` has been renamed to `InputSettings.UpdateMode.ProcessEventsInFixedUpdate`.
- Added icons for PlayerInput, PlayerInputManager, InputSystemUIInputModule and MultiplayerEventSystem components.
- Changed `Keyboard` IME properties (`imeEnabled`, `imeCursorPosition`) to methods (`SetIMEEnabled`, `SetIMECursorPosition`).
- Added getters to all `IInputRuntime` properties.
- Replace some `GetXxx` methods in our API with `xxx`  properties.
- `Pointer.phase` has been removed and `PointerPhase` has been renamed to `TouchPhase`. Phases are now specific to touch. `PointerPhaseControl` has been renamed to `TouchPhaseControl`.
- `Pointer.button` has been renamed to `Pointer.press` and now is a control that indicates whether the pointer is in "press down" state.
  * For mouse, corresponds to left button press.
  * For pen, corresponds to tip contact.
  * For touch, corresponds to primary touch contact (i.e. whether __any__ finger is down).
- The state change monitor APIs (`IInputStateChangeMonitor` and friends) have been moved out of `InputSystem` into a new static class `InputState` in `UnityEngine.Experimental.Input.LowLevel`.
  * Rationale: These APIs are fairly low-level and not of general interest so having them out of `InputSystem` reduces the API surface visible to most users.
- `InputDeviceChange.StateChanged` has been removed and is now a separate callback `InputState.onChange`.
  * Rationale: The other `InputDeviceChange` notifications are low-frequency whereas `StateChanged` is high-frequency. Putting them all on the same callback made adding a callback to `InputSystem.onDeviceChange` unnecessarily expensive.
- `IInputStateCallbackReceiver` has been rewritten from scratch. Now has two simple methods `OnNextUpdate` and `OnEvent`. If implemented by a device, the device now has completely control over changing its own state. Use the `InputState.Change` methods to affect state changes while trigger state change monitors (e.g. for actions) correctly.
- Simplified handling of XR input in `InputSystemUIInputModule` by having only one set of actions for all XR devices.
- We now use the same hierarchical device picker in the "Add Control Scheme" popup, which is already used in the "Input Settings" window.
- Made all `IInputStateTypeInfo` implementations internal, as these did not offer value to the user.
- Made all `IInputDeviceCommandInfo` implementations internal, as these did not offer value to the user.
- Removed `ReadWriteArray`, which was only used for making `RebindingOperation.scores` editable, which did not add any value.
- Removed `PrimitiveValueOrArray`, as non of it's functionality over `PrimitiveValue` was implemented.
- Made all `InputProcessor` implementation internal, as access to these types is exposed only through text mode representations.
- Removed `CurveProcessor` as it was not implemented.
- Renamed XInputControllerOSX to a more descriptive XboxGamepadMacOS.

#### Actions

- `InputAction.continuous` has been removed. Running logic every frame regardless of input can easily be achieved in game code.
- The way action behavior is configured has been simplified.
  * The previous roster of toggles has been replaced with two settings:
    1. `Action Type`: Determines the behavior of the action. Choices are `Value`, `Button`, and `PassThrough`.
    2. `Control Type`: Determines the type of control (and implicitly the type of value) the action is looking for if the action is a `Value` or `PassThrough` action.
  * The previous `Initial State Check` toggle is now implicit in the action type now. `Value` actions perform an initial state check (i.e. trigger if their control is already actuated when the action is enabled). Other types of actions don't.
  * The previous `Pass Through` toggle is now rolled into the action type.

## [0.2.10-preview] - 2019-5-17

### Added

- Added a `MultiplayerEventSystem` class, which allows you use multiple UI event systems to control different parts of the UI by different players.
- `InputSystemUIInputModule` now lets you specify an `InputActionAsset` in the `actionsAsset` property. If this is set, the inspector will populate all actions from this asset. If you have a `PlayerInput` component on the same game object, referencing the same  `InputActionAsset`, the `PlayerInput` component will keep the actions on the `InputSystemUIInputModule` in synch, allowing easy setup of multiplayer UI systems.

### Changed

- `StickControl.x` and `StickControl.y` are now deadzoned, i.e. have `AxisDeadzone` processors on them. This affects all gamepads and joysticks.
  * __NOTE:__ The deadzoning is __independent__ of the stick. Whereas the stack has a radial deadzones, `x` and `y` have linear deadzones. This means that `leftStick.ReadValue().x` is __not__ necessary equal to `leftStick.x.ReadValue()`.
  * This change also fixes the problem of noise from sticks not getting filtered out and causing devices such as the PS4 controller to constantly make itself `Gamepad.current`.

- Redesigned `UIActionInputModule`
 * Added a button in the inspector to automatically assign actions from an input action asset based on commonly used action names.
 * Will now populate actions with useful defaults.
 * Removed `clickSpeed` property - will use native click counts from the OS where available instead.
 * Removed `sendEventsWhenInBackground` property.
 * Hiding `Touches` and `TrackedDevices` until we decide how to handle them.
 * Remove `moveDeadzone` property as it is made redundant by the action's dead zone.
 * Removed `UIActionInputModuleEnabler` component, `UIActionInputModule` will now enable itself.
- Changed default button press point to 0.5.
- Changed all constants in public API to match Unity naming conventions ("Constant" instead of "kConstant").
- Changed namespace from `UnityEngine.Experimental.Input` to `UnityEngine.InputSystem`.
- Generated wrapper code now has nicer formatting.
- Renamed `UIActionInputModule` to `InputSystemUIInputModule`.
- Nicer icons for `InputActionAssets` and `InputActions` and for `Button` and generic controls.
- Change all public API using `IntPtr` to use unsafe pointer types instead.
- `PlayerInput` will no longer disable any actions not in the currently active action map when disabling input or switching action maps.
- Change some public fields into properties.
- Input System project settings are now called "Input System Package" in the project window instead of "Input (NEW)".
- Removed `Plugins` from all namespaces.
- Rename "Cancelled" -> "Canceled" (US spelling) in all APIs.

### Fixed

- Adding devices to "Supported Devices" in input preferences not allowing to select certain device types (like "Gamepad").
- Fixed scrolling in `UIActionInputModule`.
- Fixed compiling the input system package in Unity 19.2 with ugui being moved to a package now.
- In the Input System project settings window, you can no longer add a supported device twice.

#### Actions

- Custom inspector for `PlayerInput` no longer adds duplicates of action events if `Invoke Unity Events` notification behavior is selected.
- Fixed `Hold` interactions firing immediately before the duration has passed.
- Fixed editing bindings or processors for `InputAction` fields in the inspector (Changes wouldn't persist before).
- Fixed exception message when calling `CallbackContext.ReadValue<TValue>()` for an action with a composite binding with `TValue` not matching the composite's value type.

### Added

#### Actions

- `PlayerInput` can now handle `.inputactions` assets that have no control schemes.
  * Will pair __all__ devices mentioned by any of the bindings except if already paired to another player.

## [0.2.8-preview] - 2019-4-23

### Added

- Added a `clickCount` control to the `Mouse` class, which specifies the click count for the last mouse click (to allow distinguishing between single-, double- and multi-clicks).
- Support for Bluetooth Xbox One controllers on macOS.

#### Actions

- New API for changing bindings on actions
```
    // Several variations exist that allow to look up bindings in various ways.
    myAction.ChangeBindingWithPath("<Gamepad>/buttonSouth")
        .WithPath("<Keyboard>/space");

    // Can also replace the binding wholesale.
    myAction.ChangeBindingWithPath("<Keyboard>/space")
        .To(new InputBinding { ... });

    // Can also remove bindings programmatically now.
    myAction.ChangeBindingWithPath("<Keyboard>/space").Erase();
```

### Changed

- `Joystick.axes` and `Joystick.buttons` have been removed.
- Generated wrapper code for Input Action Assets are now self-contained, generating all the data from code and not needing a reference to the asset; `InputActionAssetReference` has been removed.
- The option to generate interfaces on wrappers has been removed, instead we always do this now.
- The option to generate events on wrappers has been removed, we felt that this no longer made sense.
- Will now show default values in Input Action inspector if no custom values for file path, class name or namespace have been provided.
- `InputSettings.runInBackground` has been removed. This should now be supported or not on a per-device level. Most devices never supported it in the first place, so a global setting did not seem to be useful.
- Several new `Sensor`-based classes have been added. Various existing Android sensor implementations are now based on them.
- `InputControlLayoutAttribute` is no longer inherited.
  * Rationale: A class marked as a layout will usually be registered using `RegisterLayout`. A class derived from it will usually be registered the same way. Because of layout inheritance, properties applied to the base class through `InputControlLayoutAttribute` will affect the subclass as intended. Not inheriting the attribute itself, however, now allows having properties such as `isGenericTypeOfDevice` which should not be inherited.
- Removed `acceleration`, `orientation`, and `angularVelocity` controls from `DualShockGamepad` base class.
  * They are still on `DualShockGamepadPS4`.
  * The reason is that ATM we do not yet support these controls other than on the PS4. The previous setup pretended that these controls work when in fact they don't.
- Marking a control as noisy now also marks all child controls as noisy.
- The input system now defaults to ignoring any HID devices with usage types not known to map to game controllers. You can use `HIDSupport.supportedUsages` to enable specific usage types.
- In the Input Settings window, asset selection has now been moved to the "gear" popup menu. If no asset is created, we now automatically create one.
- In the inspector for Input Settings assets, we now show a button to go to the Input Settings window, and a button to make the asset active if it isn't.
- Tests are now no longer part of the com.unity.inputsystem package. The `InputTestFixture` class still is for when you want to write input-related tests for your project. You can reference the `Unity.InputSystem.TestFixture` assembly when you need to do that.
- Implemented adding usages to and removing them from devices.

#### Actions

- A number of changes have been made to the control picker UI in the editor. \
  ![Input Control Picker](Documentation~/Images/InputControlPicker.png)
  * The button to pick controls interactively (e.g. by pressing a button on a gamepad) has been moved inside the picker and renamed to "Listen". It now works as a toggle that puts the picker into a special kind of 'search' mode. While listening, suitable controls that are actuated will be listed in the picker and can then be picked from.
  * Controls are now displayed with their nice names (e.g. "Cross" instead of "buttonSouth" in the case of the PS4 controller).
  * Child controls are indented instead of listed in "parent/child" format.
  * The hierarchy of devices has been rearranged for clarity. The toplevel groups of "Specific Devices" and "Abstract Devices" are now merged into one hierarchy that progressively groups devices into more specific groups.
  * Controls now have icons displayed for them.
- There is new support for binding to keys on the keyboard by their generated character rather than by their location. \
  ![Keyboard Binding](Documentation~/Images/KeyboardBindByLocationVsCharacter.png)
  * At the toplevel of the the Keyboard device, you now have the choice of either binding by keyboard location or binding by generated/mapped character.
  * Binding by location shows differences between the local keyboard layout and the US reference layout.
  * The control path language has been extended to allow referencing controls by display name. `<Keyboard>/#(a)` binds to the control on a `Keyboard` with the display name `a`.
- `continuous` flag is now ignored for `Press and Release` interactions, as it did not  make sense.
- Reacting to controls that are already actuated when an action is enabled is now an __optional__ behavior rather than the default behavior. This is a __breaking__ change.
  * Essentially, this change reverts back to the behavior before 0.2-preview.
  * To reenable the behavior, toggle "Initial State Check" on in the UI or set the `initialStateCheck` property in code.
  ![Inital State Check](Documentation~/Images/InitialStateCheck.png)
  * The reason for the change is that having the behavior on by default made certain setups hard to achieve. For example, if `<Keyboard>/escape` is used in one action map to toggle *into* the main menu and in another action map to toggle *out* of it, then the previous behavior would immediately exit out of the menu if `escape` was still pressed from going into the menu. \
  We have come to believe that wanting to react to the current state of a control right away is the less often desirable behavior and so have made it optional with a separate toggle.
- Processors and Interactions are now shown in a component-inspector-like fashion in the Input Action editor window, allowing you to see the properties of all items at once.
- The various `InputAction.lastTriggerXXX` APIs have been removed.
  * Rationale: They have very limited usefulness and if you need the information, it's easy to set things up in order to keep track of it yourself. Also, we plan on having a polling API for actions in the future which is really what the `lastActionXXX` APIs were trying to (imperfectly) solve.
- `Tap`, `SlowTap`, and `MultiTap` interactions now respect button press points.
- `Tap`, `SlowTap`, and `MultiTap` interactions now have improved parameter editing UIs.

### Fixed

- Input Settings configured in the editor are now transferred to the built player correctly.
- Time slicing for fixed updates now works correctly, even when pausing or dropping frames.
- Make sure we Disable any InputActionAsset when it is being destroyed. Otherwise, callbacks which were not cleaned up would could cause exceptions.
- DualShock sensors on PS4 are now marked as noisy (#494).
- IL2CPP causing issues with XInput on windows and osx desktops.
- Devices not being available yet in `MonoBehavior.Awake`, `MonoBehaviour.Start`, and `MonoBehaviour.OnEnable` in player or when entering play mode in editor.
- Fixed a bug where the event buffer used by `InputEventTrace` could get corrupted.

#### Actions

- Actions and bindings disappearing when control schemes have spaces in their names.
- `InputActionRebindingExceptions.RebindOperation` can now be reused as intended; used to stop working properly the first time a rebind completed or was cancelled.
- Actions bound to multiple controls now trigger correctly when using `PressInteraction` set to `ReleaseOnly` (#492).
- `PlayerInput` no longer fails to find actions when using UnityEvents (#500).
- The `"{...}"` format for referencing action maps and actions using GUIDs as strings has been obsoleted. It will still work but adding the extra braces is no longer necessary.
- Drag&dropping bindings between other bindings that came before them in the list no longer drops the items at a location one higher up in the list than intended.
- Editing name of control scheme in editor not taking effect *except* if hitting enter key.
- Saving no longer causes the selection of the current processor or interaction to be lost.
  * This was especially annoying when having "Auto-Save" on as it made editing parameters on interactions and processors very tedious.
- In locales that use decimal separators other than '.', floating-point parameters on composites, interactions, and processors no longer lead to invalid serialized data being generated.
- Fix choosing "Add Action" in action map context menu throwing an exception.
- The input action asset editor window will no longer fail saving if the asset has been moved.
- The input action asset editor window will now show the name of the asset being edited when asking for saving changes.
- Clicking "Cancel" in the save changes dialog for the input action asset editor window will now cancel quitting the editor.
- Fixed pasting or dragging a composite binding from one action into another.
- In the action map editor window, switching from renaming an action to renaming an action map will no longer break the UI.
- Fixed calling Enable/Disable from within action callbacks sometimes leading to corruption of state which would then lead to actions not getting triggered (#472).
- Fixed setting of "Auto-Save" toggle in action editor getting lost on domain reload.
- Fixed blurry icons in editor for imported .inputactions assets and actions in them.
- `Press` and `Release` interactions will now work correctly if they have multiple bound controls.
- `Release` interactions will now invoke a `Started` callback when the control is pressed.
- Made Vector2 composite actions respect the press points of button controls used to compose the value.

## [0.2.6-preview] - 2019-03-20

>NOTE: The UI code for editing actions has largely been rewritten. There may be regressions.
>NOTE: The minimum version requirement for the new input system has been bumped
       to 2019.1

### Added

- Support gamepad vibration on Switch.
- Added support for Joysticks on Linux.

#### Actions

- Added ability to change which part of a composite a binding that is part of the composite is assigned to.
  * Part bindings can now be freely duplicated or copy-pasted. This allows having multiple bindings for "up", for example. Changing part assignments retroactively allows to freely edit the composite makeup.
- Can now drag&drop multiple items as well as drop items onto others (equivalent to cut&paste). Holding ALT copies data instead of moving it.
- Edits to control schemes are now undoable.
- Control schemes are now sorted alphabetically.
- Can now search by binding group (control scheme) or devices directly from search box.
  * `g:Gamepad` filters bindings to those in the "Gamepad" group.
  * `d:Gamepad` filters bindings to those from Gamepad-compatible devices.

### Changed

- The input debugger will no longer automatically show remote devices when the profiler is connected. Instead, use the new menu in debugger toolbar to connect to players or to enable/disable remote input debugging.
- "Press and Release" interactions will now invoke the `performed` callback on both press and release (instead of invoking `performed` and `cancel`, which was inconsistent with other behaviors).

#### Actions

- Bindings have GUIDs now like actions and maps already did. This allows to persistently and uniquely identify individual bindings.
- Replaced UI overlay while rebinding interactively with cancellable progress bar. Interactive rebinding now cancels automatically after 4 seconds without suitable input.
- Bindings that are not assigned to any control scheme are now visible when a particular control scheme is selected.
  * Bindings not assigned to any control scheme are active in *ALL* control schemes.
  * The change makes this visible in the UI now.
  * When a specific control scheme is selected, these bindings are affixed with `{GLOBAL}` for added visibility.
- When filtering by devices from a control scheme, the filtering now takes layout inheritance into account. So, a binding to a control on `Pointer` will now be shown when the filter is `Mouse`.
- The public control picker API has been revised.
  * The simplest way to add control picker UI to a control path is to add an `InputControlAttribute` to the field.
    ```
    // In the inspector, shows full UI to select a control interactively
    // (including interactive picking through device input).
    [InputControl(layout = "Button")]
    private string buttonControlPath;
    ```
- Processors of incompatible types will now be ignored instead of throwing an exception.

### Fixed

- Remote connections in input debugger now remain connected across domain reloads.
- Don't incorrectly create non-functioning devices if a physical device implements multiple incompatible logical HID devices (such as the MacBook keyboard/touch pad and touch bar).
- Removed non-functioning sort triangles in event list in Input Debugger device windows.
- Sort events in input debugger window by id rather then by timestamp.
- Make parsing of float parameters support floats represented in "e"-notation and "Infinity".
- Input device icons in input debugger window now render in appropriate resolution on retina displays.
- Fixed Xbox Controller on macOS reporting negative values for the sticks when represented as dpad buttons.
- `InputSettings.UpdateMode.ProcessEventsManually` now correctly triggers updates when calling `InputSystem.Update(InputUpdateType.Manual)`.

#### Actions

- Pasting or duplicating an action in an action map asset will now assign a new and unique ID to the action.
- "Add Action" button being active and triggering exceptions when no action map had been added yet.
- Fixed assert when generating C# class and make sure it gets imported correctly.
- Generate directories as needed when generating C# class, and allow path names without "Assets/" path prefix.
- Allow binding dpad controls to actions of type "Vector2".
- Fixed old name of action appearing underneath rename overlay.
- Fixed inspector UIs for on-screen controls throwing exceptions and being non-functional.
- Fixed deleting multiple items at same time in action editor leading to wrong items being deleted.
- Fixed copy-pasting actions not preserving action properties other than name.
- Fixed memory corruptions coming from binding resolution of actions.
- InputActionAssetReferences in ScriptableObjects will continue to work after domain reloads in the editor.
- Fixed `startTime` and `duration` properties of action callbacks.

## [0.2.1-preview] - 2019-03-11

### Changed

 - NativeUpdateCallback API update to match Unity 2018.3.8f1

## [0.2.0-preview] - 2019-02-12

This release contains a number of fairly significant changes. The focus has been on further improving the action system to make it easier to use as well as to make it work more reliably and predictably.

>NOTE: There are some breaking changes. Please see the "Changed" section below.

### Changed

- Removed Unity 2018.2 support code.
- Removed .NET 3.5 support code.
- Started using C# 7.
- `IInputControlProcessor<TValue>` has been replaced with `InputProcessor` and `InputProcessor<TValue>` base classes.
- `IInputBindingComposite` has been replaced with an `InputBindingComposite` base class and the `IInputBindingComposite<TValue>` interface has been merged with the `InputBindingComposite<TValue>` class which had already existed.
- `InputUser.onUnpairedDeviceUser` will now notify for each actuated control until the device is paired or there are no more actuated controls.
- `SensitivityProcessor` has been removed.
    * The approach needs rethinking. What `SensitivityProcessor` did caused more problems than it solved.
- State monitors no longer have their timeouts removed automatically when they fire. This makes it possible to have a timeout that is removed only in response to a specific state change.
- Events for devices that implement `IInputStateCallbacks` (such as `Touchscreen`) are allowed to go back in time. Avoids the problem of having to order events between multiple fingers correctly or seeing events getting rejected.
- `PenState.Button` is now `PenButton`.
- Removed TouchPositionTransformProcessor, was used only by Android, the position transformation will occur in native backend in 2019.x

#### Actions:
- Bindings that have no interactions on them will trigger differently now. __This is a breaking change__.
  * Previously, these bindings would trigger `performed` on every value change including when going back to their default value. This is why you would see two calls of `performed` with a button; one when the button was pressed, another when it was depressed.
  * Now, a binding without an interaction will trigger `started` and then `performed` when a bound control is actuated. Thereafter, the action will remain in `Started` phase. For as long as the control is actuated, every value change will trigger `performed` again. When the control stops being actuated, it will trigger `cancelled` and the action will remain in `Waiting` state.
  * Control actuation is defined as a control having a magnitude (see `InputControl.EvaluateMagnitude`) greater than zero. If a control does not support magnitudes (returns -1 from `EvaluateMagnitude`), then the control is considered actuated when it changes state away from its default state.
  * To restore the previous behavior, simply change code like
      ```
        myAction.performed += MyCallback;
      ```
    to
      ```
        myAction.performed += MyCallback;
        myAction.cancelled += MyCallback;
      ```
  * Alternatively, enable `passThrough` mode on an action. This effectively restores the previous default behavior of actions.
    ```
        new InputAction(binding: "<Gamepad>/leftTrigger") { passThrough = true };
    ```
- As part of the aforementioned change, the following interactions have been removed as they are no longer relevant:
  - `StickInteraction`: Can simply be removed from bindings. The new default behavior obsoletes the need for what `StickInteraction` did. Use `started` to know then the stick starts being actuated, `performed` to be updated on movements, and `cancelled` to know when the stick goes back into rest position.
  - `PressAndReleaseInteraction`: Can simply be removed from bindings. The default behavior with no interaction encompasses press and release detection. Use `started` to know then a button is pressed and `cancelled` to know when it is released. To set a custom button press point, simply put an `AxisDeadzoneProcessor` on the binding.
- `PressInteraction` has been completely rewritten.
  - Trigger behavior can be set through `behavior` parameter and now provides options for observing just presses (`PressOnly`), just releases (`ReleaseOnly`), or both presses and releases (`PressAndRelease`).
  - Also, the interaction now operates on control actuation rather than reading out float values directly. This means that any control that supports magnitudes can be used.
  - Also supports continuous mode now.
- If bound controls are already actuated when an action is enabled, the action will now trigger in the next input update as if the control had just been moved from non-actuated to actuated state.
  - In other words, if e.g. you have a binding to the A button of the gamepad and the A button is already pressed when the action is first enabled, then the action associated with the A button will trigger as if the button had just been pressed. Previously, it required releasing and re-pressing the button first -- which, together with certain interactions, could lead to actions ending up in a confused state.
- When an action is disabled, it will now cancel all ongoing interactions, if any (i.e. you will see `InputAction.cancelled` being called).
  - Note that unlike the above-mentioned callbacks that happen when an action starts out with a control already actuated, the cancellation callbacks happen __immediately__ rather than in the next input update.
- Actions that at runtime are bound to multiple controls will now perform *conflict resolution*, if necessary.
  - This applies only if an action actually receives multiple concurrent actuations from controls.
  - When ambiguity is detected, the greatest amount of actuation on any of the controls gets to drive the action.
  - In practice, this means that as long as any of the controls bound to an action is actuated, the action will keep going. This resolves ambiguities when an action has primary and secondary bindings, for examples, or when an action is bound to multiple different devices at the same time.
  - Composite bindings count as single actuations regardless of how many controls participate in the composite.
  - This behavior __can be bypassed__ by setting the action to be pass-through.
- Action editor now closes when asset is deleted.
  - If there are unsaved changes, asks for confirmation first.
- Interactions and processors in the UI are now filtered based on the type of the action (if set) and sorted by name.
- Renamed "Axis" and "Dpad" composites to "1D Axis" and "2D Vector" composite.
  - The old names can still be used and existing data will load as expected.
  - `DpadComposite` got renamed to `Vector2Composite`; `AxisComposite` is unchanged.
- `InputInteractionContext.controlHasDefaultValue` has been replaced with `InputInteractionContext.ControlIsActuated()`.
- `InputActionChange.BindingsHaveChangedWhileEnabled` has been reworked and split in two:
    1. `InputActionChange.BoundControlsAboutToChange`: Bindings have been previously resolved but are about to be re-resolved.
    2. `InputActionChange.BoundControlsChanged`: Bindings have been resolved on one or more actions.
- Actions internally now allocate unmanaged memory.
  - Disposing should be taken care of automatically (though you can manually `Dispose` as well). If you see errors in the console log about unmanaged memory being leaked, please report the bug.
  - All execution state except for C# heap objects for processors, interactions, and composites has been collapsed into a single block of unmanaged memory. Actions should now be able to re-resolve efficiently without allocating additional GC memory.

### Added

- `PlayerInput` component which simplifies setting up individual player input actions and device pairings. \
  ![PlayerInput](Documentation~/Images/PlayerInput.png)
- `PlayerInputManager` component which simplifies player joining and split-screen setups. \
  ![PlayerInput](Documentation~/Images/PlayerInputManager.png)
- `InputDevice.all` (equivalent to `InputSystem.devices`)
- `InputControl.IsActuated()` can be used to determine whether control is currently actuated (defined as extension method in `InputControlExtensions`).
- Can now read control values from buffers as objects using `InputControl.ReadValueFromBufferAsObject`. This allows reading a value stored in memory without having to know the value type.
- New processors:
    * `ScaleProcessor`
    * `ScaleVector2Processor`
    * `ScaleVector3Processor`
    * `InvertVector2Processor`
    * `InvertVector3Processor`
    * `NormalizeVector2Processor`
    * `NormalizeVector3Processor`
- Added `MultiTapInteraction`. Can be used to listen for double-taps and the like.
- Can get total and average event lag times through `InputMetrics.totalEventLagTime` and `InputMetrics.averageEventLagTime`.
- `Mouse.forwardButton` and `Mouse.backButton`.
- The input debugger now shows users along with their paired devices and actions. See the [documentation](Documentation~/UserManagement.md#debugging)
- Added third and fourth barrel buttons on `Pen`.

#### Actions:
- Actions have a new continuous mode that will cause the action to trigger continuously even if there is no input. See the [documentation](Documentation~/Actions.md#continuous-actions) for details. \
  ![Continuous Action](Documentation~/Images/ContinuousAction.png)
- Actions have a new pass-through mode. In this mode an action will bypass any checks on control actuation and let any input activity on the action directly flow through. See the [documentation](Documentation~/Actions.md#pass-through-actions) for details. \
  ![Pass-Through Action](Documentation~/Images/PassThroughAction.png)
- Can now add interactions and processors directly to actions.
  ![Action Properties](Documentation~/Images/ActionProperties.png)
    * This is functionally equivalent to adding the respective processors and/or interactions to every binding on the action.
- Can now change the type of a composite retroactively.
  ![Composite Properties](Documentation~/Images/CompositeProperties.png)
- Values can now be read out as objects using `InputAction.CallbackContext.ReadValueAsObject()`.
    * Allocates GC memory. Should not be used during normal gameplay but is very useful for testing and debugging.
- Added auto-save mode for .inputactions editor.
  ![Auto Save](Documentation~/Images/AutoSave.png)
- Processors, interactions, and composites can now define their own parameter editor UIs by deriving from `InputParameterEditor`. This solves the problem of these elements not making it clear that the parameters usually have global defaults and do not need to be edited except if local overrides are necessary.
- Can now set custom min and max values for axis composites.
    ```
    var action = new InputAction();
    action.AddCompositeBinding("Axis(minValue=0,maxValue=2)")
        .With("Positive", "<Keyboard>/a")
        .With("Negative", "<Keyboard>/d");
    ```
- "C# Class File" property on .inputactions importer settings now has a file picker next to it.
- `InputActionTrace` has seen various improvements.
    * Recorded data will now stay valid even if actions are rebound to different controls.
    * Can listen to all actions using `InputActionTrace.SubscribeToAll`.
    * `InputActionTrace` now maintains a list of subscriptions. Add subscriptions with `SubscribeTo` and remove a subscription with `UnsubscribeFrom`. See the [documentation](Documentation~/Actions.md#tracing-actions) for details.

### Fixes

- Fixed support for Unity 2019.1 where we landed a native API change.
- `InputUser.UnpairDevicesAndRemoveUser()` corrupting device pairings of other InputUsers
- Control picker in UI having no devices if list of supported devices is empty but not null
- `IndexOutOfRangeException` when having multiple action maps in an asset (#359 and #358).
- Interactions timing out even if there was a pending event that would complete the interaction in time.
- Action editor updates when asset is renamed or moved.
- Exceptions when removing action in last position of action map.
- Devices marked as unsupported in input settings getting added back on domain reload.
- Fixed `Pen` causing exceptions and asserts.
- Composites that assign multiple bindings to parts failing to set up properly when parts are assigned out of order (#410).

### Known Issues

- Input processing in edit mode on 2019.1 is sporadic rather than happening on every editor update.

## [0.1.2-preview] - 2018-12-19

    NOTE: The minimum version requirement for the new input system has been bumped
          to 2018.3. The previous minum requirement of 2018.2 is no longer supported.
          Also, we have dropped support for the .NET 3.5 runtime. The new .NET 4
          runtime is now required to use the new input system.

We've started working on documentation. The current work-in-progress can be found on [GitHub](https://github.com/Unity-Technologies/InputSystem/blob/develop/Packages/com.unity.inputsystem/Documentation~/InputSystem.md).

### Changed

- `InputConfiguration` has been replaced with a new `InputSettings` class.
- `InputConfiguration.lockInputToGame` has been moved to `InputEditorUserSettings.lockInputToGameView`. This setting is now persisted as a local user setting.
- `InputSystem.updateMask` has been replaced with `InputSettings.updateMode`.
- `InputSystem.runInBackground` has been moved to `InputSettings.runInBackground`.
- Icons have been updated for improved styling and now have separate dark and light skin versions.
- `Lock Input To Game` and `Diagnostics Mode` are now persisted as user settings
- Brought back `.current` getters and added `InputSettings.filterNoiseOnCurrent` to control whether noise filtering on the getters is performed or not.
- Removed old and outdated Doxygen-generated API docs.

### Added

- `InputSystem.settings` contains the current input system settings.
- A new UI has been added to "Edit >> Project Settings..." to edit input system settings. Settings are stored in a user-controlled asset in any location inside `Assets/`. Multiple assets can be used and switched between.
- Joystick HIDs are now supported on Windows, Mac, and UWP.
- Can now put system into manual update mode (`InputSettings.updateMode`). In this mode, events will not get automatically processed. To process events, call `InputSystem.Update()`.
- Added shortcuts to action editor window (requires 2019.1).
- Added icons for .inputactions assets.

### Fixed

- `InputSystem.devices` not yet being initialized in `MonoBehaviour.Start` when in editor.

### Known Issues

- Input settings are not yet included in player builds. This means that at the moment, player builds will always start out with default input settings.
- There have been reports of some stickiness to buttons on 2019.1 alpha builds.  We are looking at this now.

## [0.0.14-preview] - 2018-12-11

### Changed

- `Pointer.delta` no longer has `SensitivityProcessor` on it. The processor was causing many issues with mouse deltas. It is still available for adding it manually to action bindings but the processor likely needs additional work.

### Fixed

Core:
- Invalid memory accesses when using .NET 4 runtime
- Mouse.button not being identical to Mouse.leftButton
- DualShock not being recognized when connected via Bluetooth

Actions:
- Parameters disappearing on processors and interactions in UI when edited
- Parameters on processors and interactions having wrong value type in UI (e.g. int instead of float)
- RebindingOperation calling OnComplete() after being cancelled

Misc:
- Documentation no longer picked up as assets in user project

## [0.0.13-preview] - 2018-12-5

First release from stable branch.<|MERGE_RESOLUTION|>--- conflicted
+++ resolved
@@ -16,12 +16,9 @@
 
 #### Actions
 
-<<<<<<< HEAD
 - Fixed `CallbackContext.ReadValue` throwing when invoked during device removal
-=======
 - Setting timeouts from `IInputInteraction.Process` not working as expected when processing happened in response to previous timeout expiring (#714).
 - Pending timeouts on a device not being removed when device was removed.
->>>>>>> 12a10559
 
 ### Changed
 
