--- conflicted
+++ resolved
@@ -185,7 +185,6 @@
 
                     return "AndroidJoystick";
                 }
-<<<<<<< HEAD
                 case "AndroidSensor":
                 {
                     var caps = AndroidSensorCapabilities.FromJson(description.capabilities);
@@ -196,8 +195,6 @@
                     //
                     return "AndroidUnknownSensor";
                 }
-=======
->>>>>>> a4565fba
                 default:
                     return null;
             }
