--- conflicted
+++ resolved
@@ -94,11 +94,7 @@
 
         InputUpdateType updateMask { set; }
 
-<<<<<<< HEAD
-        ScreenOrientation screenOrientation { set; get; }
-=======
         ScreenOrientation screenOrientation { get; }
->>>>>>> 16e21e66
     }
 
     internal static class InputRuntime
