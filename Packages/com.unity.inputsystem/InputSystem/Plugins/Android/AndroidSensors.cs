--- conflicted
+++ resolved
@@ -16,11 +16,7 @@
         Gyroscope = 4,
         Light = 5,
         Pressure = 6,
-<<<<<<< HEAD
-        Temperature = 7,            // Was deprecated in API 14 https://developer.android.com/reference/android/hardware/Sensor#TYPE_TEMPERATURE
-=======
-        Temperature = 7,            // Was deprecated in API 14 https://developer.android.com/reference/android/hardware/Sensor#TYPE_TEMPERATURE
->>>>>>> 6b839c60
+        Temperature = 7,            // Was deprecated in API 14 https://developer.android.com/reference/android/hardware/Sensor#TYPE_TEMPERATURE
         Proximity = 8,
         Gravity = 9,
         LinearAcceleration = 10,
@@ -33,23 +29,19 @@
         SignificantMotion = 17,
         StepDetector = 18,
         StepCounter = 19,
-<<<<<<< HEAD
-        GeomagneticRotationVector = 20,
-        HeartRate = 21,                           
+        GeomagneticRotationVector = 20,
+        HeartRate = 21,
+        Pose6DOF = 28,
+        StationaryDetect = 29,
+        MotionDetect = 30,
+        HeartBeat = 31,
+        LowLatencyOffBodyDetect = 34,
+        AccelerometerUncalibrated = 35,
         Pose6DOF = 28,
         StationaryDetect = 29,
         MotionDetect = 30,
         HeartBeat = 31,
         LowLatencyOffBodyDetect = 34,
-=======
-        GeomagneticRotationVector = 20,
-        HeartRate = 21,
-        Pose6DOF = 28,
-        StationaryDetect = 29,
-        MotionDetect = 30,
-        HeartBeat = 31,
-        LowLatencyOffBodyDetect = 34,
->>>>>>> 6b839c60
         AccelerometerUncalibrated = 35,
     }
 
