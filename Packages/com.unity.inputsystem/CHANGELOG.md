# Changelog

All notable changes to the input system package will be documented in this file.

The format is based on [Keep a Changelog](http://keepachangelog.com/en/1.0.0/)
and this project adheres to [Semantic Versioning](http://semver.org/spec/v2.0.0.html).

Due to package verification, the latest version below is the unpublished version and the date is meaningless.
however, it has to be formatted properly to pass verification tests.

## [Unreleased]

### Fixed
<<<<<<< HEAD
- Fixed an issue where Input Action name would not display correctly in Inspector if serialized as `[SerializedProperty]` within a class not derived from `MonoBehavior` ([case ISXB-124](https://issuetracker.unity3d.com/product/unity/issues/guid/ISXB-124).
=======
- Fix an issue where users could end up with the wrong device assignments when using the InputUser API directly and removing a user ([case ISXB-274](https://issuetracker.unity3d.com/product/unity/issues/guid/ISXB-231)).
>>>>>>> 7f7a3632

## [1.4.2] - 2022-08-12

### Changed
- Hide XR legacy HMD and controllers layouts from Editor UI dropdown.

### Fixed
- Fix UI sometimes ignoring the first mouse click event after losing and regaining focus ([case ISXB-127](https://issuetracker.unity3d.com/product/unity/issues/guid/ISXB-127).
- Fixed issue when using MultiplayerEventSystems where the visual state of UI controls would change due to constant toggling of CanvasGroup.interactable on and off ([case ISXB-112](https://issuetracker.unity3d.com/product/unity/issues/guid/ISXB-112)).
- Fixed an issue where the Input Action asset icon would not be visible during asset creation ([case ISXB-6](https://issuetracker.unity3d.com/product/unity/issues/guid/ISXB-6)).
- Fixed DualSense low frequency motor speed being always set to min value.
- Fixed an issue where `ReadUnprocessedValueFromState` in PoseControl always returning default values.
- Fix Player 1's UI controls stop working after second player joins ([case ISXB-125](https://issuetracker.unity3d.com/product/unity/issues/guid/ISXB-125)))


## [1.4.1] - 2022-05-30

### Fixed
- Fixed composite touchscreen controls were not firing an action if screen was touched before enabling the action ([case ISXB-98](https://jira.unity3d.com/browse/ISXB-98)).

## [1.4.0] - 2022-04-10

### Changed

- `Button` type `InputAction`s now go to `started` when a button goes from a press to below the release threshold but not yet to 0.
  ```CSharp
  // Before:
  Set(Gamepad.current.rightTrigger, 0.7f); // Performed (pressed)
  Set(Gamepad.current.rightTrigger, 0.2f); // Canceled (released)
  Set(Gamepad.current.rightTrigger, 0.1f); // Started!!
  Set(Gamepad.current.rightTrigger, 0f);   // Canceled

  // Now:
  Set(Gamepad.current.rightTrigger, 0.7f); // Performed (pressed)
  Set(Gamepad.current.rightTrigger, 0.2f); // Started (released but not fully)
  Set(Gamepad.current.rightTrigger, 0.1f); // <Nothing>
  Set(Gamepad.current.rightTrigger, 0f);   // Canceled
  ```
  * This also applies to `PressInteraction` when set to `Press` behavior.
  * In effect, it means that a button will be in `started` or `performed` phase for as long as its value is not 0 and will only go to `canceled` once dropping to 0.
- Processors are now always applied when reading action values through `InputAction.ReadValue<>` or `CallbackContext.ReadValue<>`. Previously, if no bound control was actuated, ReadValue calls would return the default value for the action type but not run the value through the processors.([case 1293728](https://issuetracker.unity3d.com/product/unity/issues/guid/1293728/)).
- Made the following internal types public. These types can be useful when deconstructing raw events captured via `InputEventTrace`.
  * `UnityEngine.InputSystem.Android.LowLevel.AndroidAxis`
  * `UnityEngine.InputSystem.Android.LowLevel.AndroidGameControllerState`
  * `UnityEngine.InputSystem.Android.LowLevel.AndroidKeyCode`
- Adding or removing a device no longer leads to affected actions being temporarily disabled ([case 1379932](https://issuetracker.unity3d.com/issues/inputactionreferences-reading-resets-when-inputactionmap-has-an-action-for-the-other-hand-and-that-hand-starts-slash-stops-tracking)).
  * If, for example, an action was bound to `<Gamepad>/buttonSouth` and was enabled, adding a second `Gamepad` would lead to the action being temporarily disabled, then updated, and finally re-enabled.
  * This was especially noticeable if the action was currently in progress as it would get cancelled and then subsequently resumed.
  * Now, an in-progress action will get cancelled if the device of its active control is removed. If its active control is not affected, however, the action will keep going regardless of whether controls are added or removed from its `InputAction.controls` list.
- Installing the package for the first time will now set `"Active Input Handling"` to `"Both"` rather than `"Input System Package"`.
  * This means, that by default, both the old and the new input system will run side by side where supported.
  * This can be manually switched by going to `Edit >> Project Settings >> Player >> Active Input Handling`.

### Fixed

- Fixed an issue where a layout-override registered via `InputSystem.RegisterLayoutOverride(...)` would cause the editor to malfunction or crash if the layout override had a name already used by an existing layout (case 1377685).
- Fixed an issue where attempting to replace an existing layout-override by using an existing layout-override name didn't work as expected and would instead aggregate overrides instead of replacing them when an override with the given name already exists.
- Fixed Switch Pro controller not working correctly in different scenarios ([case 1369091](https://issuetracker.unity3d.com/issues/nintendo-switch-pro-controller-output-garbage), [case 1190216](https://issuetracker.unity3d.com/issues/inputsystem-windows-switch-pro-controller-only-works-when-connected-via-bluetooth-but-not-via-usb), case 1314869).
- Fixed DualShock 4 controller not allowing input from other devices due to noisy input from its unmapped sensors ([case 1365891](https://issuetracker.unity3d.com/issues/input-from-the-keyboard-is-not-working-when-the-dualshock-4-controller-is-connected)).
- Fixed `InputSystem.onAnyButtonPress` so that it doesn't throw exceptions when trying to process non state or delta events ([case 1376034](https://issuetracker.unity3d.com/product/unity/issues/guid/1376034/)).
- Fixed `InputControlPath.Matches` incorrectly reporting matches when only a prefix was matching.
  * This would, for example, cause `Keyboard.eKey` to be matched by `<Keyboard>/escape`.
  * Fix contributed by [Fredrik Ludvigsen](https://github.com/steinbitglis) in [#1485](https://github.com/Unity-Technologies/InputSystem/pull/1485).
- Fixed `OnScreenButton` triggering `NullReferenceException` in combination with custom devices ([case 1380790 ](https://issuetracker.unity3d.com/issues/nullreferenceexception-error-when-setting-on-screen-button-to-a-custom-device)).
- Fixed no devices being available in `Start` and `Awake` methods if, in the player, any `InputSystem` API was accessed during the `SubsystemRegistration` phase ([case 1392358](https://issuetracker.unity3d.com/issues/inputsystem-does-not-initialize-properly-in-a-build-when-accessed-early)).
- Fixed dropdown for "Supported Devices" in settings not showing all device layouts.
- Fixed "STAT event with state format TOUC cannot be used with device 'Touchscreen:/Touchscreen'" when more than max supported amount of fingers, currently 10, are present on the screen at a same time (case 1395648).
- Fixed mouse events not being timesliced when input system is switched to process input in fixed updates (case 1386738).
- Fixed missing tooltips in PlayerInputManagerEditor for the Player Limit and Fixed Splitscreen sizes labels ([case 1396945](https://issuetracker.unity3d.com/issues/player-input-manager-pops-up-placeholder-text-when-hovering-over-it)).
- Fixed DualShock 4 controllers not working in some scenarios by adding support for extended mode HID reports ([case 1281633](https://issuetracker.unity3d.com/issues/input-system-dualshock4-controller-returns-random-input-values-when-connected-via-bluetooth-while-steam-is-running), case 1409867).
- Fixed `BackgroundBehavior.IgnoreFocus` having no effect when `Application.runInBackground` was false ([case 1400456](https://issuetracker.unity3d.com/issues/xr-head-tracking-lost-when-lost-focus-with-action-based-trackedposedriver-on-android)).
- Fixed an issue where a device was left disabled when it was disconnected while an application was out-of-focus and then re-connected when in-focus (case 1404320).

#### Actions

- Fixed `InvalidCastException: Specified cast is not valid.` being thrown when clicking on menu separators in the control picker ([case 1388049](https://issuetracker.unity3d.com/issues/invalidcastexception-is-thrown-when-selecting-the-header-of-an-advanceddropdown)).
- Fixed accessing `InputAction`s directly during `RuntimeInitializeOnLoad` not initializing the input system as a whole and leading to exceptions ([case 1378614](https://issuetracker.unity3d.com/issues/input-system-nullreferenceexception-error-is-thrown-when-using-input-actions-in-builds)).
- Fixed `InputAction.GetTimeoutCompletionPercentage` jumping to 100% completion early ([case 1377009](https://issuetracker.unity3d.com/issues/gettimeoutcompletionpercentage-returns-1-after-0-dot-1s-when-hold-action-was-started-even-though-it-is-not-performed-yet)).
- Fixed d-pad inputs sometimes being ignored on actions that were binding to multiple controls ([case 1389858](https://unity.slack.com/archives/G01RVV1SPU4/p1642501574002300)).
- Fixed `IndexOutOfRangeException` when having multiple interactions on an action and/or binding in an action map other than the first of an asset ([case 1392559](https://issuetracker.unity3d.com/issues/map-index-on-trigger-and-indexoutofrangeexception-are-thrown-when-using-interaction-on-both-binding-and-its-parent-action)).
  * Fix contributed by [Russell Quinn](https://github.com/russellquinn) in [#1483](https://github.com/Unity-Technologies/InputSystem/pull/1483).
- Fixed `AxisComposite` not respecting processors applied to `positive` and `negative` bindings (case 1398942).
  * This was a regression introduced in [1.0.0-pre.6](#axiscomposite-min-max-value-fix).
- Fixed calling `action.AddCompositeBinding(...).With(...)` while action is enabled not correctly updating controls for part bindings of the composite.
- Fixed `TwoModifiersComposite` inadvertently not allowing controls other than `ButtonControl`s being bound to its `binding` part.
- Added support for keyboard shortcuts and mutually exclusive use of modifiers.
  * In short, this means that a "Shift+B" binding can now prevent a "B" binding from triggering.
  * `OneModifierComposite`, `TwoModifiersComposite`, as well as the legacy `ButtonWithOneModifierComposite` and `ButtonWithTwoModifiersComposite` now require their modifiers to be pressed __before__ (or at least simultaneously with) pressing the target button.
    * This check is performed only if the target is a button. For a binding such as `"CTRL+MouseDelta"` the check is bypassed. It can also be manually bypassed via the `overrideModifiersNeedToBePressedFirst`.
  * State change monitors on a device (`IInputStateChangeMonitor`) are now sorted by their `monitorIndex` and will trigger in that order.
  * Actions are now automatically arranging their bindings to trigger in the order of decreasing "complexity". This metric is derived automatically. The more complex a composite a binding is part of, the higher its complexity. So, `"Shift+B"` has a higher "complexity" than just `"B"`.
  * If an binding of higher complexity "consumes" a given input, all bindings waiting to consume the same input will automatically get skipped. So, if a `"Shift+B"` binding composite consumes a `"B"` key press, a binding to `"B"` that is waiting in line will get skipped and not see the key press.
  * If your project is broken by these changes, you can disable the new behaviors via a feature toggle in code:
    ```CSharp
    InputSystem.settings.SetInternalFeatureFlag("DISABLE_SHORTCUT_SUPPORT", true);
    ```
- Added new APIs for getting and setting parameter values on interactions, processors, and composites.
  ```CSharp
  // Get parameter.
  action.GetParameterValue("duration");     // Any "duration" value on any binding.
  action.GetParameterValue("tap:duration"); // "duration" on "tap" interaction on any binding.
  action.GetParameterValue("tap:duration",  // "duration" on "tap" on binding in "Gamepad" group.
      InputBinding.MaskByGroup("Gamepad"));

  // Set parameter.
  action.ApplyParameterOverride("duration", 0.4f);
  action.ApplyParameterOverride("tap:duration", 0.4f);
  action.ApplyParameterOverride("tap:duration", 0.4f,
      InputBinding.MaskByGroup("Gamepad"));

  // Can also apply parameter overrides at the level of
  // InputActionMaps and InputActionAssets with an effect
  // on all the bindings contained therein.
  asset.ApplyParameterOverride("scaleVector2:x", 0.25f,
      new InputBinding("<Mouse>/delta"));
  ```

### Added

- Added support for "Hori Co HORIPAD for Nintendo Switch", "HORI Pokken Tournament DX Pro Pad", "HORI Wireless Switch Pad", "HORI Real Arcade Pro V Hayabusa in Switch Mode", "PowerA NSW Fusion Wired FightPad", "PowerA NSW Fusion Pro Controller (USB only)", "PDP Wired Fight Pad Pro: Mario", "PDP Faceoff Wired Pro Controller for Nintendo Switch", "PDP Faceoff Wired Pro Controller for Nintendo Switch", "PDP Afterglow Wireless Switch Controller", "PDP Rockcandy Wired Controller".
- Added support for SteelSeries Nimbus+ gamepad on Mac (addition contributed by [Mollyjameson](https://github.com/MollyJameson)).
- Added support for Game Core platforms to XR layouts, devices, and input controls. These classes were previously only enabled on platforms where `ENABLE_VR` is defined.
- Added a new `DeltaControl` control type that is now used for delta-style controls such as `Mouse.delta` and `Mouse.scroll`.
  * Like `StickControl`, this control has individual `up`, `down`, `left`, and `right` controls (as well as `x` and `y` that it inherits from `Vector2Control`). This means it is now possible to directly bind to individual scroll directions (such as `<Mouse>/scroll/up`).
- Added the 'Cursor Lock Behavior' setting to InputSystemUIInputModule to control the origin point of UI raycasts when the cursor is locked. This enables the use of PhysicsRaycaster when the cursor is locked to the center of the screen ([case 1395281](https://issuetracker.unity3d.com/product/unity/issues/guid/1395281/)).
- Added support for using the Unity Remote app with the Input System.
  * Requires Unity 2021.2.18 or later.

## [1.3.0] - 2021-12-10

### Changed

- The artificial `ctrl`, `shift`, and `alt` controls (which combine the left and right controls into one) on the keyboard can now be written to and no longer throw `NotSupportedException` when trying to do so ([case 1340793](https://issuetracker.unity3d.com/issues/on-screen-button-errors-on-mouse-down-slash-up-when-its-control-path-is-set-to-control-keyboard)).
- All devices are now re-synced/reset in next update after entering play mode, this is needed to read current state of devices before any intentional input is provided ([case 1231907](https://issuetracker.unity3d.com/issues/mouse-coordinates-reported-as-00-until-the-first-move)).
- Replaced `UnityLinkerBuildPipelineData.inputDirectory` with hardcoded `Temp` folder because `inputDirectory` is deprecated.
- Deprecated `InputSettings.filterNoiseOnCurrent`. Now noise filtering is always enabled. Device only will become `.current` if any non-noise control have changed state.
- A device reset (such as when focus is lost) on `Touchscreen` will now result in all ongoing touches getting cancelled instead of all touches being simply reset to default state.
- Calling `InputTestFixture.Press`, `InputTestFixture.Set`, etc. from within a `[UnityTest]` will no longer immediately process input. Instead, input will be processed like it normally would as part of the Unity player loop.

### Fixed

- Fixed writing values into the half-axis controls of sticks (such as `Gamepad.leftStick.left`) producing incorrect values on the stick ([case 1336240](https://issuetracker.unity3d.com/issues/inputtestfixture-tests-return-inverted-values-when-pressing-gamepads-left-or-down-joystick-buttons)).
- Fixed setting size of event trace in input debugger always growing back to largest size set before.
- Fixed successive clicks not getting triggered with `TouchSimulation` on when not moving the mouse in-between clicks ([case 1330014](https://issuetracker.unity3d.com/issues/onclick-isnt-triggered-on-the-second-click-when-the-mouse-isnt-moved-and-simulate-touch-input-from-mouse-or-pen-is-enabled)).
- Fixed `InputSystemUIInputModule` stopping to listen for input when swapping `InputActionAsset` instances while input was disabled ([case 1371332](https://issuetracker.unity3d.com/issues/ui-navigation-stops-working-after-adding-two-input-devices-to-a-scene)).
- Fixed `InputSystemUIInputModule` showing incorrect bindings after pressing the 'Fix UI Input Module' button in PlayerInput component([case 1319968](https://issuetracker.unity3d.com/product/unity/issues/guid/1319968/)).
- Fixed an issue where UI button clicks could be ignored by `InputSystemUIInputModule` if modifying on-screen devices from Update() callbacks ([case 1365070](https://issuetracker.unity3d.com/product/unity/issues/guid/1365070)).
- Fixed an issue with `InputSystemUIInputModule` that would cause UI to stop responding during play mode after changing a script file while Recompile and Continue mode is active, or by forcing a script recompile using `RequestScriptCompilation`([case 1324215](https://issuetracker.unity3d.com/product/unity/issues/guid/1324215/)).
- Fixed `InputSystemUIInputModule` inspector showing all action bindings as "None" when assigned a runtime created actions asset ([case 1304943](https://issuetracker.unity3d.com/issues/input-system-ui-input-module-loses-prefab-action-mapping-in-local-co-op)).
- Fixed a problem with UI Toolkit buttons remaining active when multiple fingers are used on a touchscreen, using `InputSystemUIInputModule` with pointerBehavior set to `UIPointerBehavior.SingleUnifiedPointer`. UI Toolkit will now always receive the same pointerId when that option is in use, regardless of the hardware component that produced the pointer event. ([case 1369081](https://issuetracker.unity3d.com/issues/transitions-get-stuck-when-pointer-behavior-is-set-to-single-unified-pointer-and-multiple-touches-are-made)).
- Fixed a problem with `InputUser` where devices would be removed and not added again after layout overrides preventing certain devices, e.g. gamepads to not work correctly when associated with action map bindings tied to `PlayerInput` ([case 1347320](https://issuetracker.unity3d.com/product/unity/issues/guid/1347320)).
- Fixed DualSense on iOS not inheriting from `DualShockGamepad` ([case 1378308](https://issuetracker.unity3d.com/issues/input-dualsense-detection-ios)).
- Fixed a device becoming `.current` (e.g. `Gamepad.current`, etc) when sending a new state event that contains no control changes (case 1377952).
- Fixed calling `IsPressed` on an entire device returning `true` ([case 1374024](https://issuetracker.unity3d.com/issues/inputcontrol-dot-ispressed-always-returns-true-when-using-new-input-system)).
- Fixed HIDs having blackslashes in their vendor or product names leading to binding paths generated by interactive rebinding that failed to resolve to controls and thus lead to no input being received ([case 1335465](https://issuetracker.unity3d.com/product/unity/issues/guid/1335465/)).
- Fixed `InputSystem.RegisterLayoutOverride` resulting in the layout that overrides are being applied to losing the connection to its base layout ([case 1377719](https://fogbugz.unity3d.com/f/cases/1377719/)).
- Fixed `Touch.activeTouches` still registering touches after the app loses focus ([case 1364017](https://issuetracker.unity3d.com/issues/input-system-new-input-system-registering-active-touches-when-app-loses-focus)).
- Fixed `MultiplayerEventSystem` not preventing keyboard and gamepad/joystick navigation from one player's UI moving to another player's UI ([case 1306361](https://issuetracker.unity3d.com/issues/input-system-ui-input-module-lets-the-player-navigate-across-other-canvases)).
  * This fix relies on a `CanvasGroup` being injected into each `playerRoot` and the `interactable` property of the group being toggled back and forth depending on which part of the UI is being updated.
- Fixed `InputTestFixture` incorrectly running input updates out of sync with the player loop ([case 1341740](https://issuetracker.unity3d.com/issues/buttoncontrol-dot-waspressedthisframe-is-false-when-using-inputtestfixture-dot-press)).
  * This had effects such as `InputAction.WasPressedThisFrame()` returning false expectedly.
- Fixed broken code example for state structs in `Devices.md` documentation (fix contributed by [jeffreylanters](https://github.com/jeffreylanters)).
- Fixed `TrackedDeviceRaycaster` not picking closest hit in scene (fix originally contributed by [alexboost222](https://github.com/alexboost222)).

#### Actions

- Fixed opening a new project (or one that needs a full reimport) leading to several exceptions in the console if the most recently opened project was closed with a `.inputactions` editor open ([case 1313185](https://issuetracker.unity3d.com/issues/exceptions-about-previously-open-action-map-being-thrown-when-opening-new-project)).
- Fixed incorrect indentation of input actions in the inspector ([case 1285546](https://issuetracker.unity3d.com/product/unity/issues/guid/1285546/)).
- Fixed an issue where serialized `InputAction` properties would have display name "Input Action" in the Inspector window instead of their given name. ([case 1367240](https://issuetracker.unity3d.com/product/unity/issues/guid/1367240)).
- Fixed an issue where `InputAction.Enable` would not reuse memory allocated prior and thus lead to memory leaks ([case 1367442](https://issuetracker.unity3d.com/issues/input-system-puts-a-lot-of-pressure-on-the-garbage-collector-when-enabling-and-disabling-inputactionmaps)).
- Fixed interactions such as `Press` not getting processed correctly when having multiple of them on different bindings of the same action and receiving simultaneous input on all of them ([case 1364667](https://issuetracker.unity3d.com/issues/new-input-system-stops-working-after-pressing-2-keyboard-buttons-at-the-same-time)).
  * If, for example, you bind the A and S key on the same action, put a `Press` interaction on both, and then press both keys, interactions would get missed or got stuck.
- Fixed `InputAction.IsPressed`/`WasPressed`/`WasReleased` returning incorrect results when binding multiple buttons on the same action and pressing/releasing them simultaneously.
- Improved performance of looking up actions by name.
- Fixed `InputAction.controls` exhibiting bad performance when there were no controls bound to an action ([case 1347829](https://issuetracker.unity3d.com/issues/inputaction-dot-controls-are-accessed-slower-when-the-gamepad-slash-controller-is-not-connected)).
- Fixed interactions involving timeouts (such as `HoldInteraction`) performing erroneous delayed triggers on actions when input is composed of multiple controls ([1251231](https://issuetracker.unity3d.com/issues/input-system-composites-hold-interaction-can-be-performed-when-no-keys-are-hold)).
  * For example, if you bind `Shift+B` using a `OneModifierComposite` and put a `HoldInteraction` on the binding, then depending on the order in which the keys are pressed, you would sometimes see the action spuriously getting triggered when in fact no input was received.
- Fixed control schemes of bindings not getting updates when being pasted from one `.inputactions` asset into another ([case 1276106](https://issuetracker.unity3d.com/issues/input-system-control-schemes-are-not-resolved-when-copying-bindings-between-inputactionassets)).
  * For example, if you copied a binding from an asset that had a "Gamepad" control scheme into an asset that had none, the resulting binding would be unusable.
  * All associations with control schemes that do not exist in the target asset are now removed from bindings upon pasting.
- Fixed `InputActionSetupExtensions.AddCompositeBinding` not setting name of composite.

## [1.2.0] - 2021-10-22

### Changed

- When exceptions occur in user code inside of Input System callbacks, the exception message is now printed __first__ and details about the callback second.
  * Previously a message similar to "Exception ... while executing '...' callbacks" was printed first and then followed by exception log. This was hiding the actual exception and created confusion.

### Fixed

- Fixed a performance issue on entering/exiting playmode where HID device capabilities JSON could be parsed multiple times for a single device([case 1362733](https://issuetracker.unity3d.com/issues/input-package-deserializing-json-multiple-times-when-entering-slash-exiting-playmode)).
- Fixed a problem where explicitly switching to the already active control scheme and device set for PlayerInput would cancel event callbacks for no reason when the control scheme switch would have no practical effect. This fix detects and skips device unpairing and re-pairing if the switch is detected to not be a change to scheme or devices. (case 1342297)
- Any unhandled exception in `InputManager.OnUpdate` failing latter updates with `InvalidOperationException: Already have an event buffer set! Was OnUpdate() called recursively?`. Instead the system will try to handle the exception and recover into a working state.
- Fixed an issue that broke the `VirtualMouseInput` component in the editor ([case 1367553](https://issuetracker.unity3d.com/issues/vitrualmouseinput-stickaction-doesnt-work)).
- Fixed a problem where only using runtimes that are not XR supported causes a compile error. This fix adds back in `ENABLE_VR` checks to prevent this case (case 1368300)
- Fixed input action for Android gamepad's right stick will be correctly invoked when only y axis is changing ([case 1308637](https://issuetracker.unity3d.com/issues/android-input-system-right-analog-stick-tracking-is-erratic-when-using-a-gamepad-connected-to-an-android-device)).
- Generic gamepad short display button names were incorrectly mapped on Switch (`A` instead of `B`, etc).
- Fixed an issue where resetting an action via `InputAction.Reset()` while being in disabled state would prevent the action from being enabled again. ([case 1370732](https://issuetracker.unity3d.com/product/unity/issues/guid/1370732/)).
- Fixed "Default constructor not found for type UnityEngine.InputSystem.iOS.LowLevel.iOSStepCounter" any other potential exceptions due to classes, methods, fields and properties being stripped when managed stripping setting set to medium or high ([case 1368761](https://issuetracker.unity3d.com/issues/ios-new-input-system-iosstepcounter-crash-on-launch-with-managed-stripping)).
- Fixed an issue where `InvalidOperationExceptions` are thrown if an input for an action with multiple interactions is held  while disconnecting the device([case 1354098](https://issuetracker.unity3d.com/issues/input-system-errors-are-thrown-when-disconnecting-controller-while-holding-a-button-with-press-and-release-set-up-separately)).
- Fixed `action.ReadValue` and others returning invalid data when used from `FixedUpdate` or early update when running in play mode in the editor ([case 1368559](https://issuetracker.unity3d.com/issues/enter-key-is-not-registered-when-using-waspressedthisframe-with-input-system-1-dot-1-1) [case 1367556](https://issuetracker.unity3d.com/issues/input-action-readvalue-always-returns-zero-when-called-from-fixedupdate) [case 1372830](https://issuetracker.unity3d.com/issues/querying-inputs-before-preupdate-dot-newinputupdate-returns-invalid-data-when-running-in-play-mode-in-editor)).
- Fixed current being `null` for sensors (`Accelerometer.current`, others) ([case 1371204](https://issuetracker.unity3d.com/issues/accelerometer-not-working-when-using-input-system-1-dot-1-1)).

### Added

- Added support for PS5 DualSense controllers on Mac and Windows.
- Improved the user experience when creating single vs multi-touch touchscreen bindings in the Input Action Asset editor by making both options visible in the input action dropdown menu. Now it's not neccessary to be aware of the touch\*/press path binding syntax ([case 1357664](https://issuetracker.unity3d.com/issues/inputsystem-touchscreens-multi-touch-doesnt-work-when-using-a-custom-inputactionasset)).
- Added support for the Unity Remote app.
  * __NOTE__: This unfortunately requires a change in the Unity native runtime. We are in the process of rolling out the change to Unity versions. A public build that receives the change will automatically enable the functionality in the Input System package.

## [1.1.1] - 2021-09-03

### Fixed

- Fixed `InvalidCastException: Specified cast is not valid.` and `InvalidOperationException: Already have an event buffer set! Was OnUpdate() called recursively?` when upgrading from 1.1.0-pre.5 or earlier. If you experience this issue you can also restart the editor to resolve it.
- Fixed `InputDeviceChange.Destroyed` not being available, now it's correctly marked as obsolete instead.
- Removed documentation around platform user account management of `InputUser` which was ahead of actual backend support for the feature.

## [1.1.0] - 2021-08-27

### Changed

- Modified the fix that landed in `1.1-preview.3` for [any given control being added to an action only once](#same_control_multiple_times_fix).
  * This caused a regression with some setups that, for example, bound the same control multiple times in a composite using processors to alter the value of the control.
  * Internally, a control is now again allowed to feed into the same action through more than one binding.
  * However, externally the control will be mentioned on the action's `InputAction.controls` list only once.
- Adding `InputSystemUIInputModule` from code now installs `DefaultInputActions`. This is equivalent to the default setup when adding the component in the editor ([case 1259306](https://issuetracker.unity3d.com/issues/input-system-ugui-button-does-not-react-when-clicked)).
  ```CSharp
  var go = new GameObject();
  go.AddComponent<EventSystem>();
  var uiModule = go.AddComponent<InputSystemUIInputModule>();
  // uiModule.actionsAsset now has a DefaultInputActions() asset assigned to it and the various
  // action references point to its actions.
  ```
  * `InputSystemUIInputModule.UnassignActions` has been added to remove all actions from the module en bloc.
  ```CSharp
  uiModule.UnassignActions();
  ```

### Fixed

- Fixed an issue where mixing test cases based on `InputTestFixture` (using mocked `InputSystem`) and regular test cases (using real `InputSystem`) would lead to static state leaking between test cases causing random failures and unexpected/undefined behavior ([case 1329015](https://issuetracker.unity3d.com/product/unity/issues/guid/1329015)).
- Fixed `InputSystemUIInputModule.AssignDefaultActions` not assigning `trackedDeviceOrientation` and `trackedDevicePosition`.
- Fixed regression introduced by [previous change](#ui_multiple_scenes_fix) where `InputSystemUIInputModule` would not disable actions correctly.
- Fixed `InputAction.canceled` not getting triggered reliably for `InputActionType.PassThrough` actions when `InputSystem.ResetDevice` was called.
- Fixed device resets (e.g. happening as part of focus changes) leading to only some actions bound to these devices getting cancelled instead of all of them.

## [1.1.0-pre.6] - 2021-08-23

### Fixed

- Fixed pairing devices to existing `InputUser`s potentially corrupting list of paired devices from other `InputUser`s ([case 1327628](https://issuetracker.unity3d.com/issues/input-system-devices-are-reassigned-to-the-wrong-users-after-adding-a-new-device)).
- Fixed duplication of control paths when viewing collections of `InputControl`s in the inspector.
  * Fix contributed by [NibbleByte](https://github.com/NibbleByte) in [1354](https://github.com/Unity-Technologies/InputSystem/pull/1354).
- Fixed `StackOverflowException` caused by calling `InputSystem.Update` from inside an input action callback such as `InputAction.performed` ([case 1316000](https://issuetracker.unity3d.com/issues/crash-when-adding-inputsystem-dot-update-to-inputsystem-command-handler-to-force-processing-an-event-and-sending-input)).
- Fixed `InputTestFixture` leaving all `.current` getters uninitialized after a test run ([case 1329015](https://issuetracker.unity3d.com/issues/inputsystem-mouseeventhandler-breaks-when-running-multiple-playmode-tests)).
- Fixed broken script references in Touch Samples project ([case 1190598](https://issuetracker.unity3d.com/issues/input-system-sample-projects-have-missing-script-references)).
- Fixed `PointerInput` composite in `TouchSamples` project being registered only after scenes already loaded ([case 1215048](https://issuetracker.unity3d.com/issues/mobile-input-system-custom-binding-broken-slash-not-registered-when-using-runtimeinitializeonloadmethod-and-loading-scene-directly)).
- Fixed `InputControlExtensions.EnumerateChangedControls` skipping over `left`, `right`, and `down` controls on PS4 controller's dpad ([case 1315107](https://issuetracker.unity3d.com/issues/input-system-left-right-and-down-directional-pad-buttons-do-not-switch-controls-over-to-controller)).
- Fixed undo not working in `Input System Package` project settings pane ([case 1291709](https://issuetracker.unity3d.com/issues/inputsystem-exception-thrown-continuously-when-undo-operation-is-performed-with-supported-devices-list-in-the-project-settings)).
- Fixed incorrect indexing in `InputUser.OnDeviceChanged` that could result in incorrect pairing of devices or `IndexOutOfRangeException` being thrown when removing, adding or reconfiguring a device. Fix contribution by [Mikael Klages](https://github.com/ITR13) in [#1359](https://github.com/Unity-Technologies/InputSystem/pull/1359).
- Fixed incorrect indexing when sorting magnitude based on score in `InputActionRebindingExtensions.RebindingOperation` which could result in incorrect magnitudes for candidates. Contribution by [Fredrik Ludvigsen](https://github.com/steinbitglis) in [#1348](https://github.com/Unity-Technologies/InputSystem/pull/1348).
- Fixed inconsistent ordering and execution when adding to or removing from the various callbacks in the API (such as `InputSystem.onDeviceChange` but also `InputAction.started` etc.) during the execution of a callback ([case 1322530](https://issuetracker.unity3d.com/issues/inputsystems-events-are-not-called-the-order-they-were-added-when-they-are-modified-in-the-middle-of-the-call-by-other-listener).
- Fixed inconsistent behavior of WebGL gamepad left/right stick. Up/Down controls were reverse of X/Y controls. ([case 1348959](https://fogbugz.unity3d.com/f/cases/1348959))
- Fixed `PlayerInputManager`s join action not triggering when using a referenced `InputAction` ([case 1260625](https://issuetracker.unity3d.com/issues/input-system-player-input-managers-join-action-is-not-triggered-when-using-a-referenced-input-action)).
- Fixed UI issue where pressing the wrong button was possible while quickly moving through a UI because the submit action fired on action press instead of action release ([1333563](https://issuetracker.unity3d.com/issues/input-submit-action-is-called-on-release-rather-than-on-press-when-using-enter-key)).
- Fixed InvalidOperationException when opening a preset created from a .inputactions asset ([case 1199544](https://issuetracker.unity3d.com/issues/input-system-properties-are-not-visible-and-invalidoperationexception-is-thrown-on-selecting-inputactionimporter-preset-asset)).
- Fixed a problem arising when combining InputSystemUIInputModule and PlayInput with SendMessage or BroadcastMessage callback behavior on the same game object or hierarchy which is an ambiguous input setup. This fix eliminates callbacks into InputSystemUIInputModule. Related to ([1343712](https://issuetracker.unity3d.com/issues/input-system-ui-components-lags-when-using-input-system-ui-input-module-together-with-player-input-component)).
- Fixed inconsistent usage of `ENABLE_PROFILER` define together with `Profiler.BeginSample`/`Profiler.EndSample` by removing `ENABLE_PROFILER` macro check because `BeginSample`/`EndSample` are already conditional with `[Conditional("ENABLE_PROFILER")]` ([case 1350139](https://issuetracker.unity3d.com/issues/inconsistent-enable-profiler-scripting-defines-in-inputmanager-dot-cs-when-using-profiler-dot-beginssample-and-profiler-dot-endsample)).
- Remediated majority of performance issues with high frequency mice (>=1kHz poll rates) in release mode by merging consecutive mouse move events together ([case 1281266](https://issuetracker.unity3d.com/issues/many-input-events-when-using-1000hz-mouse)), see the events documentation for more information.
- Fixed `InputEventTrace` replays skipping over empty frames and thus causing playback to happen too fast.
- Fixed `"Pointer should have exited all objects before being removed"` error when changing screen orientation on mobile.
- Controls such as mouse positions are no longer reset when focus is lost.
- Pressing a uGUI `Button` and then alt-tabbing away, letting go of the button, and then going back to the application will no longer trigger a button click.
- Fixed `Input.onUnpairedDeviceActivity` triggering from editor input.
- Fixed 'up' and 'down' controls on `WebGLGamepad` left and right sticks not being clamped correctly.

#### Actions

- Fixed right-clicking in empty action map or action list not popping up context menu ([case 1336426](https://issuetracker.unity3d.com/issues/cant-open-drop-down-menu-when-hovering-over-free-space-in-input-action)).
- Fixed binding paths being misaligned in UI when switching to text mode editing ([case 1200107](https://issuetracker.unity3d.com/issues/input-system-path-input-field-text-is-clipping-under-binding-in-the-properties-section)).
- Fixed `"Exception: Style.Draw may not be called with GUIContent that is null."` error from `PlayerInput` inspector when having an action map with no actions ([case 1317735](https://issuetracker.unity3d.com/issues/multiple-error-messages-are-thrown-when-trying-to-expand-the-event-list-of-an-input-actions-asset-that-has-an-empty-action-map)).
- Fixed calling `GetBindingDisplayString()` on an `InputAction` with a composite binding leading to doubled up output ([case 1321175](https://issuetracker.unity3d.com/issues/macos-input-system-getbindingdisplaystring-returns-empty-strings-for-some-mappings)).
- Fixed `MultiTapInteraction` not respecting `InputSettings.multiTapDelayTime` ([case 1292754](https://issuetracker.unity3d.com/issues/multitapdelaytime-does-not-influence-maxtapspacing-in-input-action-assets)).
- Fixed changing values in `Input System Package` project settings not affecting default values displayed in `.inputactions` editor window ([case 1292754](https://issuetracker.unity3d.com/issues/multitapdelaytime-does-not-influence-maxtapspacing-in-input-action-assets)).
- Fixed rebinding a part of a composite with `RebindingOperation.WithTargetBinding` not also changing the type of control being looked for ([case 1272563](https://issuetracker.unity3d.com/issues/input-system-performinteractiverebinding-method-doesnt-detect-button-input-when-rebinding-part-of-a-2d-vector-composite)).
- <a name="axiscomposite-min-max-value-fix"></a> Fixed `AxisComposite` not respecting `minValue` and `maxValue` properties ([case 1335838](https://issuetracker.unity3d.com/issues/inputsystem-1d-axis-composite-binding-will-return-a-incorrect-value-if-minvalue-and-maxvalue-is-not-1-and-1)).
- Fixed `ArgumentOutOfRangeException` caused by `IsPointerOverGameObject` ([case 1337354](https://issuetracker.unity3d.com/issues/mobile-argumentoutofrangeexception-is-thrown-when-calling-ispointerovergameobject)).
- `PlayerInput` no longer logs an error message when it is set to `Invoke UnityEvents` and can't find  an action in the given `.inputactions` asset ([case 1259577](https://issuetracker.unity3d.com/issues/an-error-is-thrown-when-deleting-an-input-action-and-entering-play-mode)).
- Fixed `HoldInteraction` getting stuck when hold and release happens in same event ([case 1346786](https://issuetracker.unity3d.com/issues/input-system-the-canceled-event-is-not-fired-when-clicking-a-button-for-a-precise-amount-of-time)).
- Fixed adding an action in the `.inputactions` editor automatically duplicating interactions and processors from the first action in the map.
- Fixed `InputActionSetupExtensions.ChangeBinding` when modifying binding from a different action than specified. Contribution by [Fredrik Ludvigsen](https://github.com/steinbitglis) in [#1348](https://github.com/Unity-Technologies/InputSystem/pull/1352).

### Added

- Added `InputSystem.runUpdatesInEditMode` to enable processing of non-editor updates without entering playmode (only available for XR).
- Added a new "UI vs Game Input" sample to the package. The sample can be installed from the Unity Package Manager UI in the editor.
  * The sample demonstrates how to deal with inputs that may both lead to UI actions as well as in-game actions.
- Added method `SetMotorSpeedsAndLightBarColor` as a workaround for setting both the light bar and motor speeds simultaneously on a DualShock 4 controller ([case 1271119](https://issuetracker.unity3d.com/issues/dualshock4-setlightbarcolor-and-setmotorspeeds-cannot-be-called-on-the-same-frame-using-input-system)).
- Added the concept of "soft" and "hard" device resets.
  * In general, resetting a device will reset its state to default values.
  * Individual controls can be marked as `dontReset` to exclude them from resets. This makes the reset "soft" (default).
    ```CSharp
    //  Perform a "soft" reset of the mouse. The mouse position will not be affected
    // but controls such as buttons will be reset.
    InputSystem.ResetDevice(Mouse.current);
    ```
  * A "hard" reset can be forced through the API. This also resets `dontReset` controls.
    ```CSharp
    // Perform a "hard" reset of the mouse. The mouse position will also be reset to (0,0).
    InputSystem.ResetDevice(Mouse.current, alsoResetDontResetControls: true);
    ```
  * Resets will lead to `InputAction`s that are enabled and in-progress from controls that being reset, to be canceled. This will not perform actions even if they trigger on, for example, button release.
- `InputDevice.canRunInBackground` can now be force-set through layouts.
   ```CSharp
   // Force XInputWindows gamepads to not run in the background.
   InputSystem.RegisterLayoutOverride(@"
       {
           ""name"": ""XInputWindowsNoCanRunInBackground"",
           ""extend"": ""XInputWindows"",
           ""runInBackground"": ""off""
       }
   ");
   ```
- Improved performance of `Touchscreen` by merging consecutive touch move events together. See the events documentation for more information.

#### Actions

- Added a new `InputAction.wantsInitialStateCheck` property that allows toggling on initial state checks for `Button` and `Pass-Through` actions (implicitly enabled for `Value` actions).
  * This allows responding immediately to controls that are already actuated when the action is enabled.
- Added new API for more easily listening for event changes.
  ```CSharp
  InputSystem.onEvent
    .ForDevice<Gamepad>()
    .Where(e => e.HasButtonPress())
    .CallOnce(e => Debug.Log("Button pressed!));
  ```
- Added new API to easily listen for button presses on any device.
  ```CSharp
  InputSystem.onAnyButtonPress
    .CallOnce(ctrl => Debug.Log($"Button '{ctrl}' pressed"));
  ```
  * This is a simple wrapper around the new API mentioned above.

### Changed

- Application focus handling behavior has been reworked.
  * When `runInBackground` is off, no action will be taken on focus loss. When focus comes back, all devices will receive a sync request. Those that don't support it will see a "soft" reset.
  * When `runInBackground` is on (which, when running in the editor, is considered to always be the case), a new setting `InputSettings.backgroundBehavior` dictates how input is to be handled while the application does not have focus. The default setting of `ResetAndDisableNonBackgroundDevices` will soft-reset and disable all devices for which `InputDevice.canRunInBackground` is false. While in the background, devices that are flagged as `canRunInBackground` will keep running as in the foreground.
  * In the editor, devices other than `Pointer` and `Keyboard` devices (i.e. anything not used to operate the editor UI) are now by default routing their input to the Game View regardless of focus. This also fixes the problem of gamepad sticks resetting to `(0,0)` on focus loss ([case 1222305](https://issuetracker.unity3d.com/issues/input-system-gamepad-stick-values-are-cached-when-changing-editor-window-focus)).
  * A new setting `InputSettings.gameViewFocus` has been introduced to determine how Game View focused is handled in the editor with respect to input.
- Editor: Removed 'Lock Input to Game View' setting in the Input Debugger.
  * The setting has been replaced by the new 'Game View Focus' project setting.
- `InputSystem.defaultButtonPressPoint` is now clamped to a minimum value of `0.0001` ([case 1349002](https://issuetracker.unity3d.com/issues/onclick-not-working-when-in-player)).
- `InputDevice.OnConfigurationChanged` can now be overridden in derived classes.
- `InputSystemUIInputModule` now defers removing pointers for touches by one frame.
  * This is to ensure that `IsPointerOverGameObject` can meaningfully be queried for touches that have happened within the frame &ndash; even if by the time the method is called, a touch has technically already ended ([case 1347048](https://issuetracker.unity3d.com/issues/input-system-ispointerovergameobject-returns-false-when-used-with-a-tap-interaction)).
  * More precisely, this means that whereas before a `PointerExit` and `PointerUp` was received in the same frame, a touch will now see a `PointerUp` in the frame of release but only see a `PointerExit` in the subsequent frame.
- Calling `EventSystem.IsPointerOverGameObject()` from within `InputAction` callbacks (such as `InputAction.performed`) will now result in a warning.
  * UI updates *after* input and consumes input through `InputAction`s as they are processed. Thus, querying UI state from within `InputAction` callbacks will query outdated UI state.
- Changed `TrackedPoseDriver` to use properties of type `InputActionProperty` rather than `InputAction` to allow more flexibility.
- Changed quickstart documentation sample to use the Update method instead of FixedUpdate to show a more correct usage of the `wasPressedThisFrame` API.

## [1.1.0-pre.5] - 2021-05-11

- Fixes a problem with the package's manifest missing a dependency on the UI Elements module.

## [1.1.0-pre.4] - 2021-05-04

### Changed

- The `VirtualMouseInput` component is now part of the Input System assembly. It was previously packaged with the `Gamepad Mouse Cursor` sample.
  * The component has a different GUID from before, so existing setups that use the component from the sample are not broken. To use the built-in component you must explicitly switch over.
- `InputTestFixture` no longer deletes the `GameObject`s in the current scene in its `TearDown` ([case 1286987](https://issuetracker.unity3d.com/issues/input-system-inputtestfixture-destroys-test-scene)).
  * This was added for the sake of the Input System's own tests but should not have been in the public fixture.
- Generic `Gamepad` now has platform independent long button names. Previously it used different names if editor targeted PS4/Switch consoles (case 1321676).
- When creating a new control scheme with a name `All Control Schemes`, `All Control Schemes1` will be created to avoid confusion with implicit `All Control Schemes` scheme ([case 1217379](https://issuetracker.unity3d.com/issues/control-scheme-cannot-be-selected-when-it-is-named-all-control-schemes)).
- Display names of keyboard buttons are now passed through `ToLower` and `ToTitleCase` to enforce consistent casing between different platforms and keyboard layouts ([case 1254705](https://issuetracker.unity3d.com/issues/the-display-names-for-keyboard-keys-in-the-input-debugger-do-not-match-those-defined-in-input-system-package)).
- Editor: All remaining `InputUser` instances are now removed automatically when exiting play mode. This means that all devices are automatically unpaired.
  * In essence, like `InputAction`, `InputUser` is now considered a player-only feature.
- Events queued __during__ event processing (i.e. `InputSystem.Update()`) are now processed in the same frame. This eliminates the 1-frame lag previously incurred by simulated input.
  * Note that this does not extend to input queued __outside__ of event processing but in the same frame. For example, input queued by the UI (such as by `OnScreenButton` and `OnScreenStick`) will still see a 1-frame lag as UI event processing happens later in the frame and outside of input event processing.

#### Actions

- When removing/unplugging a device, it will now also be removed from the device list of `InputActionMap.devices` and `InputActionAsset.devices`.
  ```CSharp
  var gamepad = InputSystem.AddDevice<Gamepad>();
  var actions = new MyGeneratedActions();
  actions.devices = new[] { gamepad };
  InputSystem.RemoveDevice(gamepad);
  // `actions.devices` is now an empty array.
  ```
- Adding an action to a `InputActionMap` that is part of an `InputActionAsset` now requires all actions in the asset to be disabled ([case 1288335](https://issuetracker.unity3d.com/issues/adding-actions-at-runtime-to-existing-map-from-asset-triggers-assertion-error)).
  * This used to trigger an `Assert` at runtime but now properly throws an `InvalidOperationException`.

### Fixed

- Fixed inputs in game view sometimes not working when running in the editor, as initial focus state could end up being incorrect.
- Fixed bad performance in Input Debugger with high-frequency devices (e.g. 1+ KHz gaming mice). Before, high event volumes led to excessive refreshes of debugger data.
- Fixed compile error on tvOS due to step counter support for iOS added in `1.1.0-preview.3`.
- Fixed PS4- and PS3-specific `rightTriggerButton` and `leftTriggerButton` controls not being marked as synthetic and thus conflicting with `rightTrigger` and `leftTrigger` input ([case 1293734](https://issuetracker.unity3d.com/issues/input-system-when-binding-gamepad-controls-triggerbutton-gets-bound-instead-of-triggeraxis)).
  * This manifested itself, for example, when using interactive rebinding and seeing `rightTriggerButton` getting picked instead of the expected `rightTrigger` control.
- Fixed changes to usages of devices in remote player not being reflected in Input Debugger.
- Fixed exceptions and incorrect values with HIDs using 32-bit fields ([case 1189859](https://issuetracker.unity3d.com/issues/inputsystem-error-when-vjoy-is-installed)).
  * This happened, for example, with vJoy installed.
- Fixed `InputUser` no longer sending `InputUserChange.ControlsChanged` when adding a new user after previously, all users were removed.
  * Fix contributed by [Sven Herrmann](https://github.com/SvenRH) in [1292](https://github.com/Unity-Technologies/InputSystem/pull/1292).
- Fixed `AxisDeadzoneProcessor` min/max values not being settable to 0 in editor UI ([case 1293744](https://issuetracker.unity3d.com/issues/input-system-input-system-axis-deadzone-minimum-value-fallsback-to-default-value-if-its-set-to-0)).
- Fixed blurry icons in input debugger, asset editor, input settings ([case 1299595](https://issuetracker.unity3d.com/issues/inputsystem-supported-device-list-dropdown-icons-present-under-project-settings-are-not-user-friendly)).
- Fixed `clickCount` not being incremented correctly by `InputSystemUIInputModule` for successive mouse clicks ([case 1317239](https://issuetracker.unity3d.com/issues/eventdata-dot-clickcount-doesnt-increase-when-clicking-repeatedly-in-the-new-input-system)).
- <a name="ui_multiple_scenes_fix"></a>Fixed UI not working after additively loading scenes with additional InputSystemUIInputModule modules ([case 1251720](https://issuetracker.unity3d.com/issues/input-system-buttons-cannot-be-pressed-after-additively-loading-scenes-with-additional-event-systems)).
- Fixed no `OnPointerExit` received when changing UI state without moving pointer ([case 1232705](https://issuetracker.unity3d.com/issues/input-system-onpointerexit-is-not-triggered-when-a-ui-element-interrupts-a-mouse-hover)).
- Fixed reference to `.inputactions` of `Player Prefab` referenced by `PlayerInputManager` being destroyed on going into play mode, if the player prefab was a nested prefab ([case 1319756](https://issuetracker.unity3d.com/issues/playerinput-component-loses-its-reference-to-an-inputactionasset)).
- Fixed "Scheme Name" label clipped in "Add Control Schema" popup window ([case 1199560]https://issuetracker.unity3d.com/issues/themes-input-system-scheme-name-is-clipped-in-add-control-schema-window-with-inter-default-font)).
- Fixed `InputSystem.QueueEvent` calls from within `InputAction` callbacks getting dropped entirely ([case 1297339](https://issuetracker.unity3d.com/issues/input-system-ui-button-wont-click-when-simulating-a-mouse-click-with-inputsystem-dot-queueevent)).
- Fixed `InputSystemUIInputModule` being in invalid state when added from `Awake` to a game object when entering playmode ([case 1323566](https://issuetracker.unity3d.com/issues/input-system-default-ui-actions-do-not-register-when-adding-inputsystemuiinputmodule-at-runtime-to-an-active-game-object)).
- Fixed `Keyboard.current` becoming `null` after `OnScreenButton` is disabled or destroyed ([case 1305016](https://issuetracker.unity3d.com/issues/inputsystem-keyboard-dot-current-becomes-null-after-onscreenbutton-is-destroyed)).

#### Actions

- Fixed rebinding not working for any discrete control that was held when the rebinding operation started ([case 1317225](https://issuetracker.unity3d.com/issues/inputsystem-a-key-will-not-be-registered-after-rebinding-if-it-was-pressed-when-the-rebinding-operation-started)).
- Fixed bindings being added to every InputAction in a collection when editing a collection of InputActions in the inspector. ([case 1258578](https://issuetracker.unity3d.com/issues/adding-a-binding-to-one-inputaction-element-in-a-list-adds-the-same-binding-to-all-the-other-elements-in-the-list))
- Fixed `Retrieving array element that was out of bounds` and `SerializedProperty ... has disappeared!` errors when deleting multiple action bindings in the input asset editor ([case 1300506](https://issuetracker.unity3d.com/issues/errors-are-thrown-in-the-console-when-deleting-multiple-bindings)).
- Fixed delete key not working in the input actions editor ([case 1282090](https://issuetracker.unity3d.com/issues/input-system-delete-key-doesnt-work-in-the-input-actions-window)).
- Fixed actions embedded into `MonoBehaviours` not showing bindings added directly from within constructors ([case 1291334](https://issuetracker.unity3d.com/issues/input-action-binding-doesnt-show-up-in-the-inspector-when-set-using-a-script)).
  ```CSharp
  public class MyMB : MonoBehaviour {
    // This would end up not showing the binding in the inspector.
    public InputAction action = new InputAction(binding: "<Gamepad>/leftStick");
  ```
- Fixed tooltips not appearing for elements of the Input Actions editor window ([case 1311595](https://issuetracker.unity3d.com/issues/no-tooltips-appear-when-hovering-over-parts-of-input-action-editor-window)).
- Fixed `NullReferenceException` when reading values through `InputAction.CallbackContext` on a `OneModifierComposite` or `TwoModifierComposite` binding.
- Fixed multi-taps not working when multiple controls were bound to an action ([case 1267805](https://issuetracker.unity3d.com/issues/input-system-multi-tap-interaction-doesnt-get-triggered-when-there-are-2-or-more-bindings-in-the-active-control-scheme)).
  * When there were multiple controls bound to an action, this bug would get triggered by any interaction that did not result in a phase change on the action.
- Fixed runtime rebinds added as new bindings from leaking into .inputactions assets when exiting play mode ([case 1190502](https://issuetracker.unity3d.com/issues/inputsystem-runtime-rebinds-are-leaking-into-inputactions-asset))
- Fixed `IndexOutOfRangeException` and `null` elements in `InputUser.lostDevices` when an `InputUser` loses a devices from a control scheme with only optional devices ([case 1275148](https://issuetracker.unity3d.com/issues/disconnecting-and-reconnecting-input-device-causes-exception-in-inputuser)).
- Fixed binding path selection windows not remembering navigation state when going up through hierarchy ([case 1254981](https://issuetracker.unity3d.com/issues/action-binding-path-selection-windows-doesnt-remember-navigation-state)).

### Added

- Support for Device Simulator touchscreen input.
- Enabled XR device support on Magic Leap (Lumin).
- Added ability to force XR Support in a project by defining `UNITY_INPUT_FORCE_XR_PLUGIN`.
- Added a warning message to PlayerInputManager editor when the attached input action asset won't work with Join Players When Button Is Pressed behaviour due to missing control scheme device requirements ([case 1265853](https://issuetracker.unity3d.com/issues/input-system-player-prefabs-are-not-instantiated-on-join-action-when-they-have-inputactionasset-assigned-to-them)).
- Added support for [UI Toolkit](https://docs.unity3d.com/Manual/UIElements.html) with Unity 2021.1+.
  * UITK is now supported as a UI solution in players. Input support for both [Unity UI](https://docs.unity3d.com/Manual/com.unity.ugui.html) and [UI Toolkit](https://docs.unity3d.com/Manual/UIElements.html) is based on the same `InputSystemUIInputModule` code path. More details in the manual.
- `InputSystemUIInputModule` now has an `xrTrackingOrigin` property. When assigned, this will transform all tracked device positions and rotations from it's local space into Unity's world space ([case 1308480](https://issuetracker.unity3d.com/issues/xr-sdk-tracked-device-raycaster-does-not-work-correctly-with-worldspace-canvas-when-xr-camera-is-offset-from-origin)).
- Added `InputSystemUIInputModule.GetLastRaycastResult`. This returns the most recent raycast result and can be used to draw ray visualizations or get information on the most recent UI object hit.
- Added `InputStateBlock` support for `kFormatSBit` when working with floats ([case 1258003](https://issuetracker.unity3d.com/issues/hid-exceptions-are-thrown-when-launching-a-project-while-analog-keyboard-is-connected-to-the-machine)).
- Added an API to parse control paths.
  ```CSharp
  var parsed = InputControlPath.Parse("<XRController>{LeftHand}/trigger").ToArray();

  Debug.Log(parsed.Length); // Prints 2.
  Debug.Log(parsed[0].layout); // Prints "XRController".
  Debug.Log(parsed[0].name); // Prints an empty string.
  Debug.Log(parsed[0].usages.First()); // Prints "LeftHand".
  Debug.Log(parsed[1].layout); // Prints null.
  Debug.Log(parsed[1].name); // Prints "trigger".
  ```
  * Can, for example, be used with `InputBinding.path`.
- Added a new API-only setting in the form of `InputSystem.settings.maxEventBytesPerUpdate`.
  * Puts an upper limit on the number of event bytes processed in a single update.
  * If exceeded, any additional event data will get thrown away and an error will be issued.
  * Set to 5MB by default.
- Added a new API-only setting called `InputSystem.settings.maxQueuedEventsPerUpdate`.
  * This limits the number of events that can be queued during event processing using the `InputSystem.QueueEvent` method. This guards against infinite loops in the case where an action callback queues an event that causes the same action callback to be called again.
- Added `InputSystemUIInputModule.AssignDefaultActions` to assign default actions when creating ui module in runtime.
- Added `UNITY_INCLUDE_TESTS` define constraints to our test assemblies, which is 2019.2+ equivalent to `"optionalUnityReferences": ["TestAssemblies"]`.

## [1.1.0-preview.3] - 2021-02-04

### Changed

- An upper limit of 1024 controls per device and 1kb of memory state per device has been introduced.
  * This allows for certain optimizations.
  * Should the limits prove too tight, they can be raised in the future.
  * The most complex device we have at the moment (`Touchscreen`) has 242 controls and 616 bytes of state.
- `TouchSimulation` now __disables__ the `Pointer` devices it reads input from.
  * This is to address the problem of mouse input leading to __both__ mouse and touch input happening concurrently. Instead, enabling touch simulation will now effectively __replace__ mouse and pen input with touch input.
  * Devices such `Mouse` and `Pen` will remain in place but will not get updated. Events received for them will be consumed by `TouchSimulation`.
- Enabled XR device support on Switch.

### Fixed

- Fixed Right stick to use AXIS.Z and AXIS.RZ for Android gamepads.
- Fixed triggers to always use Axis.Gas and Axis.Brake for Android gamepads.
- Fixed precompiled layouts such as `FastKeyboard` leading to build time regressions with il2cpp (case 1283676).
- Fixed `InputDevice.canRunInBackground` not being correctly set for VR devices (thus not allowing them to receive input while the application is not focused).
- Fixed `InputUser.OnEvent` and `RebindingOperation.OnEvent` exhibiting bad performance profiles and leading to multi-millisecond input update times (case 1253371).
  * In our own measurements, `InputUser.OnEvent` is >9 times faster than before and `RebindingOperation.OnEvent` is ~2.5 times faster.
- Fixed PS4 controller not recognized on Mac when connected over Bluetooth ([case 1286449](https://issuetracker.unity3d.com/issues/input-system-dualshock-4-zct1e-dualshock-2-v1-devices-are-not-fully-recognised-over-bluetooth)).
- Fixed `EnhancedTouch` leaking `NativeArray` memory on domain reloads ([case 1190150](https://issuetracker.unity3d.com/issues/new-input-system-simulated-touch-in-editor-doesnt-work)).
- Fixed `TouchSimulation` leading to `"Pointer should have exited all objects before being removed"` errors ([case 1190150](https://issuetracker.unity3d.com/issues/new-input-system-simulated-touch-in-editor-doesnt-work)).
- Fixed multi-touch not working with `InputSystemUIInputModule` ([case 1271942](https://issuetracker.unity3d.com/issues/android-onenddrag-not-being-called-when-there-are-at-least-2-touches-on-the-screen)).
  * This also manifested itself when using On-Screen Controls and not being able to use multiple controls at the same time (for example, in the [Warriors demo](https://github.com/UnityTechnologies/InputSystem_Warriors)).
- Fixed restart prompt after package installation not appearing on Unity 2020.2+ ([case 1292513](https://issuetracker.unity3d.com/issues/input-system-after-package-install-the-update-slash-switch-and-restart-prompt-does-not-appear)).
- Fixed action with multiple bindings getting stuck in `Performed` state when two or more controls are pressed at the same time ([case 1295535](https://issuetracker.unity3d.com/issues/input-system-not-registering-multiple-inputs)).
  * Regression introduced in 1.1-preview.2.
- Fixed `Touch.activeTouches` having incorrect touch phases after calling `EnhancedTouch.Disable()` and then `EnhancedTouch.Enable()` ([case 1286865](https://issuetracker.unity3d.com/issues/new-input-system-began-moved-and-ended-touch-phases-are-not-reported-when-a-second-scene-is-loaded)).
- Fixed compile errors related to XR/AR on console platforms.

#### Actions

- <a name="same_control_multiple_times_fix"></a>Fixed actions not triggering correctly when multiple bindings on the same action were referencing the same control ([case 1293808](https://issuetracker.unity3d.com/product/unity/issues/guid/1293808/)).
  * Bindings will now "claim" controls during resolution. If several bindings __on the same action__ resolve to the same control, only the first such binding will successfully resolve to the control. Subsequent bindings will only resolve to controls not already referenced by other bindings on the action.
  ```CSharp
  var action = new InputAction();
  action.AddBinding("<Gamepad>/buttonSouth");
  action.AddBinding("<Gamepad>/buttonSouth"); // Will be ignored.
  action.AddBinding("<Gamepad>/button*"); // Will only receive buttonWest, buttonEast, and buttonNorth.
  ```
  * This also means that `InputAction.controls` will now only contain any control at most once.
- Fixed JSON serialization of action maps not preserving empty binding paths ([case 1231968](https://issuetracker.unity3d.com/issues/cloning-actionmap-through-json-converts-empty-paths-to-null-which-is-not-allowed)).

### Added

- Added DualShock4GamepadAndroid and XboxOneGamepadAndroid layout for Android
- Added a new high-performance way to iterate over changed controls in an event.
  ```CSharp
  // Can optionally specify a magnitude threshold that controls must cross.
  // NOTE: This will note allocate GC memory.
  foreach (var control in eventPtr.EnumerateChangedControls(magnitudeThreshold: 0.1f))
      Debug.Log($"Control {control} changed state");
  ```
  * This can be used, for example, to implement much more performant "any button pressed?" queries.
  ```CSharp
  InputSystem.onEvent +=
      (eventPtr, device) =>
      {
          // Ignore anything that is not a state event.
          var eventType = eventPtr.type;
          if (eventType != StateEvent.Type && eventType != DeltaStateEvent.Type)
              return;

          // Find all changed controls actuated above the button press threshold.
          foreach (var control in eventPtr.EnumerateChangedControls
              (device: device, magnitudeThreshold: InputSystem.settings.defaultButtonPressThreshold))
              // Check if it's a button.
              if (control is ButtonControl button)
                  Debug.Log($"Button {button} was pressed");
      }
  ```
- Added support for Step Counter sensors for iOS.
  * You need to enable **Motion Usage** under Input System settings before using the sensor. You can also manually add **Privacy - Motion Usage Description** to your application's Info.plist file.

## [1.1.0-preview.2] - 2020-10-23

### Changed

- The `submit` and the `cancel` actions of the UI input module now trigger on __release__ instead of press. This makes the behavior consistent with clicks triggering UI response on release rather than press.
- Removed the old "Tanks" demo (previously available from the samples shipped with the package).
  * Added a new and improved demo project, which you can download from the [InputSystem_Warriors](https://github.com/UnityTechnologies/InputSystem_Warriors) GitHub repository.

#### Actions

- Actions of type `InputActionType.Button` now respect button press (and release) points.
  * Previously, button-type actions, when used without explicit "Press" interactions, would perform immediately when a bound control was actuated.
  * Now, a button-type action will behave the same as if a "Press" interaction is applied with "Trigger Behavior" set to "Press Only".
  * This means that a button-type action will now perform (and perform __once__ only) when a control crosses the button press threshold defined in the global settings or, if present, locally on a `ButtonControl`. It will then stay performed and finally cancel only when the control falls back to or below the release threshold.
- `InputAction.ReadValue<T>()` now always returns `default<T>` when the action is canceled.
  * This is to make it consistent with `InputAction.CallbackContext.ReadValue<T>()` which already returned `default<T>` when the action was canceled.
  * In general, all APIs that read values will return default values when an action is in a phase other than `Started` or `Performed`.
- If multiple actions in different action maps but in the same .inputactions asset have the same name, calling `InputActionAsset.FindAction()` with just an action name will now return the first __enabled__ action. If none of the actions are enabled, it will return the first action with a matching name as before ([case 1207550](https://issuetracker.unity3d.com/issues/input-system-action-can-only-be-triggered-by-one-of-the-action-maps-when-action-name-is-identical)).
  ```CSharp
  var map1 = new InputActionMap("map1");
  var map2 = new InputActionMap("map2");
  map1.AddAction("actionWithSameName");
  map2.AddAction("actionWithSameName");
  var asset = ScriptableObject.CreateInstance<InputActionAsset>();
  asset.AddActionMap(map1);
  asset.AddActionMap(map2);

  map2["actionWithSameName"].Enable();

  var action = asset["actionWithSameName"];
  // Before: "map1/actionWithSameName"
  // Now: "map2/actionWithSameName"
  ```

### Fixed

- Fixed player build causing `ProjectSettings.asset` to be checked out in Perforce ([case 1254502](https://issuetracker.unity3d.com/issues/projectsettings-dot-asset-is-checked-out-in-perforce-when-building-a-project-with-the-input-system-package-installed)).
- Fixed player build corrupting preloaded asset list in `PlayerSettings` if it was modified by another build processor.
- Fixed remoting in Input Debugger not working for devices in the player that are created from generated layouts (such as XR devices).
- Fixed potential `NullReferenceException` in `InputActionProperty` when the `InputActionReference` is `null`.
- Fixed "On-Screen Controls" sample still using `StandaloneInputModule` and thus throwing `InvalidOperationException` when used with "Active Input Handling" set to "Input System Package (New)" ([case 1201866](https://issuetracker.unity3d.com/issues/input-system-old-input-module-is-available-in-onscreencontrolssample-sample-scene-from-package)).
- Fixed `OnScreenButton` leaving button controls in pressed state when disabled in-between receiving `OnPointerDown` and `OnPointerUp`. Usually manifested itself by having to click the button twice next time it was enabled.
- Fixed exiting out of play mode in the Unity Editor while a test run is in progress leading to the Input System permanently losing all its state until the editor is restarted ([case 1251724](https://issuetracker.unity3d.com/issues/the-input-system-does-not-get-re-enabled-when-a-playmode-input-test-is-interrupted)).
- Fixed max values for `Axis` and `Double` controls stored as multi-bit fields being off by one ([case 1223436](https://issuetracker.unity3d.com/issues/value-equal-to-1-is-not-returned-by-the-input-system-when-reading-a-multi-bit-control)).
  * Fix contributed by [jamre](https://github.com/jamre) in [962](https://github.com/Unity-Technologies/InputSystem/pull/962). Thank you!
- Fixed debug assert in `InputDeviceTester` sample when simultaneously pressing two buttons on gamepad ([case 1244988](https://issuetracker.unity3d.com/issues/input-system-runtime-errors-when-pressing-more-than-one-button-at-the-same-time)).
- Fixed use of UI `Slider` causing drag thresholds to no longer work ([case 1275834](https://issuetracker.unity3d.com/issues/inputsystem-drag-threshold-value-is-ignored-for-scroll-view-after-interacting-with-a-slider-slash-scroll-bar)).
- Fixed layout lists in Input Debugger not updating when removing layouts.
- Fixed device connects leading to different but similar device being reported as reconnected.

#### Actions

- Fixed Action with multiple bindings becoming unresponsive after a Hold interaction was performed ([case 1239551](https://issuetracker.unity3d.com/issues/input-system-hold-interaction-makes-an-input-action-unresponsive-when-2-or-more-binding-are-attached-to-the-same-input-action)).
- Fixed `NullReferenceException` when `Player Input` component `Create Action` is pressed and saved ([case 1245921](https://issuetracker.unity3d.com/issues/input-system-nullreferenceexception-is-thrown-when-player-input-component-create-action-is-pressed-and-saved)).
- Fixed `InputActionTrace.ActionEventPtr.ReadValueAsObject` leading to `InvalidCastException` when trying to read values that came from composite bindings.
- Fixed not being able to stack a `MultiTap` on top of a `Tap` ([case 1261462](https://issuetracker.unity3d.com/issues/multi-tap-and-tap-interactions-in-the-same-action-doesnt-work-properly)).
- Fixed rebinds triggered by the Enter key causing stuck Enter key states ([case 1271591](https://issuetracker.unity3d.com/issues/input-system-rebind-action-requires-two-inputs-slash-presses-when-using-the-enter-key)).
- Fixed `Map index on trigger` and `IndexOutOfRangeException` errors when using multiple Interactions on the same Action. ([case 1253034](https://issuetracker.unity3d.com/issues/map-index-on-trigger-and-indexoutofrangeexception-errors-when-using-multiple-interactions-on-the-same-action)).
- Fixed context menu in action editor not filtering out composites the same way that the `+` icon menu does. This led to, for example, a "2D Vector" composite being shown as an option for a button type action.
- Fixed initial state checks for composite bindings failing if performed repeatedly. For example, doing a `ReadValue<Vector2>` for a WASD binding would return an incorrect value after disabling the map twice while no input from the keyboard was received ([case 1274977](https://issuetracker.unity3d.com/issues/input-system-cannot-read-vector2-values-after-inputactionset-has-been-disabled-and-enabled-twice)).
- Fixed "Add Interaction" menu in action editor not filtering out interactions with incompatible value types ([case 1272772](https://issuetracker.unity3d.com/issues/new-input-system-action-gets-called-only-once-when-using-mouse-press-interaction)).
- Fixed `PlayerInput` no longer auto-switching control schemes if `neverAutoSwitchControlSchemes` was toggled off and back on after the component was first enabled ([case 1232039](https://issuetracker.unity3d.com/issues/input-system-auto-switch-locks-on-one-device-when-its-disabled-and-re-enabled-via-script)).
- Fixed action map name being the same as .inputactions asset name leading to compile errors when `Generate C# Class` is used; now leads to import error ([case 1212052](https://issuetracker.unity3d.com/issues/input-system-user-can-name-inputaction-asset-and-action-map-the-same-creating-compilation-errors-on-generation)).
- Fixed bindings not getting updated when binding by display name and there is no control with the given display name initially.
  ```
  // If at the time this action is enabled, there's no ä key on the keyboard,
  // this did not update properly later when switched to a layout that does have the key.
  var action = new InputAction(binding: "<Keyboard>/#(ä)");
  ```

### Added

- Added tvOS documentation entries in 'Supported Input Devices' page.

#### Actions

- Added "release thresholds" for buttons.
  * Release points are now separated from press points by a percentage threshold.
  * The threshold is defined by `InputSettings.buttonReleaseThreshold`.
  * Thresholds are defined as percentages of press points. A release is thus defined as a button, after having reached a value of at least `InputSettings.defaultButtonPressPoint` (or whatever local press is used), falling back to a value equal to or less than `InputSettings.buttonReleaseThreshold` percent of the press point.
  * This is intended to solve the problem of buttons flickering around button press points.
  * The default threshold is set at 75%, that is, buttons release at 3/4 of the press point.
- Added new methods to the `InputAction` class:
  * `InputAction.IsPressed()`: Whether a bound control has crossed the press threshold and has not yet fallen back below the release threshold.
  * `InputAction.WasPressedThisFrame()`: Whether a bound control has crossed the press threshold this frame.
  * `InputAction.WasReleasedThisFrame()`: Whether a bound control has fallen back below the release threshold this frame.
  * `InputAction.WasPerformedThisFrame()`: Whether the action was performed at any point during the current frame. Equivalent to `InputAction.triggered`, which will be deprecated in the future.
  * `InputAction.Reset()`: Forcibly reset the action state. Cancels the action, if it is currently in progress.
- Added `InputAction.GetTimeoutCompletionPercentage` to query the amount left to complete a currently ongoing interaction.
  ```CSharp
  // Let's say there's a hold interaction on a "warp" action. The user presses a button bound
  // to the action and then holds it. While the user holds the button, we want to know how much
  // longer the user will have to hold it so that we can display feedback in the UI.
  var holdCompleted = playerInput.actions["warp"].GetTimeoutCompletionPercentage();
  ```
- Added three new binding composite types:
  * `OneModifierComposite`: This is a generalization of `ButtonWithOneModifier` (which is still available but now hidden from the UI) which also represents bindings such as "SHIFT+1" but now can be used to target bindings other than buttons (e.g. "SHIFT+delta").
  * `TwoModifiersComposite`: This is a generalization of `ButtonWithTwoModifiers` (which is still available but now hidden from the UI) which also represents bindings such as "SHIFT+CTRL+1" but now can be used to target bindings other than buttons (e.g. "SHIFT+CTRL+delta").
  * `Vector3Composite`: Works the same way `Vector2Composite` does. Adds a `forward` and `backward` binding in addition to `up`, `down`, `left`, and `right`.

## [1.1.0-preview.1] - 2020-08-20

>__The minimum version requirement for the Input System package has been moved up to 2019.4 LTS.__

### Changed

#### Actions

- Auto-generated C# files now have `<auto-generated>` headers so they get ignored by Rider code analysis.
- Auto-generated C# classes are now `partial` so that they can be manually extended.
- Deleting a composite binding with `action.ChangeBinding(0).Erase()` now also erases all the bindings that are part of the composite.
- Trigger binding resolution from within action callbacks (e.g. `InputAction.performed`) will now defer resolution until after the callback has completed.
  * This fixes crashes such as [case 1242406](https://issuetracker.unity3d.com/issues/mecanim-crash-when-entering-or-exiting-play-mode-destroying-gameobjects) where disabling `PlayerInput` from within an action callback led to an action's state being released while the action was still in a callback.

### Fixed

- Fixed input history on Android mono build by alligning memory of history records
- Fixed no input being processed when running a `[UnityTest]` over several frames. Before, this required calling `InputSystem.Update` manually.
- Fixed clicking on help page button in Unity inspector for Input System components not going to relevant manual pages.
- Fixed a bug that prevented DualShock controllers from working on tvOS. (case 1221223).
- `GravitySensor`, `LinearAccelerationSensor`, and `AttitudeSensor` not being initialized on iOS ([case 1251382](https://issuetracker.unity3d.com/product/unity/issues/guid/1251382/)).
- Fixed compilation issues with XR and VR references when building to platforms that do not have complete XR and VR implementations.
- Fixed possible `NullReferenceException`s on ARMs with controls that receive automatic memory offsets.
- Fixed `TouchControl.tapCount` resetting to 0 when "Script Debugging" is enabled (case 1194636).
- Fixed `Touch.activeTouches` not having a `TouchPhase.Began` entry for touches that moved in the same frame that they began in ([case 1230656](https://issuetracker.unity3d.com/issues/input-system-mobile-enhancedtouch-screen-taps-start-with-moved-or-stationary-phase-instead-of-began)).
- Fixed sequential taps causing touches to get stuck in `Touch.activeTouches`.
- Improved performance of `Touch.activeTouches` (most notably, a lot of time was spent in endlessly repetitive safety checks).
- Fixed `EnhancedTouch` APIs not indicating that they need to be enabled with `EnhancedTouchSupport.Enable()`.
  - The APIs now throw `InvalidOperationException` when used without being enabled.
- Fixed memory corruption in `InputEventTrace.AllocateEvent` ([case 1262496](https://issuetracker.unity3d.com/issues/input-system-crash-with-various-stack-traces-when-using-inputactiontrace-dot-subscribetoall))
  * Manifested itself, for example, as crashes when using `InputActionTrace.SubscribeToAll`.
- AxisControls and Vector2Controls' X and Y subcontrols on XR devices now have a minimum range of -1 and a maximum range of 1. This means they can now properly respond to modifiers and interactions in the binding system.

#### Actions

- Fixed drag&drop reordering actions while having one control scheme selected causing bindings from other control schemes to be lost ([case 122800](https://issuetracker.unity3d.com/issues/input-system-bindings-get-cleared-for-other-control-scheme-actions-when-reordering-an-action-in-a-specific-control-scheme)).
- Fixed stack overflow in `PlayerInput.SwitchCurrentActionMap` when called from action callback ([case 1232893](https://issuetracker.unity3d.com/issues/inputsystem-switchcurrentactionmap-causes-a-stackoverflow-when-called-by-each-pahse-of-an-action)).
- Fixed control picker ending up empty when listing devices in "Supported Devices" ([case 1254150](https://issuetracker.unity3d.com/product/unity/issues/guid/1254150/)).

### Added

- Device layouts can now be "precompiled" for speed. `Keyboard`, `Mouse`, and `Touchscreen` are now included as precompiled layouts greatly reducing instantiation time and GC heap cost for these devices. For `Touchscreen`, this results in a >20x speed-up for `InputSystem.AddDevice<Touchscreen>()`.
- Added Pose Control layout. The Pose Control is used on XR Devices and wraps tracking state, position, rotation, and velocity information.

#### Actions

- Can now save binding overrides as JSON strings and restore them from such using the newly added `SaveBindingOverridesAsJson` and `LoadBindingOverridesFromJson` extension methods.
  ```CSharp
  void SaveUserRebinds(PlayerInput player)
  {
      var rebinds = player.actions.SaveBindingOverridesAsJson();
      PlayerPrefs.SetString("rebinds", rebinds);
  }

  void LoadUserRebinds(PlayerInput player)
  {
      var rebinds = PlayerPrefs.GetString("rebinds");
      player.actions.LoadBindingOverridesFromJson(rebinds);
  }
  ```

## [1.0.0] - 2020-04-23

### Fixed

- Fixed compilation issues in `TrackedDeviceRaycaster` when disabling built-in XR module.

## [1.0.0-preview.7] - 2020-04-17

### Fixed

- `VirtualMouseInput` not moving the software cursor when set to `HardwareCursorIsAvailable` but not having a hardware cursor ()
- Can now override built-in Android gamepad layouts. Previously, the input system would always choose its default defaults even after registering more specific layouts using `InputSystem.RegisterLayout`.
- `InputControlPath.TryGetControlLayout` no longer throws `NotImplementedException` for `<Mouse>/scroll/x` and similar paths where the layout is modifying a control it inherited from its base layout ([thread](https://forum.unity.com/threads/notimplementedexception-when-using-inputcontrolpath-trygetcontrollayout-on-mouse-controls.847129/)).
- Fixed compilation errors when disabling built-in VR and XR modules. ([case 1214248](https://issuetracker.unity3d.com/issues/enable-input-system-symbol-is-not-being-updated-when-the-input-system-is-changed-in-player-settings/)).
- Fixed compilation errors when disabling built-in Physics and Physics2D modules. ([case 1191392](https://issuetracker.unity3d.com/issues/inputsystem-trackeddeviceraycaster-has-hard-references-on-both-physics-and-physics2d)).
- No longer throws `NotImplementedException` when matching against a field of `InputDeviceDescription.capabilities` when the value of the field used scientific notation.
- No longer incorrectly matches fields of `InputDeviceDescription.capabilities` by prefix only (i.e. previously it would find the field "foo" when actually looking for "foobar").
- Input device debugger window slowing editor to a crawl when opened on PS4 DualShock controller.
- `InputUser.UnpairDevices()` corrupting user device list.

#### Actions

- Controls are now re-resolved after adding or removing bindings from actions ([case 1218544](https://issuetracker.unity3d.com/issues/input-system-package-does-not-re-resolve-bindings-when-adding-a-new-binding-to-a-map-that-has-already-generated-its-state)).
- Can now have spaces and special characters in action names when using `PlayerInput` with the `SendMessages` or `BroadcastMessages` behavior. Previously, an incorrect method name was generated (fix contributed by [BHSPitMonkey](https://github.com/BHSPitMonkey) in [#1022](https://github.com/Unity-Technologies/InputSystem/pull/1022); [case 1214519](https://issuetracker.unity3d.com/issues/player-input-send-messages-wont-trigger-when-input-action-name-contains-spaces)).
- Adding a new action now sets `expectedControlType` to `Button` as expected ([case 1221015](https://issuetracker.unity3d.com/issues/input-system-default-value-of-expectedcontroltype-is-not-being-set-when-creating-a-new-action)).
- Player joins with `PlayerInputManager` from button presses no longer fail if there are multiple devices of the same type present and the join was not on the first gamepad ([case 226920](https://fogbugz.unity3d.com/f/cases/1226920/)).
- `PlayerInputEditor` no longer leads to the player's `InputActionAsset` mistakenly getting replaced with a clone when the inspector is open on a `PlayerInput` component ([case 1228636](https://issuetracker.unity3d.com/issues/action-map-gets-lost-on-play-when-prefab-is-highlighted-in-inspector)).
- The control picker in the .inputactions editor will no longer incorrectly filter out layouts such as `Xbox One Gamepad (on XB1)` when using them in control schemes. Also, it will no longer filter out controls from base layouts (such as `Gamepad`) ([case 1219415](https://issuetracker.unity3d.com/issues/impossible-to-choose-gamepad-as-binding-path-when-control-scheme-is-set-as-xboxone-scheme)).
- `RebindOperation`s will no longer pick controls right away that are already actuated above the magnitude threshold when the operation starts. Instead, these controls will have to change their actuation from their initial level such that they cross the magnitude threshold configured in the operation ([case 1215784](https://issuetracker.unity3d.com/issues/unnecessary-slash-unwanted-binding-candidates-are-found-when-detecting-and-changing-an-input-value-of-an-input-device)).
- Newly added actions and action maps are now scrolled to when there are more items than fit into view. Previously newly added item was appended but outside of the visible area.
- Actions and bindings in the `.inputactions` editor are no longer force-expanded on every domain reload and whenever a new action or binding is added.
- The importer for `.inputactions` assets will now check out from version control the generated .cs file when overwriting it &ndash; which only happens if the contents differ ([case 1222972](https://issuetracker.unity3d.com/issues/inputsystem-editor-generated-c-number-file-is-not-checked-out-when-overwriting)).
- The editor for `.inputactions` assets will now check out from version control the asset before saving it.
- Drag-reordering action maps no longer throws "Should have drop target" asserts in the console (case [1229146](https://issuetracker.unity3d.com/issues/inputsystem-reordering-of-actionmaps-in-input-action-window-fails-and-throws-should-have-drop-target-error)).
- Drag-reordering actions no longer changes action IDs of some of the existing actions ([case 1231233](https://issuetracker.unity3d.com/issues/input-systems-action-ids-dont-stick-with-action-names-when-input-actions-are-reorganized)).
- References to `InputActionReference` objects created by the importer for `.inputactions` files are no longer broken when the action referenced by the object is renamed ([case 1229145](https://issuetracker.unity3d.com/issues/inputsystem-inputactionreference-loses-guid-when-its-action-is-moved-or-renamed-in-the-inputaction-asset)).
  * __NOTE: This fix does not apply to existing `InputActionReference` instances.__ The problem was inherent in the internal file IDs generated for actions &ndash; which were affected by action and map names. Thus, changing the name of an action or map would change the resulting file ID of the `InputActionReference`.<br>However, changing file IDs will break any existing reference to the object. Thus we had to preserve the existing `InputActionReference` objects under their original file ID. We hide them in the Project Browser, however. The ones that are visible now have the new, fixed file IDs.<br>To switch existing `InputActionReference` properties to the new file IDs, simply replace them with the newly created `InputActionReference`.

### Changed

- `InputDevice.all` has been deprecated due to the confusion it creates with other getters like `Gamepad.all`. Use `InputSystem.devices` instead ([case 1231216](https://issuetracker.unity3d.com/issues/joystick-dot-all-lists-more-than-just-joysticks)).
  * In the same vein, we added a new `Joystick.all` getter that works the same as `Gamepad.all`.
- Changed UI Package to be optional dependency. Removing the package will now disable all UI relevant Input code.

## [1.0.0-preview.6] - 2020-03-06

### Changed

* `InputSystemUIInputModule.trackedDeviceSelect` has been removed. Use `InputSystemUIInputModule.leftClick` instead.
* `InputSystemUIInputModule.repeatDelay` has been renamed to `moveRepeatDelay` and `repeatRate` has been renamed to `moveRepeatRate`.

### Fixed

- Fixed CS0109 warning being generated during player build due to use of `new` with the `PlayerInput.camera property` (case 1174688).
- Fixed a number of issues in `InputSystemUIInputModule`.
  * Fixed GC heap garbage when click-dragging.
  * Fixed number of pointer states growing indefinitely if OS did not reuse touch IDs.
  * Fixed `lastPress` on `PointerEventData` getting lost.
  * Fixed button press-and-release happening in same frame resulting in no UI input.
  * Fixed clicks initiated from non-pointer devices resulting in pointer inputs with `(0,0)` positions.
  * Fixed huge screen deltas on pointer events from tracked devices.
  * Fixed touch input not sending pointer exit events ([case 1213550](https://issuetracker.unity3d.com/issues/input-system-onpointerexit-does-not-work)).
- Fixed `TrackedDeviceRaycaster` not setting `screenPosition` in `RaycastResult`.

#### Actions

- Mixing the enabling&disabling of single actions (as, for example, performed by `InputSystemUIInputModule`) with enabling&disabling of entire action maps (as, for example, performed by `PlayerInput`) no longer leaves to unresponsive input and `"should not reach here"` assertions ([forum thread](https://forum.unity.com/threads/error-while-switching-between-action-maps.825204/)).
- Leaving play mode no longer leaves state change monitors lingering around from enabled actions.
- Enabling action maps with bindings that do not refer to an existing action in the map no longer leads to asserts and exceptions when input on the bindings is received ([case 1213085](https://issuetracker.unity3d.com/issues/input-system-input-actions-cause-exceptions-and-should-not-get-here-errors-to-appear-after-deleting-an-action-map)).
- `PressInteraction` no longer misses the next button press if it gets reset from within the `performed` callback ([case 1205285](https://issuetracker.unity3d.com/issues/inputsystem-problem-with-button-state-after-deactivating-and-reactivating-an-action-map)).
- `InputBinding.DisplayStringOptions.DontIncludeInteractions` is now properly respected.
- Reading the value of a composite binding no longer causes processors from the last active part binding to be applied rather than the processors of the composite itself, if any ([case 1207082](https://issuetracker.unity3d.com/issues/input-system-invert-processors-have-no-effect-on-the-inputaction-dot-callbackcontext-value)).
- Fixed `InputSystem.onActionChange` getting invoked too many times on binding changes.

### Added

- `InputSystemUIInputModule` now sends pointer events using a new `ExtendedPointerEventData` instead of using the base `PointerEventData` class. This surfaces additional input data in pointer events.
- Added `InputSystemUIInputModule.pointerBehavior` to allow dictating how the UI will resolve concurrent input from multiple pointers.

#### Actions

- Added `InputAction.CallbackContext.ReadValueAsButton`.

## [1.0.0-preview.5] - 2020-02-14

### Changed

- We've changed the rules that govern how action phases have to progress:
  * __This is a breaking change!__
    - The primary effect is additional callbacks getting triggered.
  * __Before__:
    - There were no enforced rules about how an action would go through `InputAction.started`, `InputAction.performed`, and `InputAction.canceled`. Which of the callbacks were triggered and in what order depended on a number of factors, the biggest influencer of which were the different interactions that could be applied to actions (like `Press` or `Hold`).
    - This made for unpredictable and frequently surprising results. In addition, it led to bugs where, for [example](https://issuetracker.unity3d.com/issues/input-system-ui-becomes-unresponsive-after-the-first-ui-button-press), adding a `Press` interaction to the `Click` action of `InputSystemUIInputModule` would cause the click state to get stuck because the click action would never cancel.
  * __Now__:
    - The system will now *always* trigger `InputAction.started` first. If this is not done explicitly, it happens implicitly.
    - Likewise, the system will now *always* trigger `InputAction.canceled` before going back to waiting state. Like with `InputAction.started`, if this isn't done explicitly, it will happen implicitly. This implies that `InputAction.canceled` no longer signifies an action getting aborted because it stopped after it started but before it performed. It now simply means "the action has ended" whether it actually got performed or not.
    - In-between `InputAction.started` and `InputAction.canceled`, `InputAction.performed` may be triggered arbitrary many times (including not at all).
  * While late in the cycle for 1.0, we've opted to make this change now in order to fix a range of bugs and problems we've observed that people encountered because of the previous behavior of the system.
- Related to the change above, the behavior of `PressInteraction` has been tweaked and now is the following:
  * `Press Only`: Starts and immediately performs when pressed, then stays performed and cancels when button is released.
  * `Release Only`: Starts when button is pressed and then performs and immediately cancels when the button is released.
  * `Press And Release`: Starts and immediately performs when button is pressed, then stays performed and performs again and immediately cancels when button is released.
- `Vector2Composite` now has a `mode` parameter which can be used to choose between `DigitalNormalized` (the default), `Digital` (same as `DigitalNormalized` but does not normalize the resulting vector), and `Analog` (uses float input values as is).
  * `Vector2Composite.normalize` has been deprecated. Note that it will not work together with `Analog`. The parameter will be removed in the future.

### Fixed

- XR controllers and HMDs have proper display names in the UI again. This regressed in preview.4 such that all XR controllers were displayed as just "XR Controller" in the UI and all HMDs were displayed as "XR HMD".
- `InputSystemUIInputModule` no longer generates GC heap garbage every time mouse events are processed.
- Fixed a bug where an internal array helper method was corrupting array contents leading to bugs in both `InputUser` and `Touch`.
- Fixed exception when saving changes to an Input Action asset and the parent directory has been renamed. ([case 1207527](https://issuetracker.unity3d.com/issues/input-system-console-errors-appear-when-you-save-input-action-asset-after-changing-the-name-of-the-folder-containing-it))

#### Actions

- The regression in 1.0.0-preview.4 of `PlayerInputManager` not joining players correctly if a scheme has more than one device requirement has been fixed.
  * This most notably manifested itself with keyboard+mouse control schemes.
- `PlayerInputManager` will no longer join players when control schemes are used and none of the schemes produces a successful match based on the devices available for the join.
- When no action map is selected in action editor, plus icon to add an action is now disabled; formerly threw an exception when clicked (case 1199562).
- Removing a callback from actions from the callback itself no longer throws `ArgumentOutOfRangeException` ([case 1192972](https://issuetracker.unity3d.com/issues/input-system-package-argumentoutofrangeexception-error-is-thrown-when-the-callback-is-removed-while-its-being-triggered)).
- "Invalid user" `ArgumentException` when turning the same `PlayerInput` on and off ([case 1198889](https://issuetracker.unity3d.com/issues/input-system-package-argumentexception-invalid-user-error-is-thrown-when-the-callback-disables-game-object-with-playerinput)).
- The list of device requirements for a control scheme in the action editor no longer displays devices with their internal layout name rather than their external display name.
- `StackOverflowException` when `Invoke Unity Events` is selected in `PlayerInput` and it cannot find an action (#1033).
- `HoldInteraction` now stays performed after timer has expired and cancels only on release of the control ([case 1195498](https://issuetracker.unity3d.com/issues/inputsystem-inputaction-dot-readvalue-returns-0-when-a-hold-action-is-performed-for-hold-time-amount-of-time)).
- Foldouts in the various action UIs now properly toggle their expansion state when clicked in Unity 2019.3+ ([case 1213781](https://issuetracker.unity3d.com/issues/input-system-package-playerinput-component-events-menu-doesnt-expand-when-clicked-directly-on-the-arrow-icon)).

### Added

- We've added a new `Simple Multiplayer` sample which demonstrates a simple, bare-bones local multiplayer setup.
- We've also added a `Gamepad Mouse Cursor` sample that shows how to drive a UI mouse cursor using the gamepad.
  - The sample contains a reusable `VirtualMouseInput` component that does most of the work.
- Added a `Deselect On Background Click` option to `InputSystemUIInputModule`. This allows toggling the behavior off where clicking the mouse and not hitting a `GameObject` will automatically clear the current selection -- which will break keyboard and gamepad navigation.

## [1.0.0-preview.4] - 2020-01-24

This release includes a number of Quality-of-Life improvements for a range of common problems that users have reported.

### Added

- To aid in debugging issues, we've extended the system's event tracing and replay functionality to allow persisting and replaying arbitrary input event streams.
  * `InputEventTrace` now has APIs to persist the events to disk and to load them back in from previously persisted event streams. The same API can be used to persist in arbitrary C# `Stream` instances, not just in file streams.
     ```CSharp
    // Write.
    myTrace.WriteTo("file.inputtrace");

    // Read.
    InputEventTrace.LoadFrom("file.inputtrace");
     ```
  * `InputEventTrace` now has built-in replay functionality.
     ```CSharp
    myTrace.Replay().PlayAllFramesOneByOne();
     ```
  * The event trace in device windows of the Input Debugger has been extended with controls to save and load traces.
- We've added a new `InputRecording` sample which has a reusable `MonoBehaviour` component that can be used to capture and replay device activity.
- `Keyboard` now has a `FindKeyOnCurrentKeyboardLayout` method to look up key controls by their display names.
- Keyboards now have synthetic controls that combine left and right variants of modifier keys.
  * This means that you can bind to just "shift" now, for example, instead of having to bind to both "left shift" and "right shift".
    ```CSharp
    new InputAction(binding: "<Keyboard>/shift");
    ```
  * The controls are also available as properties on `Keyboard`.
    ```CSharp
    if (Keyboard.current.shiftKey.isPressed) /* ... */;

    // Is equivalent to:
    if (Keyboard.current.leftShiftKey.isPressed ||
        Keyboard.current.rightShiftKey.isPressed) /* ... */;
    ```

#### Actions

- `PlayerInput` now has a new `Controls Changed` event/message which is triggered when the control setup of the player changes (e.g. when switching control schemes).
    ```CSharp
        public void OnControlsChanged()
        {
            // Update UI display hints, for example...
        }
    ```
- We've added APIs to simplify turning bindings into strings suitable for display in UIs.
    ```CSharp
    // Takes things such as currently bound controls and active binding masks into account
    // and can handle composites.
    action.GetBindingDisplayString();
    ```
  * Related to this, custom binding composites can now be annotated with the new `DisplayStringFormat` attribute to control how composites as a whole are turned into display strings.
    ```CSharp
    [DisplayStringFormat("{button}+{stick}")]
    public class MyComposite : InputBindingComposite<Vector2>
    {
        [InputControl(layout = "Button")] public int button;
        [InputControl(layout = "Stick")] public int stick;
    }
    ```
- `InputActionRebindingExtension.RebindingOperation` has a new configuration method `WithMatchingEventsBeingSuppressed` which allows suitable input events to automatically be swallowed while a rebind is ongoing. This greatly helps with not having something else respond to input while a rebind is in progress.
- We've added two new samples:
  * __Rebinding UI__: Demonstrates how to create a rebinding screen using the Input System's APIs. The sample also includes a reusable prefab you can use directly in your projects to quickly put rebinding screens together.
  * __In-Game Hints__: Demonstrates how to show context-sensitive help that respects the current control scheme.

### Changed

- The logic for resetting devices on focus loss has changed somewhat:
  * When focus is lost, all devices are forcibly reset to their default state. As before, a `RequestResetCommand` for each device is also sent to the backend but regardless of whether the device responds or not, the input state for the device will be overwritten to default.
  * __Noisy controls are exempted from resets__. The assumption here is that noisy controls most often represent sensor readings of some kind (e.g. tracking data) and snapping the values back to their default will usually
  * If `Application.runInBackground` is `true`, all devices that return `true` from `InputDevice.canRunInBackground` are exempted from resets entirely. This, for example, allows XR devices to continue running regardless of focus change.
  * This fixes problems such as keyboard keys getting stuck when alt-tabbing between applications (case 1206199).
- `InputControlExtensions.GetStatePtrFromStateEvent` no longer throws `InvalidOperationException` when the state format for the event does not match that of the device. It simply returns `null` instead (same as when control is found in the event's state).
- `InputEventTrace` instances are no longer disposed automatically from their finalizer but __MUST__ be disposed of explicitly using `Dispose()`.
  * This is to allow event traces to survive domain reloads. If they are disposed of automatically during finalizers, even if they survive the reload, the next GC will cause traces to be deallocated.

#### Actions

* `InputActionRebindingExtensions.PerformInteractiveRebinding` has been greatly enhanced to apply a wide range of default configurations to the rebind. This greatly reduces the need to manually configure the resulting rebind.
    ```CSharp
    // Start a rebind with the default configuration.
    myAction.PerformInteractiveRebinding().Start();
    ```
  - Pointer position input will be ignored by default.
  - If not a suitable binding target itself, `<Keyboard>/escape` will automatically be made to quit the rebind.
  - Events with control input not explicitly matching exclusions will now get suppressed. This prevents input actions from getting triggered while a rebind is in progress.
  - The expected control type is automatically adjusted if a part binding of a composite is targeted by the rebind (e.g. if the action expects a `Vector2` but the part binding expects a `Button`, the rebind switches automatically to `Button`).
  - If the targeted binding is part of a control scheme, controls will automatically be restricted to match the device requirements of the control scheme. For example, if the binding belongs to a "Keyboard&Mouse" scheme that has `<Keyboard>` and a `<Mouse>` requirement, the rebind will ignore input on gamepads.
  - As before, you can always create a `RebindingOperation` from scratch yourself or wipe/alter the configuration returned by `PerformInteractiveRebinding` however you see fit.
- Control schemes can now handle ambiguity.
  * This means that, for example, you can now have one control scheme for generic gamepads and another control scheme specifically for PS4 controllers and the system will reliably pick the PS4 scheme when a PS4 controller is used and fall back to the generic gamepad scheme otherwise.
  * While this is exposed as a new `score` property on `InputControlScheme.MatchResult`, no code changes are necessary to take advantage of this feature.
- `PlayerInput.active` has been renamed to `PlayerInput.inputIsActive` to avoid ambiguities with `GameObject` activation.

### Fixed

- `InputUser` in combination with touchscreens no longer throws `InvalidOperationException` complaining about incorrect state format.
 * In a related change, `InputControlExtensions.GetStatePtrFromStateEvent` now works with touch events, too.
- Stack overflow in `InputTestFixture.currentTime` getter.
- Input that occurs in-between pressing the play button and the game starting no longer leaks into the game (case 1191342).
  * This usually manifested itself as large accumulated mouse deltas leading to such effects as the camera immediately jerking around on game start.
- Removing a device no longer has the potential of corrupting state change monitors (and thus actions getting triggered) from other devices.
  * This bug led to input being missed on a device once another device had been removed.
- `TrackedDevice` layout is no longer incorrectly registered as `Tracked Device`.
- Event traces in the input debugger are no longer lost on domain reloads.
- `IndexOutOfRangeException` being thrown when looking up controls on XR devices.

#### Actions

- Clicking the "Replace with InputSystemUIInputModule" button in the inspector when looking at `StandaloneInputModule`, the resulting operation is now undoable and will properly dirty the scene.

## [1.0.0-preview.3] - 2019-11-14

### Fixed

- Fixed wrong event handlers getting removed when having three or more handlers on an event (case 1196143).
  * This was an bug in an internal data structure that impacted a number of code paths that were using the data structure.
- Fixed `LayoutNotFoundException` being thrown when `InputControlPath.ToHumanReadableString` referenced a layout that could not be found.

## [1.0.0-preview.2] - 2019-11-04

### Changed

- Automatic conversion of window coordinates in `EditorWindow` code is now performed regardless of focus or the setting of `Lock Input to Game View` in the input debugger.

### Fixed

- Fixed touch taps triggering when they shouldn't on Android.
- Fixed custom devices registered from `[InitializeOnLoad]` code being lost on domain reload (case 1192379).
  * This happened when there were multiple pieces of `[InitializeOnLoad]` code that accessed the input system in the project and the `RegisterLayout` for the custom device happened to not be the first in sequence.
- OpenVR touchpad controls (`touchpadClicked` & `touchpadPressed`) now report accurate data.

#### Actions

- Fixed missing keyboard bindings in `DefaultInputActions.inputactions` for navigation in UI.
- Fixed using C# reserved names in .inputactions assets leading to compile errors in generated C# classes (case 1189861).
- Assigning a new `InputActionAsset` to a `InputSystemUIInputModule` will no longer look up action names globally but rather only look for actions that are located in action maps with the same name.
  * Previously, if you e.g. switched from one asset where the `point` action was bound to `UI/Point` to an asset that had no `UI` action map but did have an action called `Point` somewhere else, it would erroneously pick the most likely unrelated `Point` action for use by the UI.
- Fixed missing custom editors for `AxisDeadzoneProcessor` and `StickDeadzoneProcessor` that link `min` and `max` values to input settings.
- Fixed actions ending up being disabled if switching to a control scheme that has no binding for the action (case 1187377).
- Fixed part of composite not being bound leading to subsequent part bindings not being functional (case 1189867).
- Fixed `PlayerInput` not pairing devices added after it was enabled when not having control schemes.
  * This problem would also show in the `SimpleDemo` sample when having the `CustomDeviceUsages` sample installed as well. Gamepads would not get picked up in that case.
- Fixed `ArgumentNullException` when adding a device and a binding in an action map had an empty path (case 1187163).
- Fixed bindings that are not associated with any control scheme not getting enabled with other control schemes as they should.

### Added

- Added a new `EditorWindow Demo` sample that illustrates how to use the input system in editor UI code.

## [1.0.0-preview.1] - 2019-10-11

### Changed

- Generated action wrappers now won't `Destroy` the generated Asset in a finalizer, but instead implement `IDisposable`.
- Added back XR layouts (except for Magic Leap) that were removed for `1.0-preview`.
  * We removed these layouts under the assumption that they would almost concurrently become available in the respective device-specific XR packages. However, this did not work out as expected and the gap here turned out to be more than what we anticipated.
  * To deal with this gap, we have moved the bulk of the XR layouts back and will transition things gradually as support in device-specific packages becomes publicly available.

### Fixed

- Fixed a bug where the Input Settings Window might throw exceptions after assembly reload.
- Correctly implemented `IsPointerOverGameObject` method for `InputSystemUIInputModule`.
- Several bugs with layout overrides registered with (`InputSystem.RegisterLayoutOverrides`).
  * In `1.0-preview`, layout overrides could lead to corruption of the layout state and would also not be handled correctly by the various editor UIs.
- Selecting a layout in the input debugger no longer selects its first child item, too.
- Fixed XR devices reporting noise as valid user input (should fix problem of control schemes involving VR devices always activating when using `PlayerInput`).
- Fixed tap/swipe gesture detection in touch samples.

### Actions

- Fixed a bug where multiple composite bindings for the same controls but on different action maps would throw exceptions.
- Fixed `anyKey` not appearing in control picker for `Keyboard`.
- The text on the "Listen" button is no longer clipped off on 2019.3.
- Controls bound to actions through composites no longer show up as duplicates in the input debugger.
- Fixed "Create Actions..." on `PlayerInput` creating an asset with an incorrect binding for taps on Touchscreens. \
  __NOTE: If you have already created an .inputactions asset with this mechanism, update "tap [Touchscreen]" to "Primary Touch/Tap" to fix the problem manually.__
- Fixed `Invoke CSharp Events` when selected in `PlayerInput` not triggering `PlayerInput.onActionTriggered`.
- Fixed duplicating multiple items at the same time in the action editor duplicating them repeatedly.

### Added

- Will now recognize Xbox One and PS4 controllers connected to iOS devices correctly as Xbox One and PS4 controllers.
- Added a new sample called "Custom Device Usages" that shows how to use a layout override on `Gamepad` to allow distinguishing two gamepads in bindings based on which player the gamepad is assigned to.
- Added abstract `TrackedDevice` input device class as the basis for various kinds of tracked devices.

## [1.0.0-preview] - 2019-09-20

### Fixed

- Will now close Input Action Asset Editor windows from previous sessions when the corresponding action was deleted.
- Fixed an issue where Stick Controls could not be created in Players built with medium or high code stripping level enabled.
- Fixed incorrect default state for axes on some controllers.

#### Actions

- Fixed `CallbackContext.ReadValue` throwing when invoked during device removal

### Changed
### Added

## [0.9.6-preview] - 2019-09-06

### Fixed

- Exceptions in scenes of `Visualizers` sample if respective device was not present on system (e.g. in `PenVisualizer` if no pen was present in system).
- Fixed exception in Input Action Asset Editor window when typing whitespace into the search field.
- Fixed control scheme popup window in input action asset editor window showing in the correct screen position on windows.

#### Actions

- Setting timeouts from `IInputInteraction.Process` not working as expected when processing happened in response to previous timeout expiring (#714).
- Pending timeouts on a device not being removed when device was removed.

### Changed

- Replaced `HIDSupport.shouldCreateHID` event with a new `HIDSupport.supportedHIDUsages` property, which takes an array of supported usages.

### Added

#### Actions

- Added `PlayerInput.neverAutoSwitchControlSchemes` to disable logic that automatically enables control scheme switching when there is only a single `PlayerInput` in the game.
- Added `PlayerInput.SwitchControlScheme` to switch schemes manually.

## [0.9.5-preview] - 2019-08-29

### Fixed

- Don't pass events for null devices (for devices which have not been created) to `InputSystem.onEvent` callbacks.
- Will close debugger input state windows, when the state is no longer valid instead of throwing exceptions.
- Fixed pointer coordinates in editor windows for non-mouse pointing devices.
- Fixed using the input system in il2cpp when managed stripping level is set higher then "Low".
- Device debugger window will still show when reading from specific controls throws exceptions.
- Offsets and sizes for elements on Linux joysticks are now computed correctly.
- Joysticks now have a deadzone processor on the stick itself.
- Up/down/left/right on sticks are now deadzoned just like X and Y on sticks are.
- Removed toplevel `X` and `Y` controls on HIDs when there is a `Stick/X` and `Stick/Y` added for the device.
- HID fallback can now deal with sticks that have X and Y controls of different sizes and sitting in non-contiguous locations in the HID input report.
- Button 1 on HID joysticks will now correctly come out as the `trigger` control. Previously, the trigger control on the joystick was left pointing to random state.

#### Actions

- Binding paths now show the same way in the action editor UI as they do in the control picker.
  * For example, where before a binding to `<XInputController>/buttonSouth` was shown as `rightShoulder [XInputController]`, the same binding will now show as `A [Xbox Controller]`.
- When deleting a control scheme, bindings are now updated. A dialog is presented that allows choosing between deleting the bindings or just unassigning them from the control scheme.
- When renaming a control scheme, bindings are now updated. Previously the old name was in place on bindings.
- Control scheme names can no longer be set to empty strings.
- `PlayerInput.Instantiate` now correctly sets up a given control scheme, if specified.
  * When passing a `controlScheme:` argument, the result used to be a correctly assigned control scheme at the `InputUser` level but no restrictions being actually applied to the bindings, i.e. every single binding was active regardless of the specified control scheme.
- NullReferenceExceptions during event processing from `RebindingOperation`.

### Changed

- `InputUser.onUnpairedDeviceUsed` now receives a 2nd argument which is the event that triggered the callback.
  * Also, the callback is now triggered __BEFORE__ the given event is processed rather than after the event has already been written to the device. This allows updating the pairing state of the system before input is processed.
  * In practice, this means that, for example, if the user switches from keyboard&mouse to gamepad, the initial input that triggered the switch will get picked up right away.
- `InputControlPath.ToHumanReadableString` now takes display names from registered `InputControlLayout` instances into account.
  * This means that the method can now be used to generate strings to display in rebinding UIs.
- `AxisControl.clamp` is now an enum-valued property rather than a bool. Can now perform clamping *before* normalization.

#### Actions

- When switching devices/controls on actions, the system will no longer subsequently force an initial state check on __all__ actions. Instead, every time an action's bindings get re-resolved, the system will simply cancel all on-going actions and then re-enable them the same way it would happen by manually calling `InputAction.Enable`.
- Removed non-functional `InputControlScheme.baseScheme` API and `basedOn` serialized property. This was never fully implemented.

### Added

- Can right-click devices in Input Debugger (also those under "Unsupported") and select "Copy Device Description" to copy the internal `InputDeviceDescription` of the device in JSON format to the system clipboard.
  * This information is helpful for us to debug problems related to specific devices.
- If a device description has been copied to the clipboard, a new menu "Paste Device Description as Device" entry in the "Options" menu of the input debugger appears. This instantiates the device from the description as if it was reported locally by the Unity runtime.

## [0.9.3-preview] - 2019-08-15

### Fixed

- `XInputController` and `XboxOneGamepad` no longer have two extraneous, non-functional "menu" and "view" buttons.
- Fixed `InputUser.onUnpairedDeviceUser` ignoring input on controls that do not support `EvaluateMagnitude`.
  * This led to situations, for example, where `PlayerInput` would not initialize a control scheme switch from a `<Mouse>/delta` binding as the delta X and Y axes do not have min&max limits and thus return -1 from `EvaluateMagnitude`.
- Fixed available processor list not updated right away when changing the action type in the Input Action editor window.

#### Actions

- `NullReferenceException` when the input debugger is open with actions being enabled.
- When selecting a device to add to a control scheme, can now select devices with specific usages, too (e.g. "LeftHand" XRController).

### Changed

- Removed `timesliceEvents` setting - and made this tied to the update mode instead. We now always time slice when using fixed updates, and not when using dynamic updates.
- When adding a composite, only ones compatible with the value type of the current action are shown. This will, for example, no longer display a `2D Vector` composite as an option on a floating-point button action.
- The `InputState.onChange` callback now receives a second argument which is the event (if any) that triggered the state change on the device.

### Added

- `InputSystemUIInputModule` can now track multiple pointing devices separately, to allow multi-touch input - required to allow control of multiple On-Scree controls at the same time with different fingers.
- Two new composite bindings have been added.
  * `ButtonWithOneModifier` can be used to represent shortcut-like bindings such as "CTRL+1".
  * `ButtonWithTwoModifiers` can be used to represent shortcut-like bindings such as "CTRL+SHIFT+1".

## [0.9.2-preview] - 2019-08-09

### Fixed

- A `RebindingOperation` will now fall back to the default path generation behavior if the callback provided to `OnGeneratePath` returns null.
- Fixed the Input Action editor window throwing exceptions when trying to view action properties.

### Actions

- `PlayerInput` will now copy overrides when creating duplicate actions.
- It is now possible to use an empty binding path with a non empty override path.
- It is now possible to use set an empty override path to disable a binding.
- It is not possible to query the effectively used path of a binding using `effectivePath`.
- Actions embedded into MonoBehaviour components can now have their properties edited in the inspector. Previously there was no way to get to the properties in this workflow. There is a gear icon now on the action that will open the action properties.

### Changed

### Added

- Added a new sample to the package called `SimpleDemo`. You can install the sample from the package manager. See the [README.md](https://github.com/Unity-Technologies/InputSystem/Assets/Samples/SimpleDemo/README.md) file for details about the sample.

## [0.9.1-preview] - 2019-08-08

### Fixed

- Fixed GC heap garbage being caused by triggered by event processing.
  * This meant that every processing of input would trigger garbage being allocated on the managed heap. The culprit was a peculiarity in the C# compiler which caused a struct in `InputEventPtr.IsA` to be allocated on the heap.
- The bindings selection popup window will now show child controls matching the current action type even if the parent control does not match.
- Fixed `duration` values reported for Hold and Press interactions.
- DualShock 3 on macOS:
  * Fixed actions bound to the dpad control performing correctly.
  * Fixed non-present touchpad button control being triggered incorrectly.
- Fixed compile issues with switch classes on standalone Linux.
- Leak of unmanaged memory in `InputControlList`.

#### Actions

- Fixed actions not updating their set of controls when the usages of a device are changed.
- Composite bindings with the default interaction will now correctly cancel when the composite is released, even if there are multiple composite bindings on the action.

### Changed

- `MouseState`, `KeyboardState`, and `GamepadState` have been made public again.
- `PlayerInput` and `PlayerInputManager` have been moved from the `UnityEngine.InputSystem.PlayerInput` namespace to `UnityEngine.InputSystem`.
- The signature of `InputSystem.onEvent` has changed. The callback now takes a second argument which is the device the given event is sent to (null if there's no corresponding `InputDevice`).
  ```
  // Before:
  InputSystem.onEvent +=
      eventPtr =>
      {
          var device = InputSystem.GetDeviceById(eventPtr.deviceId);
          //...
      };

  // Now:
  InputSystem.onEvent +=
      (eventPtr, device) =>
      {
          //...
      };
  ```
- The signatures of `InputSystem.onBeforeUpdate` and `InputSystem.onAfterUpdate` have changed. The callbacks no longer receive an `InputUpdateType` argument.
  * Use `InputState.currentUpdateType` in case you need to know the type of update being run.
- `InputUpdateType` has been moved to the `UnityEngine.InputSystem.LowLevel` namespace.
- `InputSystem.Update(InputUpdateType)` has been removed from the public API.
- The way input devices are built internally has been streamlined.
  * `InputDeviceBuilder` is now internal. It is no longer necessary to access it to look up child controls. Simply use `InputControl.GetChildControl` instead.
  * To build a device without adding it to the system, call the newly added `InputDevice.Build` method.
    ```
    InputDevice.Build<Mouse>();
    ```
  * `InputSystem.SetLayoutVariant` has been removed. Layout variants can no longer be set retroactively but must be decided on as part of device creation.
- `InputSystem.RegisterControlProcessor` has been renamed to just `InputSystem.RegisterProcessor`.

#### Actions

* `InputAction.ReadValue<TValue>()` is longer correlated to `InputAction.triggered`. It simply returns the current value of a bound control or composite while the action is being interacted with.
* `InputInteractionContext.PerformedAndGoBackToWaiting` has been renamed to just `InputInteractionContext.Performed`.

#### Actions

- Individual composite part bindings can now no longer have interactions assigned to them as that never made any sense.

### Added

- Devices can now have more than one usage.
  * Call `InputSystem.AddDeviceUsage(device,usage)` to add additional usages to a device.
  * Call `InputSystem.RemoveDeviceUsage(device,usage)` to remove existing usages from a device.
  * `InputSystem.SetDeviceUsage(device,usage)` still exists. It will clear all existing usages from the given device.
- A new `VisualizerSamples` sample that can be installed through the package manager.
  * Contains two components `InputControlVisualizer` and `InputActionVisualizer` that help visualizing/debugging control/device and action activity through in-game overlays. A few sample scenes illustrate how to use them.

#### Actions

- Added `InputAction.ReadValueAsObject` API.
- Added `InputAction.activeControl` API.

## [0.9.0-preview] - 2019-07-18

### Fixed

- Validate all parameters on public APIs.
- Fixed an internal bug in `InlinedArray.RemoveAtByMovingTailWithCapacity`, which could cause data corruption.
- Fixed Xbox controller support on macOS il2cpp.
- Fixed issue of Xbox gamepads on Windows desktop not being able to navigate left and down in a UI.
- Allow using InputSystem package if the XR, VR or Physics modules are disabled for smaller builds.
- Fixed documentation landing page and table of contents.
- Fixed tracked devices assigning pointer ids for UI pointer events correctly.
- Adjusted some UI Elements to fit the Unity 19.3 font.
- Fixed NullReferenceException being thrown when project changes.
- Fixed duplicate devices showing in the "Supported Devices" popup when using a search filter.
- Fixed an error when adding new bindings in the Input Actions editor window when a filter was applied.
- Fixed scroll wheel handling in `InputSystemUIInputModule` not being smooth.
- Fixed compile errors from Switch Pro controller code on Linux.

#### Actions

- Fixed `CallbackContext.control` referencing the composite member control which was actually actuated for this trigger for composite bindings.
- Generated C# wrappers for .inputactions assets are no longer placed in Assets/Assets/ folder on Windows.

### Added

- Touch support has been reworked and extended.
  * `Touchscreen.touch[0..9]` are now bindable from the control picker.
  * `Touchscreen.primaryTouch` is now a separate control which tracks the primary touch on the screen.
  * The controls `Touchscreen` inherits from `Pointer` (such as `position`, `phase`, and `delta`) are now tied to `Touchscreen.primaryTouch` and allow for `Touchscreen` to function as a generic `Pointer` (like `Mouse` and `Pen`).
  * `Touchscreen.press` (renamed from `Touchscreen.button`) is now a working, synthetic button that is down whenever at least one finger is on the screen.
  * Recording of start time and start position has been added to touches.
    - `TouchControl.startPosition` gives the starting position of the touch.
    - `TouchControl.startTime` gives the starting time of the touch.
  * Tap detection has been added to `Touchscreen`.
    - Tap time (i.e. time within which a press-and-release must be completed for a tap to register) corresponds to `InputSettings.defaultTapTime`.
    - Tap release must happen within a certain radius of first contact. This is determined by a new setting `InputSettings.tapRadius`.
    - `TouchControl.tap` is a new button control that triggers then the touch is tapped. Note that this happens instantly when a touch ends. The button will go to 1 and __immediately__ go back to 0. This means that polling the button in `Update`, for example, will never trigger a tap. Either use actions to observe the button or use the `Touch` API from `EnhancedTouch` to poll taps.
  * `Touchscreen.activeTouches` has been removed. Use `Touch.activeTouches` from the new enhanced touch API instead for more reliable touch tracking.
  * `Touchscreen.allTouchControls` has been renamed to `Touchscreen.touches`.
  * A new `EnhancedTouch` plugin has been added which offers an enhanced `Touch` and `Finger` API to reliably track touches and fingers across updates. This obsoletes the need to manually track touch IDs and phases and gives access to individual touch history.
  * Touch can be simulated from mouse or pen input now. To enable simulation, call `TouchSimulation.Enable()` or put the `TouchSimulation` MonoBehaviour in your scene. Also, in the input debugger, you can now enable touch simulation from the "Options" dropdown.
- Changing state has been decoupled from events. While input events are the primary means by which to trigger state changes, anyone can perform state changes manually now from anywhere.
    ```
    InputState.Change(gamepad.leftStick, new Vector2(123, 234));
    ```
  * This change makes it possible to update state __from__ state and thus synthesize input data from other input coming in.
- A new API for recording state changes over time has been added.
    ```
    var history = new InputStateHistory("<Gamepad>/leftStick");
    history.StartRecording();

    //...

    foreach (var record in history)
        Debug.Log(record);
    ```
- Added support for generic joysticks on WebGL (which don't use the standard gamepad mapping).
- Added support for DualShock 3 gamepads on desktops.
- Added support for Nintendo Switch Pro Controllers on desktops.

#### Actions

- Actions now also have a __polling API__!
  * `InputAction.triggered` is true if the action was performed in the current frame.
  * `InputAction.ReadValue<TValue>()` yields the last value that `started`, `performed`, or `cancelled` (whichever came last) was called with. If the action is disabled, returns `default(TValue)`. For `InputActionType.Button` type actions, returns `1.0f` if `triggered==true` and `0.0f` otherwise.
- Generated C# wrappers for .inputactions can now placed relative to the .inputactions file by specifying a path starting with './' (e.g. `./foo/bar.cs`).

### Changed

- **The system no longer supports processing input in __BOTH__ fixed and dynamic updates**. Instead, a choice has to be made whether to process input before each `FixedUpdate()` or before each `Update()`.
  * Rationale: the existing code that supported having both updates receive input independently still had several holes and became increasingly complex and brittle. Our solution was based on not actually processing input twice but on channeling input concurrently into both the state of both updates. Together with the fact that specific inputs have to reset (and possibly accumulate) correctly with respect to their update time slices, this became increasingly hard to do right. This, together with the fact that we've come to increasingly question the value of this feature, led us to removing the capability while preserving the ability to determine where input is processed.
  * NOTE: Timeslicing is NOT affected by this. You can still switch to `ProcessEventInFixedUpdates` and get events timesliced to individual `FixedUpdate` periods according to their timestamps.
  * `InputSettings.UpdateMode.ProcessEventsInBothFixedAndDynamicUpdate` has been removed.
  * `InputSettings.UpdateMode.ProcessEventsInDynamicUpdateOnly` has been renamed to `InputSettings.UpdateMode.ProcessEventsInDynamicUpdate` and is now the default.
  * `InputSettings.UpdateMode.ProcessEventsInFixedUpdateOnly` has been renamed to `InputSettings.UpdateMode.ProcessEventsInFixedUpdate`.
- Added icons for PlayerInput, PlayerInputManager, InputSystemUIInputModule and MultiplayerEventSystem components.
- Changed `Keyboard` IME properties (`imeEnabled`, `imeCursorPosition`) to methods (`SetIMEEnabled`, `SetIMECursorPosition`).
- Added getters to all `IInputRuntime` properties.
- Replace some `GetXxx` methods in our API with `xxx`  properties.
- `Pointer.phase` has been removed and `PointerPhase` has been renamed to `TouchPhase`. Phases are now specific to touch. `PointerPhaseControl` has been renamed to `TouchPhaseControl`.
- `Pointer.button` has been renamed to `Pointer.press` and now is a control that indicates whether the pointer is in "press down" state.
  * For mouse, corresponds to left button press.
  * For pen, corresponds to tip contact.
  * For touch, corresponds to primary touch contact (i.e. whether __any__ finger is down).
- The state change monitor APIs (`IInputStateChangeMonitor` and friends) have been moved out of `InputSystem` into a new static class `InputState` in `UnityEngine.Experimental.Input.LowLevel`.
  * Rationale: These APIs are fairly low-level and not of general interest so having them out of `InputSystem` reduces the API surface visible to most users.
- `InputDeviceChange.StateChanged` has been removed and is now a separate callback `InputState.onChange`.
  * Rationale: The other `InputDeviceChange` notifications are low-frequency whereas `StateChanged` is high-frequency. Putting them all on the same callback made adding a callback to `InputSystem.onDeviceChange` unnecessarily expensive.
- `IInputStateCallbackReceiver` has been rewritten from scratch. Now has two simple methods `OnNextUpdate` and `OnEvent`. If implemented by a device, the device now has completely control over changing its own state. Use the `InputState.Change` methods to affect state changes while trigger state change monitors (e.g. for actions) correctly.
- Simplified handling of XR input in `InputSystemUIInputModule` by having only one set of actions for all XR devices.
- We now use the same hierarchical device picker in the "Add Control Scheme" popup, which is already used in the "Input Settings" window.
- Made all `IInputStateTypeInfo` implementations internal, as these did not offer value to the user.
- Made all `IInputDeviceCommandInfo` implementations internal, as these did not offer value to the user.
- Removed `ReadWriteArray`, which was only used for making `RebindingOperation.scores` editable, which did not add any value.
- Removed `PrimitiveValueOrArray`, as non of it's functionality over `PrimitiveValue` was implemented.
- Made all `InputProcessor` implementation internal, as access to these types is exposed only through text mode representations.
- Removed `CurveProcessor` as it was not implemented.
- Renamed XInputControllerOSX to a more descriptive XboxGamepadMacOS.

#### Actions

- `InputAction.continuous` has been removed. Running logic every frame regardless of input can easily be achieved in game code.
- The way action behavior is configured has been simplified.
  * The previous roster of toggles has been replaced with two settings:
    1. `Action Type`: Determines the behavior of the action. Choices are `Value`, `Button`, and `PassThrough`.
    2. `Control Type`: Determines the type of control (and implicitly the type of value) the action is looking for if the action is a `Value` or `PassThrough` action.
  * The previous `Initial State Check` toggle is now implicit in the action type now. `Value` actions perform an initial state check (i.e. trigger if their control is already actuated when the action is enabled). Other types of actions don't.
  * The previous `Pass Through` toggle is now rolled into the action type.

## [0.2.10-preview] - 2019-05-17

### Added

- Added a `MultiplayerEventSystem` class, which allows you use multiple UI event systems to control different parts of the UI by different players.
- `InputSystemUIInputModule` now lets you specify an `InputActionAsset` in the `actionsAsset` property. If this is set, the inspector will populate all actions from this asset. If you have a `PlayerInput` component on the same game object, referencing the same  `InputActionAsset`, the `PlayerInput` component will keep the actions on the `InputSystemUIInputModule` in synch, allowing easy setup of multiplayer UI systems.

### Changed

- `StickControl.x` and `StickControl.y` are now deadzoned, i.e. have `AxisDeadzone` processors on them. This affects all gamepads and joysticks.
  * __NOTE:__ The deadzoning is __independent__ of the stick. Whereas the stack has a radial deadzones, `x` and `y` have linear deadzones. This means that `leftStick.ReadValue().x` is __not__ necessary equal to `leftStick.x.ReadValue()`.
  * This change also fixes the problem of noise from sticks not getting filtered out and causing devices such as the PS4 controller to constantly make itself `Gamepad.current`.

- Redesigned `UIActionInputModule`
 * Added a button in the inspector to automatically assign actions from an input action asset based on commonly used action names.
 * Will now populate actions with useful defaults.
 * Removed `clickSpeed` property - will use native click counts from the OS where available instead.
 * Removed `sendEventsWhenInBackground` property.
 * Hiding `Touches` and `TrackedDevices` until we decide how to handle them.
 * Remove `moveDeadzone` property as it is made redundant by the action's dead zone.
 * Removed `UIActionInputModuleEnabler` component, `UIActionInputModule` will now enable itself.
- Changed default button press point to 0.5.
- Changed all constants in public API to match Unity naming conventions ("Constant" instead of "kConstant").
- Changed namespace from `UnityEngine.Experimental.Input` to `UnityEngine.InputSystem`.
- Generated wrapper code now has nicer formatting.
- Renamed `UIActionInputModule` to `InputSystemUIInputModule`.
- Nicer icons for `InputActionAssets` and `InputActions` and for `Button` and generic controls.
- Change all public API using `IntPtr` to use unsafe pointer types instead.
- `PlayerInput` will no longer disable any actions not in the currently active action map when disabling input or switching action maps.
- Change some public fields into properties.
- Input System project settings are now called "Input System Package" in the project window instead of "Input (NEW)".
- Removed `Plugins` from all namespaces.
- Rename "Cancelled" -> "Canceled" (US spelling) in all APIs.

### Fixed

- Adding devices to "Supported Devices" in input preferences not allowing to select certain device types (like "Gamepad").
- Fixed scrolling in `UIActionInputModule`.
- Fixed compiling the input system package in Unity 19.2 with ugui being moved to a package now.
- In the Input System project settings window, you can no longer add a supported device twice.

#### Actions

- Custom inspector for `PlayerInput` no longer adds duplicates of action events if `Invoke Unity Events` notification behavior is selected.
- Fixed `Hold` interactions firing immediately before the duration has passed.
- Fixed editing bindings or processors for `InputAction` fields in the inspector (Changes wouldn't persist before).
- Fixed exception message when calling `CallbackContext.ReadValue<TValue>()` for an action with a composite binding with `TValue` not matching the composite's value type.

### Added

#### Actions

- `PlayerInput` can now handle `.inputactions` assets that have no control schemes.
  * Will pair __all__ devices mentioned by any of the bindings except if already paired to another player.

## [0.2.8-preview] - 2019-04-23

### Added

- Added a `clickCount` control to the `Mouse` class, which specifies the click count for the last mouse click (to allow distinguishing between single-, double- and multi-clicks).
- Support for Bluetooth Xbox One controllers on macOS.

#### Actions

- New API for changing bindings on actions
```
    // Several variations exist that allow to look up bindings in various ways.
    myAction.ChangeBindingWithPath("<Gamepad>/buttonSouth")
        .WithPath("<Keyboard>/space");

    // Can also replace the binding wholesale.
    myAction.ChangeBindingWithPath("<Keyboard>/space")
        .To(new InputBinding { ... });

    // Can also remove bindings programmatically now.
    myAction.ChangeBindingWithPath("<Keyboard>/space").Erase();
```

### Changed

- `Joystick.axes` and `Joystick.buttons` have been removed.
- Generated wrapper code for Input Action Assets are now self-contained, generating all the data from code and not needing a reference to the asset; `InputActionAssetReference` has been removed.
- The option to generate interfaces on wrappers has been removed, instead we always do this now.
- The option to generate events on wrappers has been removed, we felt that this no longer made sense.
- Will now show default values in Input Action inspector if no custom values for file path, class name or namespace have been provided.
- `InputSettings.runInBackground` has been removed. This should now be supported or not on a per-device level. Most devices never supported it in the first place, so a global setting did not seem to be useful.
- Several new `Sensor`-based classes have been added. Various existing Android sensor implementations are now based on them.
- `InputControlLayoutAttribute` is no longer inherited.
  * Rationale: A class marked as a layout will usually be registered using `RegisterLayout`. A class derived from it will usually be registered the same way. Because of layout inheritance, properties applied to the base class through `InputControlLayoutAttribute` will affect the subclass as intended. Not inheriting the attribute itself, however, now allows having properties such as `isGenericTypeOfDevice` which should not be inherited.
- Removed `acceleration`, `orientation`, and `angularVelocity` controls from `DualShockGamepad` base class.
  * They are still on `DualShockGamepadPS4`.
  * The reason is that ATM we do not yet support these controls other than on the PS4. The previous setup pretended that these controls work when in fact they don't.
- Marking a control as noisy now also marks all child controls as noisy.
- The input system now defaults to ignoring any HID devices with usage types not known to map to game controllers. You can use `HIDSupport.supportedUsages` to enable specific usage types.
- In the Input Settings window, asset selection has now been moved to the "gear" popup menu. If no asset is created, we now automatically create one.
- In the inspector for Input Settings assets, we now show a button to go to the Input Settings window, and a button to make the asset active if it isn't.
- Tests are now no longer part of the com.unity.inputsystem package. The `InputTestFixture` class still is for when you want to write input-related tests for your project. You can reference the `Unity.InputSystem.TestFixture` assembly when you need to do that.
- Implemented adding usages to and removing them from devices.

#### Actions

- A number of changes have been made to the control picker UI in the editor. \
  ![Input Control Picker](Documentation~/Images/InputControlPicker.png)
  * The button to pick controls interactively (e.g. by pressing a button on a gamepad) has been moved inside the picker and renamed to "Listen". It now works as a toggle that puts the picker into a special kind of 'search' mode. While listening, suitable controls that are actuated will be listed in the picker and can then be picked from.
  * Controls are now displayed with their nice names (e.g. "Cross" instead of "buttonSouth" in the case of the PS4 controller).
  * Child controls are indented instead of listed in "parent/child" format.
  * The hierarchy of devices has been rearranged for clarity. The toplevel groups of "Specific Devices" and "Abstract Devices" are now merged into one hierarchy that progressively groups devices into more specific groups.
  * Controls now have icons displayed for them.
- There is new support for binding to keys on the keyboard by their generated character rather than by their location. \
  ![Keyboard Binding](Documentation~/Images/KeyboardBindByLocationVsCharacter.png)
  * At the toplevel of the Keyboard device, you now have the choice of either binding by keyboard location or binding by generated/mapped character.
  * Binding by location shows differences between the local keyboard layout and the US reference layout.
  * The control path language has been extended to allow referencing controls by display name. `<Keyboard>/#(a)` binds to the control on a `Keyboard` with the display name `a`.
- `continuous` flag is now ignored for `Press and Release` interactions, as it did not  make sense.
- Reacting to controls that are already actuated when an action is enabled is now an __optional__ behavior rather than the default behavior. This is a __breaking__ change.
  * Essentially, this change reverts back to the behavior before 0.2-preview.
  * To reenable the behavior, toggle "Initial State Check" on in the UI or set the `initialStateCheck` property in code.
  ![Inital State Check](Documentation~/Images/InitialStateCheck.png)
  * The reason for the change is that having the behavior on by default made certain setups hard to achieve. For example, if `<Keyboard>/escape` is used in one action map to toggle *into* the main menu and in another action map to toggle *out* of it, then the previous behavior would immediately exit out of the menu if `escape` was still pressed from going into the menu. \
  We have come to believe that wanting to react to the current state of a control right away is the less often desirable behavior and so have made it optional with a separate toggle.
- Processors and Interactions are now shown in a component-inspector-like fashion in the Input Action editor window, allowing you to see the properties of all items at once.
- The various `InputAction.lastTriggerXXX` APIs have been removed.
  * Rationale: They have very limited usefulness and if you need the information, it's easy to set things up in order to keep track of it yourself. Also, we plan on having a polling API for actions in the future which is really what the `lastActionXXX` APIs were trying to (imperfectly) solve.
- `Tap`, `SlowTap`, and `MultiTap` interactions now respect button press points.
- `Tap`, `SlowTap`, and `MultiTap` interactions now have improved parameter editing UIs.

### Fixed

- Input Settings configured in the editor are now transferred to the built player correctly.
- Time slicing for fixed updates now works correctly, even when pausing or dropping frames.
- Make sure we Disable any InputActionAsset when it is being destroyed. Otherwise, callbacks which were not cleaned up would could cause exceptions.
- DualShock sensors on PS4 are now marked as noisy (#494).
- IL2CPP causing issues with XInput on windows and osx desktops.
- Devices not being available yet in `MonoBehavior.Awake`, `MonoBehaviour.Start`, and `MonoBehaviour.OnEnable` in player or when entering play mode in editor.
- Fixed a bug where the event buffer used by `InputEventTrace` could get corrupted.

#### Actions

- Actions and bindings disappearing when control schemes have spaces in their names.
- `InputActionRebindingExceptions.RebindOperation` can now be reused as intended; used to stop working properly the first time a rebind completed or was cancelled.
- Actions bound to multiple controls now trigger correctly when using `PressInteraction` set to `ReleaseOnly` (#492).
- `PlayerInput` no longer fails to find actions when using UnityEvents (#500).
- The `"{...}"` format for referencing action maps and actions using GUIDs as strings has been obsoleted. It will still work but adding the extra braces is no longer necessary.
- Drag&dropping bindings between other bindings that came before them in the list no longer drops the items at a location one higher up in the list than intended.
- Editing name of control scheme in editor not taking effect *except* if hitting enter key.
- Saving no longer causes the selection of the current processor or interaction to be lost.
  * This was especially annoying when having "Auto-Save" on as it made editing parameters on interactions and processors very tedious.
- In locales that use decimal separators other than '.', floating-point parameters on composites, interactions, and processors no longer lead to invalid serialized data being generated.
- Fix choosing "Add Action" in action map context menu throwing an exception.
- The input action asset editor window will no longer fail saving if the asset has been moved.
- The input action asset editor window will now show the name of the asset being edited when asking for saving changes.
- Clicking "Cancel" in the save changes dialog for the input action asset editor window will now cancel quitting the editor.
- Fixed pasting or dragging a composite binding from one action into another.
- In the action map editor window, switching from renaming an action to renaming an action map will no longer break the UI.
- Fixed calling Enable/Disable from within action callbacks sometimes leading to corruption of state which would then lead to actions not getting triggered (#472).
- Fixed setting of "Auto-Save" toggle in action editor getting lost on domain reload.
- Fixed blurry icons in editor for imported .inputactions assets and actions in them.
- `Press` and `Release` interactions will now work correctly if they have multiple bound controls.
- `Release` interactions will now invoke a `Started` callback when the control is pressed.
- Made Vector2 composite actions respect the press points of button controls used to compose the value.

## [0.2.6-preview] - 2019-03-20

>NOTE: The UI code for editing actions has largely been rewritten. There may be regressions.
>NOTE: The minimum version requirement for the new input system has been bumped
       to 2019.1

### Added

- Support gamepad vibration on Switch.
- Added support for Joysticks on Linux.

#### Actions

- Added ability to change which part of a composite a binding that is part of the composite is assigned to.
  * Part bindings can now be freely duplicated or copy-pasted. This allows having multiple bindings for "up", for example. Changing part assignments retroactively allows to freely edit the composite makeup.
- Can now drag&drop multiple items as well as drop items onto others (equivalent to cut&paste). Holding ALT copies data instead of moving it.
- Edits to control schemes are now undoable.
- Control schemes are now sorted alphabetically.
- Can now search by binding group (control scheme) or devices directly from search box.
  * `g:Gamepad` filters bindings to those in the "Gamepad" group.
  * `d:Gamepad` filters bindings to those from Gamepad-compatible devices.

### Changed

- The input debugger will no longer automatically show remote devices when the profiler is connected. Instead, use the new menu in debugger toolbar to connect to players or to enable/disable remote input debugging.
- "Press and Release" interactions will now invoke the `performed` callback on both press and release (instead of invoking `performed` and `cancel`, which was inconsistent with other behaviors).

#### Actions

- Bindings have GUIDs now like actions and maps already did. This allows to persistently and uniquely identify individual bindings.
- Replaced UI overlay while rebinding interactively with cancellable progress bar. Interactive rebinding now cancels automatically after 4 seconds without suitable input.
- Bindings that are not assigned to any control scheme are now visible when a particular control scheme is selected.
  * Bindings not assigned to any control scheme are active in *ALL* control schemes.
  * The change makes this visible in the UI now.
  * When a specific control scheme is selected, these bindings are affixed with `{GLOBAL}` for added visibility.
- When filtering by devices from a control scheme, the filtering now takes layout inheritance into account. So, a binding to a control on `Pointer` will now be shown when the filter is `Mouse`.
- The public control picker API has been revised.
  * The simplest way to add control picker UI to a control path is to add an `InputControlAttribute` to the field.
    ```
    // In the inspector, shows full UI to select a control interactively
    // (including interactive picking through device input).
    [InputControl(layout = "Button")]
    private string buttonControlPath;
    ```
- Processors of incompatible types will now be ignored instead of throwing an exception.

### Fixed

- Remote connections in input debugger now remain connected across domain reloads.
- Don't incorrectly create non-functioning devices if a physical device implements multiple incompatible logical HID devices (such as the MacBook keyboard/touch pad and touch bar).
- Removed non-functioning sort triangles in event list in Input Debugger device windows.
- Sort events in input debugger window by id rather then by timestamp.
- Make parsing of float parameters support floats represented in "e"-notation and "Infinity".
- Input device icons in input debugger window now render in appropriate resolution on retina displays.
- Fixed Xbox Controller on macOS reporting negative values for the sticks when represented as dpad buttons.
- `InputSettings.UpdateMode.ProcessEventsManually` now correctly triggers updates when calling `InputSystem.Update(InputUpdateType.Manual)`.

#### Actions

- Pasting or duplicating an action in an action map asset will now assign a new and unique ID to the action.
- "Add Action" button being active and triggering exceptions when no action map had been added yet.
- Fixed assert when generating C# class and make sure it gets imported correctly.
- Generate directories as needed when generating C# class, and allow path names without "Assets/" path prefix.
- Allow binding dpad controls to actions of type "Vector2".
- Fixed old name of action appearing underneath rename overlay.
- Fixed inspector UIs for on-screen controls throwing exceptions and being non-functional.
- Fixed deleting multiple items at same time in action editor leading to wrong items being deleted.
- Fixed copy-pasting actions not preserving action properties other than name.
- Fixed memory corruptions coming from binding resolution of actions.
- InputActionAssetReferences in ScriptableObjects will continue to work after domain reloads in the editor.
- Fixed `startTime` and `duration` properties of action callbacks.

## [0.2.1-preview] - 2019-03-11

### Changed

 - NativeUpdateCallback API update to match Unity 2018.3.8f1

## [0.2.0-preview] - 2019-02-12

This release contains a number of fairly significant changes. The focus has been on further improving the action system to make it easier to use as well as to make it work more reliably and predictably.

>NOTE: There are some breaking changes. Please see the "Changed" section below.

### Changed

- Removed Unity 2018.2 support code.
- Removed .NET 3.5 support code.
- Started using C# 7.
- `IInputControlProcessor<TValue>` has been replaced with `InputProcessor` and `InputProcessor<TValue>` base classes.
- `IInputBindingComposite` has been replaced with an `InputBindingComposite` base class and the `IInputBindingComposite<TValue>` interface has been merged with the `InputBindingComposite<TValue>` class which had already existed.
- `InputUser.onUnpairedDeviceUser` will now notify for each actuated control until the device is paired or there are no more actuated controls.
- `SensitivityProcessor` has been removed.
    * The approach needs rethinking. What `SensitivityProcessor` did caused more problems than it solved.
- State monitors no longer have their timeouts removed automatically when they fire. This makes it possible to have a timeout that is removed only in response to a specific state change.
- Events for devices that implement `IInputStateCallbacks` (such as `Touchscreen`) are allowed to go back in time. Avoids the problem of having to order events between multiple fingers correctly or seeing events getting rejected.
- `PenState.Button` is now `PenButton`.
- Removed TouchPositionTransformProcessor, was used only by Android, the position transformation will occur in native backend in 2019.x

#### Actions:
- Bindings that have no interactions on them will trigger differently now. __This is a breaking change__.
  * Previously, these bindings would trigger `performed` on every value change including when going back to their default value. This is why you would see two calls of `performed` with a button; one when the button was pressed, another when it was depressed.
  * Now, a binding without an interaction will trigger `started` and then `performed` when a bound control is actuated. Thereafter, the action will remain in `Started` phase. For as long as the control is actuated, every value change will trigger `performed` again. When the control stops being actuated, it will trigger `cancelled` and the action will remain in `Waiting` state.
  * Control actuation is defined as a control having a magnitude (see `InputControl.EvaluateMagnitude`) greater than zero. If a control does not support magnitudes (returns -1 from `EvaluateMagnitude`), then the control is considered actuated when it changes state away from its default state.
  * To restore the previous behavior, simply change code like
      ```
        myAction.performed += MyCallback;
      ```
    to
      ```
        myAction.performed += MyCallback;
        myAction.cancelled += MyCallback;
      ```
  * Alternatively, enable `passThrough` mode on an action. This effectively restores the previous default behavior of actions.
    ```
        new InputAction(binding: "<Gamepad>/leftTrigger") { passThrough = true };
    ```
- As part of the aforementioned change, the following interactions have been removed as they are no longer relevant:
  - `StickInteraction`: Can simply be removed from bindings. The new default behavior obsoletes the need for what `StickInteraction` did. Use `started` to know then the stick starts being actuated, `performed` to be updated on movements, and `cancelled` to know when the stick goes back into rest position.
  - `PressAndReleaseInteraction`: Can simply be removed from bindings. The default behavior with no interaction encompasses press and release detection. Use `started` to know then a button is pressed and `cancelled` to know when it is released. To set a custom button press point, simply put an `AxisDeadzoneProcessor` on the binding.
- `PressInteraction` has been completely rewritten.
  - Trigger behavior can be set through `behavior` parameter and now provides options for observing just presses (`PressOnly`), just releases (`ReleaseOnly`), or both presses and releases (`PressAndRelease`).
  - Also, the interaction now operates on control actuation rather than reading out float values directly. This means that any control that supports magnitudes can be used.
  - Also supports continuous mode now.
- If bound controls are already actuated when an action is enabled, the action will now trigger in the next input update as if the control had just been moved from non-actuated to actuated state.
  - In other words, if e.g. you have a binding to the A button of the gamepad and the A button is already pressed when the action is first enabled, then the action associated with the A button will trigger as if the button had just been pressed. Previously, it required releasing and re-pressing the button first -- which, together with certain interactions, could lead to actions ending up in a confused state.
- When an action is disabled, it will now cancel all ongoing interactions, if any (i.e. you will see `InputAction.cancelled` being called).
  - Note that unlike the above-mentioned callbacks that happen when an action starts out with a control already actuated, the cancellation callbacks happen __immediately__ rather than in the next input update.
- Actions that at runtime are bound to multiple controls will now perform *conflict resolution*, if necessary.
  - This applies only if an action actually receives multiple concurrent actuations from controls.
  - When ambiguity is detected, the greatest amount of actuation on any of the controls gets to drive the action.
  - In practice, this means that as long as any of the controls bound to an action is actuated, the action will keep going. This resolves ambiguities when an action has primary and secondary bindings, for examples, or when an action is bound to multiple different devices at the same time.
  - Composite bindings count as single actuations regardless of how many controls participate in the composite.
  - This behavior __can be bypassed__ by setting the action to be pass-through.
- Action editor now closes when asset is deleted.
  - If there are unsaved changes, asks for confirmation first.
- Interactions and processors in the UI are now filtered based on the type of the action (if set) and sorted by name.
- Renamed "Axis" and "Dpad" composites to "1D Axis" and "2D Vector" composite.
  - The old names can still be used and existing data will load as expected.
  - `DpadComposite` got renamed to `Vector2Composite`; `AxisComposite` is unchanged.
- `InputInteractionContext.controlHasDefaultValue` has been replaced with `InputInteractionContext.ControlIsActuated()`.
- `InputActionChange.BindingsHaveChangedWhileEnabled` has been reworked and split in two:
    1. `InputActionChange.BoundControlsAboutToChange`: Bindings have been previously resolved but are about to be re-resolved.
    2. `InputActionChange.BoundControlsChanged`: Bindings have been resolved on one or more actions.
- Actions internally now allocate unmanaged memory.
  - Disposing should be taken care of automatically (though you can manually `Dispose` as well). If you see errors in the console log about unmanaged memory being leaked, please report the bug.
  - All execution state except for C# heap objects for processors, interactions, and composites has been collapsed into a single block of unmanaged memory. Actions should now be able to re-resolve efficiently without allocating additional GC memory.

### Added

- `PlayerInput` component which simplifies setting up individual player input actions and device pairings. \
  ![PlayerInput](Documentation~/Images/PlayerInput.png)
- `PlayerInputManager` component which simplifies player joining and split-screen setups. \
  ![PlayerInput](Documentation~/Images/PlayerInputManager.png)
- `InputDevice.all` (equivalent to `InputSystem.devices`)
- `InputControl.IsActuated()` can be used to determine whether control is currently actuated (defined as extension method in `InputControlExtensions`).
- Can now read control values from buffers as objects using `InputControl.ReadValueFromBufferAsObject`. This allows reading a value stored in memory without having to know the value type.
- New processors:
    * `ScaleProcessor`
    * `ScaleVector2Processor`
    * `ScaleVector3Processor`
    * `InvertVector2Processor`
    * `InvertVector3Processor`
    * `NormalizeVector2Processor`
    * `NormalizeVector3Processor`
- Added `MultiTapInteraction`. Can be used to listen for double-taps and the like.
- Can get total and average event lag times through `InputMetrics.totalEventLagTime` and `InputMetrics.averageEventLagTime`.
- `Mouse.forwardButton` and `Mouse.backButton`.
- The input debugger now shows users along with their paired devices and actions. See the [documentation](Documentation~/UserManagement.md#debugging)
- Added third and fourth barrel buttons on `Pen`.

#### Actions:
- Actions have a new continuous mode that will cause the action to trigger continuously even if there is no input. See the [documentation](Documentation~/Actions.md#continuous-actions) for details. \
  ![Continuous Action](Documentation~/Images/ContinuousAction.png)
- Actions have a new pass-through mode. In this mode an action will bypass any checks on control actuation and let any input activity on the action directly flow through. See the [documentation](Documentation~/Actions.md#pass-through-actions) for details. \
  ![Pass-Through Action](Documentation~/Images/PassThroughAction.png)
- Can now add interactions and processors directly to actions.
  ![Action Properties](Documentation~/Images/ActionProperties.png)
    * This is functionally equivalent to adding the respective processors and/or interactions to every binding on the action.
- Can now change the type of a composite retroactively.
  ![Composite Properties](Documentation~/Images/CompositeProperties.png)
- Values can now be read out as objects using `InputAction.CallbackContext.ReadValueAsObject()`.
    * Allocates GC memory. Should not be used during normal gameplay but is very useful for testing and debugging.
- Added auto-save mode for .inputactions editor.
  ![Auto Save](Documentation~/Images/AutoSave.png)
- Processors, interactions, and composites can now define their own parameter editor UIs by deriving from `InputParameterEditor`. This solves the problem of these elements not making it clear that the parameters usually have global defaults and do not need to be edited except if local overrides are necessary.
- Can now set custom min and max values for axis composites.
    ```
    var action = new InputAction();
    action.AddCompositeBinding("Axis(minValue=0,maxValue=2)")
        .With("Positive", "<Keyboard>/a")
        .With("Negative", "<Keyboard>/d");
    ```
- "C# Class File" property on .inputactions importer settings now has a file picker next to it.
- `InputActionTrace` has seen various improvements.
    * Recorded data will now stay valid even if actions are rebound to different controls.
    * Can listen to all actions using `InputActionTrace.SubscribeToAll`.
    * `InputActionTrace` now maintains a list of subscriptions. Add subscriptions with `SubscribeTo` and remove a subscription with `UnsubscribeFrom`. See the [documentation](Documentation~/Actions.md#tracing-actions) for details.

### Fixes

- Fixed support for Unity 2019.1 where we landed a native API change.
- `InputUser.UnpairDevicesAndRemoveUser()` corrupting device pairings of other InputUsers
- Control picker in UI having no devices if list of supported devices is empty but not null
- `IndexOutOfRangeException` when having multiple action maps in an asset (#359 and #358).
- Interactions timing out even if there was a pending event that would complete the interaction in time.
- Action editor updates when asset is renamed or moved.
- Exceptions when removing action in last position of action map.
- Devices marked as unsupported in input settings getting added back on domain reload.
- Fixed `Pen` causing exceptions and asserts.
- Composites that assign multiple bindings to parts failing to set up properly when parts are assigned out of order (#410).

### Known Issues

- Input processing in edit mode on 2019.1 is sporadic rather than happening on every editor update.

## [0.1.2-preview] - 2018-12-19

    NOTE: The minimum version requirement for the new input system has been bumped
          to 2018.3. The previous minum requirement of 2018.2 is no longer supported.
          Also, we have dropped support for the .NET 3.5 runtime. The new .NET 4
          runtime is now required to use the new input system.

We've started working on documentation. The current work-in-progress can be found on [GitHub](https://github.com/Unity-Technologies/InputSystem/blob/develop/Packages/com.unity.inputsystem/Documentation~/InputSystem.md).

### Changed

- `InputConfiguration` has been replaced with a new `InputSettings` class.
- `InputConfiguration.lockInputToGame` has been moved to `InputEditorUserSettings.lockInputToGameView`. This setting is now persisted as a local user setting.
- `InputSystem.updateMask` has been replaced with `InputSettings.updateMode`.
- `InputSystem.runInBackground` has been moved to `InputSettings.runInBackground`.
- Icons have been updated for improved styling and now have separate dark and light skin versions.
- `Lock Input To Game` and `Diagnostics Mode` are now persisted as user settings
- Brought back `.current` getters and added `InputSettings.filterNoiseOnCurrent` to control whether noise filtering on the getters is performed or not.
- Removed old and outdated Doxygen-generated API docs.

### Added

- `InputSystem.settings` contains the current input system settings.
- A new UI has been added to "Edit >> Project Settings..." to edit input system settings. Settings are stored in a user-controlled asset in any location inside `Assets/`. Multiple assets can be used and switched between.
- Joystick HIDs are now supported on Windows, Mac, and UWP.
- Can now put system into manual update mode (`InputSettings.updateMode`). In this mode, events will not get automatically processed. To process events, call `InputSystem.Update()`.
- Added shortcuts to action editor window (requires 2019.1).
- Added icons for .inputactions assets.

### Fixed

- `InputSystem.devices` not yet being initialized in `MonoBehaviour.Start` when in editor.

### Known Issues

- Input settings are not yet included in player builds. This means that at the moment, player builds will always start out with default input settings.
- There have been reports of some stickiness to buttons on 2019.1 alpha builds.  We are looking at this now.

## [0.0.14-preview] - 2018-12-11

### Changed

- `Pointer.delta` no longer has `SensitivityProcessor` on it. The processor was causing many issues with mouse deltas. It is still available for adding it manually to action bindings but the processor likely needs additional work.

### Fixed

Core:
- Invalid memory accesses when using .NET 4 runtime
- Mouse.button not being identical to Mouse.leftButton
- DualShock not being recognized when connected via Bluetooth

Actions:
- Parameters disappearing on processors and interactions in UI when edited
- Parameters on processors and interactions having wrong value type in UI (e.g. int instead of float)
- RebindingOperation calling OnComplete() after being cancelled

Misc:
- Documentation no longer picked up as assets in user project

## [0.0.13-preview] - 2018-12-05

First release from stable branch.<|MERGE_RESOLUTION|>--- conflicted
+++ resolved
@@ -11,11 +11,8 @@
 ## [Unreleased]
 
 ### Fixed
-<<<<<<< HEAD
 - Fixed an issue where Input Action name would not display correctly in Inspector if serialized as `[SerializedProperty]` within a class not derived from `MonoBehavior` ([case ISXB-124](https://issuetracker.unity3d.com/product/unity/issues/guid/ISXB-124).
-=======
 - Fix an issue where users could end up with the wrong device assignments when using the InputUser API directly and removing a user ([case ISXB-274](https://issuetracker.unity3d.com/product/unity/issues/guid/ISXB-231)).
->>>>>>> 7f7a3632
 
 ## [1.4.2] - 2022-08-12
 
