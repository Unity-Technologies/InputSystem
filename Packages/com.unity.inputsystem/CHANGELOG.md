--- conflicted
+++ resolved
@@ -17,11 +17,7 @@
 - Fix UI sometimes ignoring the first mouse click event after losing and regaining focus ([case ISXB-127](https://issuetracker.unity3d.com/product/unity/issues/guid/ISXB-127).
 - Fixed issue when using MultiplayerEventSystems where the visual state of UI controls would change due to constant toggling of CanvasGroup.interactable on and off ([case ISXB-112](https://issuetracker.unity3d.com/product/unity/issues/guid/ISXB-112)).
 - Fixed an issue where the Input Action asset icon would not be visible during asset creation ([case ISXB-6](https://issuetracker.unity3d.com/product/unity/issues/guid/ISXB-6)).
-<<<<<<< HEAD
-- Fixed an issue where setting an internal feature flag using IOCTL to communicate with native backend to `false` after being `true` would not have any effect (case ISXB-226).
-=======
 - Fixed DualSense low frequency motor speed being always set to min value.
->>>>>>> 960cee58
 
 ## [1.4.1] - 2022-05-30
 
