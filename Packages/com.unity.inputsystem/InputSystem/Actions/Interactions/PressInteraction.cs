--- conflicted
+++ resolved
@@ -218,11 +218,7 @@
             m_PressPointSetting.OnGUI();
         }
 
-<<<<<<< HEAD
-#if UNITY_2022_2_OR_NEWER
-=======
 #if UNITY_INPUT_SYSTEM_UI_TK_ASSET_EDITOR
->>>>>>> d2d8041b
         public override void OnDrawVisualElements(VisualElement root, Action onChangedCallback)
         {
             root.Add(new HelpBox(s_HelpBoxText.text, HelpBoxMessageType.None));
