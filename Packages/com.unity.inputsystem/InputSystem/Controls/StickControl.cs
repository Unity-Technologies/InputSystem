--- conflicted
+++ resolved
@@ -24,11 +24,8 @@
         // on the device. This aids in interactive picking by making sure that if we have to decide between,
         // say, leftStick/x and leftStick/left, leftStick/x wins out.
 
-<<<<<<< HEAD
-=======
         ////REVIEW: up/down/left/right should probably prohibit being written to
 
->>>>>>> 5a619b22
         /// <summary>
         /// A synthetic button representing the upper half of the stick's Y axis.
         /// </summary>
