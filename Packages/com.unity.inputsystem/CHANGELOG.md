# Changelog
All notable changes to the input system package will be documented in this file.

The format is based on [Keep a Changelog](http://keepachangelog.com/en/1.0.0/)
and this project adheres to [Semantic Versioning](http://semver.org/spec/v2.0.0.html).

Due to package verification, the latest version below is the unpublished version and the date is meaningless.
however, it has to be formatted properly to pass verification tests.

## [Unreleased]

### Changed

- Adding an action to a `InputActionMap` that is part of an `InputActionAsset` now requires all actions in the asset to be disabled ([case 1288335](https://issuetracker.unity3d.com/issues/adding-actions-at-runtime-to-existing-map-from-asset-triggers-assertion-error)).
  * This used to trigger an `Assert` at runtime but now properly throws an `InvalidOperationException`.
- The `VirtualMouseInput` component is now part of the Input System assembly. It was previously packaged with the `Gamepad Mouse Cursor` sample.
  * The component has a different GUID from before, so existing setups that use the component from the sample are not broken. To use the built-in component you must explicitly switch over.

### Fixed

#### Actions

- Delete key not working in the input actions editor ([case 1282090](https://issuetracker.unity3d.com/issues/input-system-delete-key-doesnt-work-in-the-input-actions-window)).
<<<<<<< HEAD
- Actions embedded into `MonoBehaviours` not showing bindings added directly from within constructors ([case 1291334](https://issuetracker.unity3d.com/issues/input-action-binding-doesnt-show-up-in-the-inspector-when-set-using-a-script)).
  ```CSharp
  public class MyMB : MonoBehaviour {
    // This would end up not showing the binding in the inspector.
    public InputAction action = new InputAction(binding: "<Gamepad>/leftStick");
  ```
=======
- Fixed inputs in game view sometimes not working when running in the editor, as initial focus state could end up being incorrect.
- Fixed bad performance in Input Debugger with high-frequency devices (e.g. 1+ KHz gaming mice). Before, high event volumes led to excessive refreshes of debugger data.
- Fixed compile error on tvOS due to step counter support for iOS added in `1.1.0-preview.3`.
- Fixed PS4- and PS3-specific `rightTriggerButton` and `leftTriggerButton` controls not being marked as synthetic and thus conflicting with `rightTrigger` and `leftTrigger` input ([case 1293734](https://issuetracker.unity3d.com/issues/input-system-when-binding-gamepad-controls-triggerbutton-gets-bound-instead-of-triggeraxis)).
  * This manifested itself, for example, when using interactive rebinding and seeing `rightTriggerButton` getting picked instead of the expected `rightTrigger` control.

#### Actions

- Fixed tooltips not appearing for elements of the Input Actions editor window ([case 1311595](https://issuetracker.unity3d.com/issues/no-tooltips-appear-when-hovering-over-parts-of-input-action-editor-window)).

### Added

- Enabled XR device support on Magic Leap (Lumin).
- Added ability to force XR Support in a project by defining `UNITY_INPUT_FORCE_XR_PLUGIN`.
>>>>>>> 2e5c9137

## [1.1.0-preview.3] - 2021-02-04

### Changed

- An upper limit of 1024 controls per device and 1kb of memory state per device has been introduced.
  * This allows for certain optimizations.
  * Should the limits prove too tight, they can be raised in the future.
  * The most complex device we have at the moment (`Touchscreen`) has 242 controls and 616 bytes of state.
- `TouchSimulation` now __disables__ the `Pointer` devices it reads input from.
  * This is to address the problem of mouse input leading to __both__ mouse and touch input happening concurrently. Instead, enabling touch simulation will now effectively __replace__ mouse and pen input with touch input.
  * Devices such `Mouse` and `Pen` will remain in place but will not get updated. Events received for them will be consumed by `TouchSimulation`.
- Enabled XR device support on Switch.

### Fixed

- Fixed precompiled layouts such as `FastKeyboard` leading to build time regressions with il2cpp (case 1283676).
- Fixed `InputDevice.canRunInBackground` not being correctly set for VR devices (thus not allowing them to receive input while the application is not focused).
- Fixed `InputUser.OnEvent` and `RebindingOperation.OnEvent` exhibiting bad performance profiles and leading to multi-millisecond input update times (case 1253371).
  * In our own measurements, `InputUser.OnEvent` is >9 times faster than before and `RebindingOperation.OnEvent` is ~2.5 times faster.
- Fixed PS4 controller not recognized on Mac when connected over Bluetooth ([case 1286449](https://issuetracker.unity3d.com/issues/input-system-dualshock-4-zct1e-dualshock-2-v1-devices-are-not-fully-recognised-over-bluetooth)).
- Fixed `EnhancedTouch` leaking `NativeArray` memory on domain reloads ([case 1190150](https://issuetracker.unity3d.com/issues/new-input-system-simulated-touch-in-editor-doesnt-work)).
- Fixed `TouchSimulation` leading to `"Pointer should have exited all objects before being removed"` errors ([case 1190150](https://issuetracker.unity3d.com/issues/new-input-system-simulated-touch-in-editor-doesnt-work)).
- Fixed multi-touch not working with `InputSystemUIInputModule` ([case 1271942](https://issuetracker.unity3d.com/issues/android-onenddrag-not-being-called-when-there-are-at-least-2-touches-on-the-screen)).
  * This also manifested itself when using On-Screen Controls and not being able to use multiple controls at the same time (for example, in the [Warriors demo](https://github.com/UnityTechnologies/InputSystem_Warriors)).
- Fixed restart prompt after package installation not appearing on Unity 2020.2+ ([case 1292513](https://issuetracker.unity3d.com/issues/input-system-after-package-install-the-update-slash-switch-and-restart-prompt-does-not-appear)).
- Fixed action with multiple bindings getting stuck in `Performed` state when two or more controls are pressed at the same time ([case 1295535](https://issuetracker.unity3d.com/issues/input-system-not-registering-multiple-inputs)).
  * Regression introduced in 1.1-preview.2.
- Fixed `Touch.activeTouches` having incorrect touch phases after calling `EnhancedTouch.Disable()` and then `EnhancedTouch.Enable()` ([case 1286865](https://issuetracker.unity3d.com/issues/new-input-system-began-moved-and-ended-touch-phases-are-not-reported-when-a-second-scene-is-loaded)).
- Fixed compile errors related to XR/AR on console platforms.

#### Actions

- Fixed actions not triggering correctly when multiple bindings on the same action were referencing the same control ([case 1293808](https://issuetracker.unity3d.com/product/unity/issues/guid/1293808/)).
  * Bindings will now "claim" controls during resolution. If several bindings __on the same action__ resolve to the same control, only the first such binding will successfully resolve to the control. Subsequent bindings will only resolve to controls not already referenced by other bindings on the action.
  ```CSharp
  var action = new InputAction();
  action.AddBinding("<Gamepad>/buttonSouth");
  action.AddBinding("<Gamepad>/buttonSouth"); // Will be ignored.
  action.AddBinding("<Gamepad>/button*"); // Will only receive buttonWest, buttonEast, and buttonNorth.
  ```
  * This also means that `InputAction.controls` will now only contain any control at most once.
- Fixed JSON serialization of action maps not preserving empty binding paths ([case 1231968](https://issuetracker.unity3d.com/issues/cloning-actionmap-through-json-converts-empty-paths-to-null-which-is-not-allowed)).

### Added

- Added a new high-performance way to iterate over changed controls in an event.
  ```CSharp
  // Can optionally specify a magnitude threshold that controls must cross.
  // NOTE: This will note allocate GC memory.
  foreach (var control in eventPtr.EnumerateChangedControls(magnitudeThreshold: 0.1f))
      Debug.Log($"Control {control} changed state");
  ```
  * This can be used, for example, to implement much more performant "any button pressed?" queries.
  ```CSharp
  InputSystem.onEvent +=
      (eventPtr, device) =>
      {
          // Ignore anything that is not a state event.
          var eventType = eventPtr.type;
          if (eventType != StateEvent.Type && eventType != DeltaStateEvent.Type)
              return;

          // Find all changed controls actuated above the button press threshold.
          foreach (var control in eventPtr.EnumerateChangedControls
              (device: device, magnitudeThreshold: InputSystem.settings.defaultButtonPressThreshold))
              // Check if it's a button.
              if (control is ButtonControl button)
                  Debug.Log($"Button {button} was pressed");
      }
  ```
- Added support for Step Counter sensors for iOS.
  * You need to enable **Motion Usage** under Input System settings before using the sensor. You can also manually add **Privacy - Motion Usage Description** to your application's Info.plist file.

## [1.1.0-preview.2] - 2020-10-23

### Changed

- The `submit` and the `cancel` actions of the UI input module now trigger on __release__ instead of press. This makes the behavior consistent with clicks triggering UI response on release rather than press.
- Removed the old "Tanks" demo (previously available from the samples shipped with the package).
  * Added a new and improved demo project, which you can download from the [InputSystem_Warriors](https://github.com/UnityTechnologies/InputSystem_Warriors) GitHub repository.

#### Actions

- Actions of type `InputActionType.Button` now respect button press (and release) points.
  * Previously, button-type actions, when used without explicit "Press" interactions, would perform immediately when a bound control was actuated.
  * Now, a button-type action will behave the same as if a "Press" interaction is applied with "Trigger Behavior" set to "Press Only".
  * This means that a button-type action will now perform (and perform __once__ only) when a control crosses the button press threshold defined in the global settings or, if present, locally on a `ButtonControl`. It will then stay performed and finally cancel only when the control falls back to or below the release threshold.
- `InputAction.ReadValue<T>()` now always returns `default<T>` when the action is canceled.
  * This is to make it consistent with `InputAction.CallbackContext.ReadValue<T>()` which already returned `default<T>` when the action was canceled.
  * In general, all APIs that read values will return default values when an action is in a phase other than `Started` or `Performed`.
- If multiple actions in different action maps but in the same .inputactions asset have the same name, calling `InputActionAsset.FindAction()` with just an action name will now return the first __enabled__ action. If none of the actions are enabled, it will return the first action with a matching name as before ([case 1207550](https://issuetracker.unity3d.com/issues/input-system-action-can-only-be-triggered-by-one-of-the-action-maps-when-action-name-is-identical)).
  ```CSharp
  var map1 = new InputActionMap("map1");
  var map2 = new InputActionMap("map2");
  map1.AddAction("actionWithSameName");
  map2.AddAction("actionWithSameName");
  var asset = ScriptableObject.CreateInstance<InputActionAsset>();
  asset.AddActionMap(map1);
  asset.AddActionMap(map2);

  map2["actionWithSameName"].Enable();

  var action = asset["actionWithSameName"];
  // Before: "map1/actionWithSameName"
  // Now: "map2/actionWithSameName"
  ```

### Fixed

- Fixed player build causing `ProjectSettings.asset` to be checked out in Perforce ([case 1254502](https://issuetracker.unity3d.com/issues/projectsettings-dot-asset-is-checked-out-in-perforce-when-building-a-project-with-the-input-system-package-installed)).
- Fixed player build corrupting preloaded asset list in `PlayerSettings` if it was modified by another build processor.
- Fixed remoting in Input Debugger not working for devices in the player that are created from generated layouts (such as XR devices).
- Fixed potential `NullReferenceException` in `InputActionProperty` when the `InputActionReference` is `null`.
- Fixed "On-Screen Controls" sample still using `StandaloneInputModule` and thus throwing `InvalidOperationException` when used with "Active Input Handling" set to "Input System Package (New)" ([case 1201866](https://issuetracker.unity3d.com/issues/input-system-old-input-module-is-available-in-onscreencontrolssample-sample-scene-from-package)).
- Fixed `OnScreenButton` leaving button controls in pressed state when disabled in-between receiving `OnPointerDown` and `OnPointerUp`. Usually manifested itself by having to click the button twice next time it was enabled.
- Fixed exiting out of play mode in the Unity Editor while a test run is in progress leading to the Input System permanently losing all its state until the editor is restarted ([case 1251724](https://issuetracker.unity3d.com/issues/the-input-system-does-not-get-re-enabled-when-a-playmode-input-test-is-interrupted)).
- Fixed max values for `Axis` and `Double` controls stored as multi-bit fields being off by one ([case 1223436](https://issuetracker.unity3d.com/issues/value-equal-to-1-is-not-returned-by-the-input-system-when-reading-a-multi-bit-control)).
  * Fix contributed by [jamre](https://github.com/jamre) in [962](https://github.com/Unity-Technologies/InputSystem/pull/962). Thank you!
- Fixed debug assert in `InputDeviceTester` sample when simultaneously pressing two buttons on gamepad ([case 1244988](https://issuetracker.unity3d.com/issues/input-system-runtime-errors-when-pressing-more-than-one-button-at-the-same-time)).
- Fixed use of UI `Slider` causing drag thresholds to no longer work ([case 1275834](https://issuetracker.unity3d.com/issues/inputsystem-drag-threshold-value-is-ignored-for-scroll-view-after-interacting-with-a-slider-slash-scroll-bar)).
- Fixed layout lists in Input Debugger not updating when removing layouts.
- Fixed device connects leading to different but similar device being reported as reconnected.

#### Actions

- Fixed Action with multiple bindings becoming unresponsive after a Hold interaction was performed ([case 1239551](https://issuetracker.unity3d.com/issues/input-system-hold-interaction-makes-an-input-action-unresponsive-when-2-or-more-binding-are-attached-to-the-same-input-action)).
- Fixed `NullReferenceException` when `Player Input` component `Create Action` is pressed and saved ([case 1245921](https://issuetracker.unity3d.com/issues/input-system-nullreferenceexception-is-thrown-when-player-input-component-create-action-is-pressed-and-saved)).
- Fixed `InputActionTrace.ActionEventPtr.ReadValueAsObject` leading to `InvalidCastException` when trying to read values that came from composite bindings.
- Fixed not being able to stack a `MultiTap` on top of a `Tap` ([case 1261462](https://issuetracker.unity3d.com/issues/multi-tap-and-tap-interactions-in-the-same-action-doesnt-work-properly)).
- Fixed rebinds triggered by the Enter key causing stuck Enter key states ([case 1271591](https://issuetracker.unity3d.com/issues/input-system-rebind-action-requires-two-inputs-slash-presses-when-using-the-enter-key)).
- Fixed `Map index on trigger` and `IndexOutOfRangeException` errors when using multiple Interactions on the same Action. ([case 1253034](https://issuetracker.unity3d.com/issues/map-index-on-trigger-and-indexoutofrangeexception-errors-when-using-multiple-interactions-on-the-same-action)).
- Fixed context menu in action editor not filtering out composites the same way that the `+` icon menu does. This led to, for example, a "2D Vector" composite being shown as an option for a button type action.
- Fixed initial state checks for composite bindings failing if performed repeatedly. For example, doing a `ReadValue<Vector2>` for a WASD binding would return an incorrect value after disabling the map twice while no input from the keyboard was received ([case 1274977](https://issuetracker.unity3d.com/issues/input-system-cannot-read-vector2-values-after-inputactionset-has-been-disabled-and-enabled-twice)).
- Fixed "Add Interaction" menu in action editor not filtering out interactions with incompatible value types ([case 1272772](https://issuetracker.unity3d.com/issues/new-input-system-action-gets-called-only-once-when-using-mouse-press-interaction)).
- Fixed `PlayerInput` no longer auto-switching control schemes if `neverAutoSwitchControlSchemes` was toggled off and back on after the component was first enabled ([case 1232039](https://issuetracker.unity3d.com/issues/input-system-auto-switch-locks-on-one-device-when-its-disabled-and-re-enabled-via-script)).
- Fixed action map name being the same as .inputactions asset name leading to compile errors when `Generate C# Class` is used; now leads to import error ([case 1212052](https://issuetracker.unity3d.com/issues/input-system-user-can-name-inputaction-asset-and-action-map-the-same-creating-compilation-errors-on-generation)).
- Fixed bindings not getting updated when binding by display name and there is no control with the given display name initially.
  ```
  // If at the time this action is enabled, there's no ä key on the keyboard,
  // this did not update properly later when switched to a layout that does have the key.
  var action = new InputAction(binding: "<Keyboard>/#(ä)");
  ```

### Added

- Added tvOS documentation entries in 'Supported Input Devices' page.

#### Actions

- Added "release thresholds" for buttons.
  * Release points are now separated from press points by a percentage threshold.
  * The threshold is defined by `InputSettings.buttonReleaseThreshold`.
  * Thresholds are defined as percentages of press points. A release is thus defined as a button, after having reached a value of at least `InputSettings.defaultButtonPressPoint` (or whatever local press is used), falling back to a value equal to or less than `InputSettings.buttonReleaseThreshold` percent of the press point.
  * This is intended to solve the problem of buttons flickering around button press points.
  * The default threshold is set at 75%, that is, buttons release at 3/4 of the press point.
- Added new methods to the `InputAction` class:
  * `InputAction.IsPressed()`: Whether a bound control has crossed the press threshold and has not yet fallen back below the release threshold.
  * `InputAction.WasPressedThisFrame()`: Whether a bound control has crossed the press threshold this frame.
  * `InputAction.WasReleasedThisFrame()`: Whether a bound control has fallen back below the release threshold this frame.
  * `InputAction.WasPerformedThisFrame()`: Whether the action was performed at any point during the current frame. Equivalent to `InputAction.triggered`, which will be deprecated in the future.
  * `InputAction.Reset()`: Forcibly reset the action state. Cancels the action, if it is currently in progress.
- Added `InputAction.GetTimeoutCompletionPercentage` to query the amount left to complete a currently ongoing interaction.
  ```CSharp
  // Let's say there's a hold interaction on a "warp" action. The user presses a button bound
  // to the action and then holds it. While the user holds the button, we want to know how much
  // longer the user will have to hold it so that we can display feedback in the UI.
  var holdCompleted = playerInput.actions["warp"].GetTimeoutCompletionPercentage();
  ```
- Added three new binding composite types:
  * `OneModifierComposite`: This is a generalization of `ButtonWithOneModifier` (which is still available but now hidden from the UI) which also represents bindings such as "SHIFT+1" but now can be used to target bindings other than buttons (e.g. "SHIFT+delta").
  * `TwoModifiersComposite`: This is a generalization of `ButtonWithTwoModifiers` (which is still available but now hidden from the UI) which also represents bindings such as "SHIFT+CTRL+1" but now can be used to target bindings other than buttons (e.g. "SHIFT+CTRL+delta").
  * `Vector3Composite`: Works the same way `Vector2Composite` does. Adds a `forward` and `backward` binding in addition to `up`, `down`, `left`, and `right`.

## [1.1.0-preview.1] - 2020-08-20

>__The minimum version requirement for the Input System package has been moved up to 2019.4 LTS.__

### Changed

#### Actions

- Auto-generated C# files now have `<auto-generated>` headers so they get ignored by Rider code analysis.
- Auto-generated C# classes are now `partial` so that they can be manually extended.
- Deleting a composite binding with `action.ChangeBinding(0).Erase()` now also erases all the bindings that are part of the composite.
- Trigger binding resolution from within action callbacks (e.g. `InputAction.performed`) will now defer resolution until after the callback has completed.
  * This fixes crashes such as [case 1242406](https://issuetracker.unity3d.com/issues/mecanim-crash-when-entering-or-exiting-play-mode-destroying-gameobjects) where disabling `PlayerInput` from within an action callback led to an action's state being released while the action was still in a callback.

### Fixed

- Fixed input history on Android mono build by alligning memory of history records
- Fixed no input being processed when running a `[UnityTest]` over several frames. Before, this required calling `InputSystem.Update` manually.
- Fixed clicking on help page button in Unity inspector for Input System components not going to relevant manual pages.
- Fixed a bug that prevented DualShock controllers from working on tvOS. (case 1221223).
- `GravitySensor`, `LinearAccelerationSensor`, and `AttitudeSensor` not being initialized on iOS ([case 1251382](https://issuetracker.unity3d.com/product/unity/issues/guid/1251382/)).
- Fixed compilation issues with XR and VR references when building to platforms that do not have complete XR and VR implementations.
- Fixed possible `NullReferenceException`s on ARMs with controls that receive automatic memory offsets.
- Fixed `TouchControl.tapCount` resetting to 0 when "Script Debugging" is enabled (case 1194636).
- Fixed `Touch.activeTouches` not having a `TouchPhase.Began` entry for touches that moved in the same frame that they began in ([case 1230656](https://issuetracker.unity3d.com/issues/input-system-mobile-enhancedtouch-screen-taps-start-with-moved-or-stationary-phase-instead-of-began)).
- Fixed sequential taps causing touches to get stuck in `Touch.activeTouches`.
- Improved performance of `Touch.activeTouches` (most notably, a lot of time was spent in endlessly repetitive safety checks).
- Fixed `EnhancedTouch` APIs not indicating that they need to be enabled with `EnhancedTouchSupport.Enable()`.
  - The APIs now throw `InvalidOperationException` when used without being enabled.
- Fixed memory corruption in `InputEventTrace.AllocateEvent` ([case 1262496](https://issuetracker.unity3d.com/issues/input-system-crash-with-various-stack-traces-when-using-inputactiontrace-dot-subscribetoall))
  * Manifested itself, for example, as crashes when using `InputActionTrace.SubscribeToAll`.
- AxisControls and Vector2Controls' X and Y subcontrols on XR devices now have a minimum range of -1 and a maximum range of 1. This means they can now properly respond to modifiers and interactions in the binding system.

#### Actions

- Fixed drag&drop reordering actions while having one control scheme selected causing bindings from other control schemes to be lost ([case 122800](https://issuetracker.unity3d.com/issues/input-system-bindings-get-cleared-for-other-control-scheme-actions-when-reordering-an-action-in-a-specific-control-scheme)).
- Fixed stack overflow in `PlayerInput.SwitchCurrentActionMap` when called from action callback ([case 1232893](https://issuetracker.unity3d.com/issues/inputsystem-switchcurrentactionmap-causes-a-stackoverflow-when-called-by-each-pahse-of-an-action)).
- Fixed control picker ending up empty when listing devices in "Supported Devices" ([case 1254150](https://issuetracker.unity3d.com/product/unity/issues/guid/1254150/)).

### Added

- Device layouts can now be "precompiled" for speed. `Keyboard`, `Mouse`, and `Touchscreen` are now included as precompiled layouts greatly reducing instantiation time and GC heap cost for these devices. For `Touchscreen`, this results in a >20x speed-up for `InputSystem.AddDevice<Touchscreen>()`.
- Added Pose Control layout. The Pose Control is used on XR Devices and wraps tracking state, position, rotation, and velocity information.

#### Actions

- Can now save binding overrides as JSON strings and restore them from such using the newly added `SaveBindingOverridesAsJson` and `LoadBindingOverridesFromJson` extension methods.
  ```CSharp
  void SaveUserRebinds(PlayerInput player)
  {
      var rebinds = player.actions.SaveBindingOverridesAsJson();
      PlayerPrefs.SetString("rebinds", rebinds);
  }

  void LoadUserRebinds(PlayerInput player)
  {
      var rebinds = PlayerPrefs.GetString("rebinds");
      player.actions.LoadBindingOverridesFromJson(rebinds);
  }
  ```

## [1.0.0] - 2020-04-23

### Fixed

- Fixed compilation issues in `TrackedDeviceRaycaster` when disabling built-in XR module.

## [1.0.0-preview.7] - 2020-04-17

### Fixed

- `VirtualMouseInput` not moving the software cursor when set to `HardwareCursorIsAvailable` but not having a hardware cursor ()
- Can now override built-in Android gamepad layouts. Previously, the input system would always choose its default defaults even after registering more specific layouts using `InputSystem.RegisterLayout`.
- `InputControlPath.TryGetControlLayout` no longer throws `NotImplementedException` for `<Mouse>/scroll/x` and similar paths where the layout is modifying a control it inherited from its base layout ([thread](https://forum.unity.com/threads/notimplementedexception-when-using-inputcontrolpath-trygetcontrollayout-on-mouse-controls.847129/)).
- Fixed compilation errors when disabling built-in VR and XR modules. ([case 1214248](https://issuetracker.unity3d.com/issues/enable-input-system-symbol-is-not-being-updated-when-the-input-system-is-changed-in-player-settings/)).
- Fixed compilation errors when disabling built-in Physics and Physics2D modules. ([case 1191392](https://issuetracker.unity3d.com/issues/inputsystem-trackeddeviceraycaster-has-hard-references-on-both-physics-and-physics2d)).
- No longer throws `NotImplementedException` when matching against a field of `InputDeviceDescription.capabilities` when the value of the field used scientific notation.
- No longer incorrectly matches fields of `InputDeviceDescription.capabilities` by prefix only (i.e. previously it would find the field "foo" when actually looking for "foobar").
- Input device debugger window slowing editor to a crawl when opened on PS4 DualShock controller.
- `InputUser.UnpairDevices()` corrupting user device list.

#### Actions

- Controls are now re-resolved after adding or removing bindings from actions ([case 1218544](https://issuetracker.unity3d.com/issues/input-system-package-does-not-re-resolve-bindings-when-adding-a-new-binding-to-a-map-that-has-already-generated-its-state)).
- Can now have spaces and special characters in action names when using `PlayerInput` with the `SendMessages` or `BroadcastMessages` behavior. Previously, an incorrect method name was generated (fix contributed by [BHSPitMonkey](https://github.com/BHSPitMonkey) in [#1022](https://github.com/Unity-Technologies/InputSystem/pull/1022); [case 1214519](https://issuetracker.unity3d.com/issues/player-input-send-messages-wont-trigger-when-input-action-name-contains-spaces)).
- Adding a new action now sets `expectedControlType` to `Button` as expected ([case 1221015](https://issuetracker.unity3d.com/issues/input-system-default-value-of-expectedcontroltype-is-not-being-set-when-creating-a-new-action)).
- Player joins with `PlayerInputManager` from button presses no longer fail if there are multiple devices of the same type present and the join was not on the first gamepad ([case 226920](https://fogbugz.unity3d.com/f/cases/1226920/)).
- `PlayerInputEditor` no longer leads to the player's `InputActionAsset` mistakenly getting replaced with a clone when the inspector is open on a `PlayerInput` component ([case 1228636](https://issuetracker.unity3d.com/issues/action-map-gets-lost-on-play-when-prefab-is-highlighted-in-inspector)).
- The control picker in the .inputactions editor will no longer incorrectly filter out layouts such as `Xbox One Gamepad (on XB1)` when using them in control schemes. Also, it will no longer filter out controls from base layouts (such as `Gamepad`) ([case 1219415](https://issuetracker.unity3d.com/issues/impossible-to-choose-gamepad-as-binding-path-when-control-scheme-is-set-as-xboxone-scheme)).
- `RebindOperation`s will no longer pick controls right away that are already actuated above the magnitude threshold when the operation starts. Instead, these controls will have to change their actuation from their initial level such that they cross the magnitude threshold configured in the operation ([case 1215784](https://issuetracker.unity3d.com/issues/unnecessary-slash-unwanted-binding-candidates-are-found-when-detecting-and-changing-an-input-value-of-an-input-device)).
- Newly added actions and action maps are now scrolled to when there are more items than fit into view. Previously newly added item was appended but outside of the visible area.
- Actions and bindings in the `.inputactions` editor are no longer force-expanded on every domain reload and whenever a new action or binding is added.
- The importer for `.inputactions` assets will now check out from version control the generated .cs file when overwriting it &ndash; which only happens if the contents differ ([case 1222972](https://issuetracker.unity3d.com/issues/inputsystem-editor-generated-c-number-file-is-not-checked-out-when-overwriting)).
- The editor for `.inputactions` assets will now check out from version control the asset before saving it.
- Drag-reordering action maps no longer throws "Should have drop target" asserts in the console (case [1229146](https://issuetracker.unity3d.com/issues/inputsystem-reordering-of-actionmaps-in-input-action-window-fails-and-throws-should-have-drop-target-error)).
- Drag-reordering actions no longer changes action IDs of some of the existing actions ([case 1231233](https://issuetracker.unity3d.com/issues/input-systems-action-ids-dont-stick-with-action-names-when-input-actions-are-reorganized)).
- References to `InputActionReference` objects created by the importer for `.inputactions` files are no longer broken when the action referenced by the object is renamed ([case 1229145](https://issuetracker.unity3d.com/issues/inputsystem-inputactionreference-loses-guid-when-its-action-is-moved-or-renamed-in-the-inputaction-asset)).
  * __NOTE: This fix does not apply to existing `InputActionReference` instances.__ The problem was inherent in the internal file IDs generated for actions &ndash; which were affected by action and map names. Thus, changing the name of an action or map would change the resulting file ID of the `InputActionReference`.<br>However, changing file IDs will break any existing reference to the object. Thus we had to preserve the existing `InputActionReference` objects under their original file ID. We hide them in the Project Browser, however. The ones that are visible now have the new, fixed file IDs.<br>To switch existing `InputActionReference` properties to the new file IDs, simply replace them with the newly created `InputActionReference`.

### Changed

- `InputDevice.all` has been deprecated due to the confusion it creates with other getters like `Gamepad.all`. Use `InputSystem.devices` instead ([case 1231216](https://issuetracker.unity3d.com/issues/joystick-dot-all-lists-more-than-just-joysticks)).
  * In the same vein, we added a new `Joystick.all` getter that works the same as `Gamepad.all`.
- Changed UI Package to be optional dependency. Removing the package will now disable all UI relevant Input code.

## [1.0.0-preview.6] - 2020-03-06

### Changed

* `InputSystemUIInputModule.trackedDeviceSelect` has been removed. Use `InputSystemUIInputModule.leftClick` instead.
* `InputSystemUIInputModule.repeatDelay` has been renamed to `moveRepeatDelay` and `repeatRate` has been renamed to `moveRepeatRate`.

### Fixed

- Fixed CS0109 warning being generated during player build due to use of `new` with the `PlayerInput.camera property` (case 1174688).
- Fixed a number of issues in `InputSystemUIInputModule`.
  * Fixed GC heap garbage when click-dragging.
  * Fixed number of pointer states growing indefinitely if OS did not reuse touch IDs.
  * Fixed `lastPress` on `PointerEventData` getting lost.
  * Fixed button press-and-release happening in same frame resulting in no UI input.
  * Fixed clicks initiated from non-pointer devices resulting in pointer inputs with `(0,0)` positions.
  * Fixed huge screen deltas on pointer events from tracked devices.
  * Fixed touch input not sending pointer exit events ([case 1213550](https://issuetracker.unity3d.com/issues/input-system-onpointerexit-does-not-work)).
- Fixed `TrackedDeviceRaycaster` not setting `screenPosition` in `RaycastResult`.

#### Actions

- Mixing the enabling&disabling of single actions (as, for example, performed by `InputSystemUIInputModule`) with enabling&disabling of entire action maps (as, for example, performed by `PlayerInput`) no longer leaves to unresponsive input and `"should not reach here"` assertions ([forum thread](https://forum.unity.com/threads/error-while-switching-between-action-maps.825204/)).
- Leaving play mode no longer leaves state change monitors lingering around from enabled actions.
- Enabling action maps with bindings that do not refer to an existing action in the map no longer leads to asserts and exceptions when input on the bindings is received ([case 1213085](https://issuetracker.unity3d.com/issues/input-system-input-actions-cause-exceptions-and-should-not-get-here-errors-to-appear-after-deleting-an-action-map)).
- `PressInteraction` no longer misses the next button press if it gets reset from within the `performed` callback ([case 1205285](https://issuetracker.unity3d.com/issues/inputsystem-problem-with-button-state-after-deactivating-and-reactivating-an-action-map)).
- `InputBinding.DisplayStringOptions.DontIncludeInteractions` is now properly respected.
- Reading the value of a composite binding no longer causes processors from the last active part binding to be applied rather than the processors of the composite itself, if any ([case 1207082](https://issuetracker.unity3d.com/issues/input-system-invert-processors-have-no-effect-on-the-inputaction-dot-callbackcontext-value)).
- Fixed `InputSystem.onActionChange` getting invoked too many times on binding changes.

### Added

- `InputSystemUIInputModule` now sends pointer events using a new `ExtendedPointerEventData` instead of using the base `PointerEventData` class. This surfaces additional input data in pointer events.
- Added `InputSystemUIInputModule.pointerBehavior` to allow dictating how the UI will resolve concurrent input from multiple pointers.

#### Actions

- Added `InputAction.CallbackContext.ReadValueAsButton`.

## [1.0.0-preview.5] - 2020-02-14

### Changed

- We've changed the rules that govern how action phases have to progress:
  * __This is a breaking change!__
    - The primary effect is additional callbacks getting triggered.
  * __Before__:
    - There were no enforced rules about how an action would go through `InputAction.started`, `InputAction.performed`, and `InputAction.canceled`. Which of the callbacks were triggered and in what order depended on a number of factors, the biggest influencer of which were the different interactions that could be applied to actions (like `Press` or `Hold`).
    - This made for unpredictable and frequently surprising results. In addition, it led to bugs where, for [example](https://issuetracker.unity3d.com/issues/input-system-ui-becomes-unresponsive-after-the-first-ui-button-press), adding a `Press` interaction to the `Click` action of `InputSystemUIInputModule` would cause the click state to get stuck because the click action would never cancel.
  * __Now__:
    - The system will now *always* trigger `InputAction.started` first. If this is not done explicitly, it happens implicitly.
    - Likewise, the system will now *always* trigger `InputAction.canceled` before going back to waiting state. Like with `InputAction.started`, if this isn't done explicitly, it will happen implicitly. This implies that `InputAction.canceled` no longer signifies an action getting aborted because it stopped after it started but before it performed. It now simply means "the action has ended" whether it actually got performed or not.
    - In-between `InputAction.started` and `InputAction.canceled`, `InputAction.performed` may be triggered arbitrary many times (including not at all).
  * While late in the cycle for 1.0, we've opted to make this change now in order to fix a range of bugs and problems we've observed that people encountered because of the previous behavior of the system.
- Related to the change above, the behavior of `PressInteraction` has been tweaked and now is the following:
  * `Press Only`: Starts and immediately performs when pressed, then stays performed and cancels when button is released.
  * `Release Only`: Starts when button is pressed and then performs and immediately cancels when the button is released.
  * `Press And Release`: Starts and immediately performs when button is pressed, then stays performed and performs again and immediately cancels when button is released.
- `Vector2Composite` now has a `mode` parameter which can be used to choose between `DigitalNormalized` (the default), `Digital` (same as `DigitalNormalized` but does not normalize the resulting vector), and `Analog` (uses float input values as is).
  * `Vector2Composite.normalize` has been deprecated. Note that it will not work together with `Analog`. The parameter will be removed in the future.

### Fixed

- XR controllers and HMDs have proper display names in the UI again. This regressed in preview.4 such that all XR controllers were displayed as just "XR Controller" in the UI and all HMDs were displayed as "XR HMD".
- `InputSystemUIInputModule` no longer generates GC heap garbage every time mouse events are processed.
- Fixed a bug where an internal array helper method was corrupting array contents leading to bugs in both `InputUser` and `Touch`.
- Fixed exception when saving changes to an Input Action asset and the parent directory has been renamed. ([case 1207527](https://issuetracker.unity3d.com/issues/input-system-console-errors-appear-when-you-save-input-action-asset-after-changing-the-name-of-the-folder-containing-it))

#### Actions

- The regression in 1.0.0-preview.4 of `PlayerInputManager` not joining players correctly if a scheme has more than one device requirement has been fixed.
  * This most notably manifested itself with keyboard+mouse control schemes.
- `PlayerInputManager` will no longer join players when control schemes are used and none of the schemes produces a successful match based on the devices available for the join.
- When no action map is selected in action editor, plus icon to add an action is now disabled; formerly threw an exception when clicked (case 1199562).
- Removing a callback from actions from the callback itself no longer throws `ArgumentOutOfRangeException` ([case 1192972](https://issuetracker.unity3d.com/issues/input-system-package-argumentoutofrangeexception-error-is-thrown-when-the-callback-is-removed-while-its-being-triggered)).
- "Invalid user" `ArgumentException` when turning the same `PlayerInput` on and off ([case 1198889](https://issuetracker.unity3d.com/issues/input-system-package-argumentexception-invalid-user-error-is-thrown-when-the-callback-disables-game-object-with-playerinput)).
- The list of device requirements for a control scheme in the action editor no longer displays devices with their internal layout name rather than their external display name.
- `StackOverflowException` when `Invoke Unity Events` is selected in `PlayerInput` and it cannot find an action (#1033).
- `HoldInteraction` now stays performed after timer has expired and cancels only on release of the control ([case 1195498](https://issuetracker.unity3d.com/issues/inputsystem-inputaction-dot-readvalue-returns-0-when-a-hold-action-is-performed-for-hold-time-amount-of-time)).
- Foldouts in the various action UIs now properly toggle their expansion state when clicked in Unity 2019.3+ ([case 1213781](https://issuetracker.unity3d.com/issues/input-system-package-playerinput-component-events-menu-doesnt-expand-when-clicked-directly-on-the-arrow-icon)).

### Added

- We've added a new `Simple Multiplayer` sample which demonstrates a simple, bare-bones local multiplayer setup.
- We've also added a `Gamepad Mouse Cursor` sample that shows how to drive a UI mouse cursor using the gamepad.
  - The sample contains a reusable `VirtualMouseInput` component that does most of the work.
- Added a `Deselect On Background Click` option to `InputSystemUIInputModule`. This allows toggling the behavior off where clicking the mouse and not hitting a `GameObject` will automatically clear the current selection -- which will break keyboard and gamepad navigation.

## [1.0.0-preview.4] - 2020-01-24

This release includes a number of Quality-of-Life improvements for a range of common problems that users have reported.

### Added

- To aid in debugging issues, we've extended the system's event tracing and replay functionality to allow persisting and replaying arbitrary input event streams.
  * `InputEventTrace` now has APIs to persist the events to disk and to load them back in from previously persisted event streams. The same API can be used to persist in arbitrary C# `Stream` instances, not just in file streams.
     ```CSharp
    // Write.
    myTrace.WriteTo("file.inputtrace");

    // Read.
    InputEventTrace.LoadFrom("file.inputtrace");
     ```
  * `InputEventTrace` now has built-in replay functionality.
     ```CSharp
    myTrace.Replay().PlayAllFramesOneByOne();
     ```
  * The event trace in device windows of the Input Debugger has been extended with controls to save and load traces.
- We've added a new `InputRecording` sample which has a reusable `MonoBehaviour` component that can be used to capture and replay device activity.
- `Keyboard` now has a `FindKeyOnCurrentKeyboardLayout` method to look up key controls by their display names.
- Keyboards now have synthetic controls that combine left and right variants of modifier keys.
  * This means that you can bind to just "shift" now, for example, instead of having to bind to both "left shift" and "right shift".
    ```CSharp
    new InputAction(binding: "<Keyboard>/shift");
    ```
  * The controls are also available as properties on `Keyboard`.
    ```CSharp
    if (Keyboard.current.shiftKey.isPressed) /* ... */;

    // Is equivalent to:
    if (Keyboard.current.leftShiftKey.isPressed ||
        Keyboard.current.rightShiftKey.isPressed) /* ... */;
    ```

#### Actions

- `PlayerInput` now has a new `Controls Changed` event/message which is triggered when the control setup of the player changes (e.g. when switching control schemes).
    ```CSharp
        public void OnControlsChanged()
        {
            // Update UI display hints, for example...
        }
    ```
- We've added APIs to simplify turning bindings into strings suitable for display in UIs.
    ```CSharp
    // Takes things such as currently bound controls and active binding masks into account
    // and can handle composites.
    action.GetBindingDisplayString();
    ```
  * Related to this, custom binding composites can now be annotated with the new `DisplayStringFormat` attribute to control how composites as a whole are turned into display strings.
    ```CSharp
    [DisplayStringFormat("{button}+{stick}")]
    public class MyComposite : InputBindingComposite<Vector2>
    {
        [InputControl(layout = "Button")] public int button;
        [InputControl(layout = "Stick")] public int stick;
    }
    ```
- `InputActionRebindingExtension.RebindingOperation` has a new configuration method `WithMatchingEventsBeingSuppressed` which allows suitable input events to automatically be swallowed while a rebind is ongoing. This greatly helps with not having something else respond to input while a rebind is in progress.
- We've added two new samples:
  * __Rebinding UI__: Demonstrates how to create a rebinding screen using the Input System's APIs. The sample also includes a reusable prefab you can use directly in your projects to quickly put rebinding screens together.
  * __In-Game Hints__: Demonstrates how to show context-sensitive help that respects the current control scheme.

### Changed

- The logic for resetting devices on focus loss has changed somewhat:
  * When focus is lost, all devices are forcibly reset to their default state. As before, a `RequestResetCommand` for each device is also sent to the backend but regardless of whether the device responds or not, the input state for the device will be overwritten to default.
  * __Noisy controls are exempted from resets__. The assumption here is that noisy controls most often represent sensor readings of some kind (e.g. tracking data) and snapping the values back to their default will usually
  * If `Application.runInBackground` is `true`, all devices that return `true` from `InputDevice.canRunInBackground` are exempted from resets entirely. This, for example, allows XR devices to continue running regardless of focus change.
  * This fixes problems such as keyboard keys getting stuck when alt-tabbing between applications (case 1206199).
- `InputControlExtensions.GetStatePtrFromStateEvent` no longer throws `InvalidOperationException` when the state format for the event does not match that of the device. It simply returns `null` instead (same as when control is found in the event's state).
- `InputEventTrace` instances are no longer disposed automatically from their finalizer but __MUST__ be disposed of explicitly using `Dispose()`.
  * This is to allow event traces to survive domain reloads. If they are disposed of automatically during finalizers, even if they survive the reload, the next GC will cause traces to be deallocated.

#### Actions

* `InputActionRebindingExtensions.PerformInteractiveRebinding` has been greatly enhanced to apply a wide range of default configurations to the rebind. This greatly reduces the need to manually configure the resulting rebind.
    ```CSharp
    // Start a rebind with the default configuration.
    myAction.PerformInteractiveRebinding().Start();
    ```
  - Pointer position input will be ignored by default.
  - If not a suitable binding target itself, `<Keyboard>/escape` will automatically be made to quit the rebind.
  - Events with control input not explicitly matching exclusions will now get suppressed. This prevents input actions from getting triggered while a rebind is in progress.
  - The expected control type is automatically adjusted if a part binding of a composite is targeted by the rebind (e.g. if the action expects a `Vector2` but the part binding expects a `Button`, the rebind switches automatically to `Button`).
  - If the targeted binding is part of a control scheme, controls will automatically be restricted to match the device requirements of the control scheme. For example, if the binding belongs to a "Keyboard&Mouse" scheme that has `<Keyboard>` and a `<Mouse>` requirement, the rebind will ignore input on gamepads.
  - As before, you can always create a `RebindingOperation` from scratch yourself or wipe/alter the configuration returned by `PerformInteractiveRebinding` however you see fit.
- Control schemes can now handle ambiguity.
  * This means that, for example, you can now have one control scheme for generic gamepads and another control scheme specifically for PS4 controllers and the system will reliably pick the PS4 scheme when a PS4 controller is used and fall back to the generic gamepad scheme otherwise.
  * While this is exposed as a new `score` property on `InputControlScheme.MatchResult`, no code changes are necessary to take advantage of this feature.
- `PlayerInput.active` has been renamed to `PlayerInput.inputIsActive` to avoid ambiguities with `GameObject` activation.

### Fixed

- `InputUser` in combination with touchscreens no longer throws `InvalidOperationException` complaining about incorrect state format.
 * In a related change, `InputControlExtensions.GetStatePtrFromStateEvent` now works with touch events, too.
- Stack overflow in `InputTestFixture.currentTime` getter.
- Input that occurs in-between pressing the play button and the game starting no longer leaks into the game (case 1191342).
  * This usually manifested itself as large accumulated mouse deltas leading to such effects as the camera immediately jerking around on game start.
- Removing a device no longer has the potential of corrupting state change monitors (and thus actions getting triggered) from other devices.
  * This bug led to input being missed on a device once another device had been removed.
- `TrackedDevice` layout is no longer incorrectly registered as `Tracked Device`.
- Event traces in the input debugger are no longer lost on domain reloads.
- `IndexOutOfRangeException` being thrown when looking up controls on XR devices.

#### Actions

- Clicking the "Replace with InputSystemUIInputModule" button in the inspector when looking at `StandaloneInputModule`, the resulting operation is now undoable and will properly dirty the scene.

## [1.0.0-preview.3] - 2019-11-14

### Fixed

- Fixed wrong event handlers getting removed when having three or more handlers on an event (case 1196143).
  * This was an bug in an internal data structure that impacted a number of code paths that were using the data structure.
- Fixed `LayoutNotFoundException` being thrown when `InputControlPath.ToHumanReadableString` referenced a layout that could not be found.

## [1.0.0-preview.2] - 2019-11-04

### Changed

- Automatic conversion of window coordinates in `EditorWindow` code is now performed regardless of focus or the setting of `Lock Input to Game View` in the input debugger.

### Fixed

- Fixed touch taps triggering when they shouldn't on Android.
- Fixed custom devices registered from `[InitializeOnLoad]` code being lost on domain reload (case 1192379).
  * This happened when there were multiple pieces of `[InitializeOnLoad]` code that accessed the input system in the project and the `RegisterLayout` for the custom device happened to not be the first in sequence.
- OpenVR touchpad controls (`touchpadClicked` & `touchpadPressed`) now report accurate data.

#### Actions

- Fixed missing keyboard bindings in `DefaultInputActions.inputactions` for navigation in UI.
- Fixed using C# reserved names in .inputactions assets leading to compile errors in generated C# classes (case 1189861).
- Assigning a new `InputActionAsset` to a `InputSystemUIInputModule` will no longer look up action names globally but rather only look for actions that are located in action maps with the same name.
  * Previously, if you e.g. switched from one asset where the `point` action was bound to `UI/Point` to an asset that had no `UI` action map but did have an action called `Point` somewhere else, it would erroneously pick the most likely unrelated `Point` action for use by the UI.
- Fixed missing custom editors for `AxisDeadzoneProcessor` and `StickDeadzoneProcessor` that link `min` and `max` values to input settings.
- Fixed actions ending up being disabled if switching to a control scheme that has no binding for the action (case 1187377).
- Fixed part of composite not being bound leading to subsequent part bindings not being functional (case 1189867).
- Fixed `PlayerInput` not pairing devices added after it was enabled when not having control schemes.
  * This problem would also show in the `SimpleDemo` sample when having the `CustomDeviceUsages` sample installed as well. Gamepads would not get picked up in that case.
- Fixed `ArgumentNullException` when adding a device and a binding in an action map had an empty path (case 1187163).
- Fixed bindings that are not associated with any control scheme not getting enabled with other control schemes as they should.

### Added

- Added a new `EditorWindow Demo` sample that illustrates how to use the input system in editor UI code.

## [1.0.0-preview.1] - 2019-10-11

### Changed

- Generated action wrappers now won't `Destroy` the generated Asset in a finalizer, but instead implement `IDisposable`.
- Added back XR layouts (except for Magic Leap) that were removed for `1.0-preview`.
  * We removed these layouts under the assumption that they would almost concurrently become available in the respective device-specific XR packages. However, this did not work out as expected and the gap here turned out to be more than what we anticipated.
  * To deal with this gap, we have moved the bulk of the XR layouts back and will transition things gradually as support in device-specific packages becomes publicly available.

### Fixed

- Fixed a bug where the Input Settings Window might throw exceptions after assembly reload.
- Correctly implemented `IsPointerOverGameObject` method for `InputSystemUIInputModule`.
- Several bugs with layout overrides registered with (`InputSystem.RegisterLayoutOverrides`).
  * In `1.0-preview`, layout overrides could lead to corruption of the layout state and would also not be handled correctly by the various editor UIs.
- Selecting a layout in the input debugger no longer selects its first child item, too.
- Fixed XR devices reporting noise as valid user input (should fix problem of control schemes involving VR devices always activating when using `PlayerInput`).
- Fixed tap/swipe gesture detection in touch samples.

### Actions

- Fixed a bug where multiple composite bindings for the same controls but on different action maps would throw exceptions.
- Fixed `anyKey` not appearing in control picker for `Keyboard`.
- The text on the "Listen" button is no longer clipped off on 2019.3.
- Controls bound to actions through composites no longer show up as duplicates in the input debugger.
- Fixed "Create Actions..." on `PlayerInput` creating an asset with an incorrect binding for taps on Touchscreens. \
  __NOTE: If you have already created an .inputactions asset with this mechanism, update "tap [Touchscreen]" to "Primary Touch/Tap" to fix the problem manually.__
- Fixed `Invoke CSharp Events` when selected in `PlayerInput` not triggering `PlayerInput.onActionTriggered`.
- Fixed duplicating multiple items at the same time in the action editor duplicating them repeatedly.

### Added

- Will now recognize Xbox One and PS4 controllers connected to iOS devices correctly as Xbox One and PS4 controllers.
- Added a new sample called "Custom Device Usages" that shows how to use a layout override on `Gamepad` to allow distinguishing two gamepads in bindings based on which player the gamepad is assigned to.
- Added abstract `TrackedDevice` input device class as the basis for various kinds of tracked devices.

## [1.0.0-preview] - 2019-09-20

### Fixed

- Will now close Input Action Asset Editor windows from previous sessions when the corresponding action was deleted.
- Fixed an issue where Stick Controls could not be created in Players built with medium or high code stripping level enabled.
- Fixed incorrect default state for axes on some controllers.

#### Actions

- Fixed `CallbackContext.ReadValue` throwing when invoked during device removal

### Changed
### Added

## [0.9.6-preview] - 2019-09-06

### Fixed

- Exceptions in scenes of `Visualizers` sample if respective device was not present on system (e.g. in `PenVisualizer` if no pen was present in system).
- Fixed exception in Input Action Asset Editor window when typing whitespace into the search field.
- Fixed control scheme popup window in input action asset editor window showing in the correct screen position on windows.

#### Actions

- Setting timeouts from `IInputInteraction.Process` not working as expected when processing happened in response to previous timeout expiring (#714).
- Pending timeouts on a device not being removed when device was removed.

### Changed

- Replaced `HIDSupport.shouldCreateHID` event with a new `HIDSupport.supportedHIDUsages` property, which takes an array of supported usages.

### Added

#### Actions

- Added `PlayerInput.neverAutoSwitchControlSchemes` to disable logic that automatically enables control scheme switching when there is only a single `PlayerInput` in the game.
- Added `PlayerInput.SwitchControlScheme` to switch schemes manually.

## [0.9.5-preview] - 2019-08-29

### Fixed

- Don't pass events for null devices (for devices which have not been created) to `InputSystem.onEvent` callbacks.
- Will close debugger input state windows, when the state is no longer valid instead of throwing exceptions.
- Fixed pointer coordinates in editor windows for non-mouse pointing devices.
- Fixed using the input system in il2cpp when managed stripping level is set higher then "Low".
- Device debugger window will still show when reading from specific controls throws exceptions.
- Offsets and sizes for elements on Linux joysticks are now computed correctly.
- Joysticks now have a deadzone processor on the stick itself.
- Up/down/left/right on sticks are now deadzoned just like X and Y on sticks are.
- Removed toplevel `X` and `Y` controls on HIDs when there is a `Stick/X` and `Stick/Y` added for the device.
- HID fallback can now deal with sticks that have X and Y controls of different sizes and sitting in non-contiguous locations in the HID input report.
- Button 1 on HID joysticks will now correctly come out as the `trigger` control. Previously, the trigger control on the joystick was left pointing to random state.

#### Actions

- Binding paths now show the same way in the action editor UI as they do in the control picker.
  * For example, where before a binding to `<XInputController>/buttonSouth` was shown as `rightShoulder [XInputController]`, the same binding will now show as `A [Xbox Controller]`.
- When deleting a control scheme, bindings are now updated. A dialog is presented that allows choosing between deleting the bindings or just unassigning them from the control scheme.
- When renaming a control scheme, bindings are now updated. Previously the old name was in place on bindings.
- Control scheme names can no longer be set to empty strings.
- `PlayerInput.Instantiate` now correctly sets up a given control scheme, if specified.
  * When passing a `controlScheme:` argument, the result used to be a correctly assigned control scheme at the `InputUser` level but no restrictions being actually applied to the bindings, i.e. every single binding was active regardless of the specified control scheme.
- NullReferenceExceptions during event processing from `RebindingOperation`.

### Changed

- `InputUser.onUnpairedDeviceUsed` now receives a 2nd argument which is the event that triggered the callback.
  * Also, the callback is now triggered __BEFORE__ the given event is processed rather than after the event has already been written to the device. This allows updating the pairing state of the system before input is processed.
  * In practice, this means that, for example, if the user switches from keyboard&mouse to gamepad, the initial input that triggered the switch will get picked up right away.
- `InputControlPath.ToHumanReadableString` now takes display names from registered `InputControlLayout` instances into account.
  * This means that the method can now be used to generate strings to display in rebinding UIs.
- `AxisControl.clamp` is now an enum-valued property rather than a bool. Can now perform clamping *before* normalization.

#### Actions

- When switching devices/controls on actions, the system will no longer subsequently force an initial state check on __all__ actions. Instead, every time an action's bindings get re-resolved, the system will simply cancel all on-going actions and then re-enable them the same way it would happen by manually calling `InputAction.Enable`.
- Removed non-functional `InputControlScheme.baseScheme` API and `basedOn` serialized property. This was never fully implemented.

### Added

- Can right-click devices in Input Debugger (also those under "Unsupported") and select "Copy Device Description" to copy the internal `InputDeviceDescription` of the device in JSON format to the system clipboard.
  * This information is helpful for us to debug problems related to specific devices.
- If a device description has been copied to the clipboard, a new menu "Paste Device Description as Device" entry in the "Options" menu of the input debugger appears. This instantiates the device from the description as if it was reported locally by the Unity runtime.

## [0.9.3-preview] - 2019-08-15

### Fixed

- `XInputController` and `XboxOneGamepad` no longer have two extraneous, non-functional "menu" and "view" buttons.
- Fixed `InputUser.onUnpairedDeviceUser` ignoring input on controls that do not support `EvaluateMagnitude`.
  * This led to situations, for example, where `PlayerInput` would not initialize a control scheme switch from a `<Mouse>/delta` binding as the delta X and Y axes do not have min&max limits and thus return -1 from `EvaluateMagnitude`.
- Fixed available processor list not updated right away when changing the action type in the Input Action editor window.

#### Actions

- `NullReferenceException` when the input debugger is open with actions being enabled.
- When selecting a device to add to a control scheme, can now select devices with specific usages, too (e.g. "LeftHand" XRController).

### Changed

- Removed `timesliceEvents` setting - and made this tied to the update mode instead. We now always time slice when using fixed updates, and not when using dynamic updates.
- When adding a composite, only ones compatible with the value type of the current action are shown. This will, for example, no longer display a `2D Vector` composite as an option on a floating-point button action.
- The `InputState.onChange` callback now receives a second argument which is the event (if any) that triggered the state change on the device.

### Added

- `InputSystemUIInputModule` can now track multiple pointing devices separately, to allow multi-touch input - required to allow control of multiple On-Scree controls at the same time with different fingers.
- Two new composite bindings have been added.
  * `ButtonWithOneModifier` can be used to represent shortcut-like bindings such as "CTRL+1".
  * `ButtonWithTwoModifiers` can be used to represent shortcut-like bindings such as "CTRL+SHIFT+1".

## [0.9.2-preview] - 2019-08-09

### Fixed

- A `RebindingOperation` will now fall back to the default path generation behavior if the callback provided to `OnGeneratePath` returns null.
- Fixed the Input Action editor window throwing exceptions when trying to view action properties.

### Actions

- `PlayerInput` will now copy overrides when creating duplicate actions.
- It is now possible to use an empty binding path with a non empty override path.
- It is now possible to use set an empty override path to disable a binding.
- It is not possible to query the effectively used path of a binding using `effectivePath`.
- Actions embedded into MonoBehaviour components can now have their properties edited in the inspector. Previously there was no way to get to the properties in this workflow. There is a gear icon now on the action that will open the action properties.

### Changed

### Added

- Added a new sample to the package called `SimpleDemo`. You can install the sample from the package manager. See the [README.md](https://github.com/Unity-Technologies/InputSystem/Assets/Samples/SimpleDemo/README.md) file for details about the sample.

## [0.9.1-preview] - 2019-08-08

### Fixed

- Fixed GC heap garbage being caused by triggered by event processing.
  * This meant that every processing of input would trigger garbage being allocated on the managed heap. The culprit was a peculiarity in the C# compiler which caused a struct in `InputEventPtr.IsA` to be allocated on the heap.
- The bindings selection popup window will now show child controls matching the current action type even if the parent control does not match.
- Fixed `duration` values reported for Hold and Press interactions.
- DualShock 3 on macOS:
  * Fixed actions bound to the dpad control performing correctly.
  * Fixed non-present touchpad button control being triggered incorrectly.
- Fixed compile issues with switch classes on standalone Linux.
- Leak of unmanaged memory in `InputControlList`.

#### Actions

- Fixed actions not updating their set of controls when the usages of a device are changed.
- Composite bindings with the default interaction will now correctly cancel when the composite is released, even if there are multiple composite bindings on the action.

### Changed

- `MouseState`, `KeyboardState`, and `GamepadState` have been made public again.
- `PlayerInput` and `PlayerInputManager` have been moved from the `UnityEngine.InputSystem.PlayerInput` namespace to `UnityEngine.InputSystem`.
- The signature of `InputSystem.onEvent` has changed. The callback now takes a second argument which is the device the given event is sent to (null if there's no corresponding `InputDevice`).
  ```
  // Before:
  InputSystem.onEvent +=
      eventPtr =>
      {
          var device = InputSystem.GetDeviceById(eventPtr.deviceId);
          //...
      };

  // Now:
  InputSystem.onEvent +=
      (eventPtr, device) =>
      {
          //...
      };
  ```
- The signatures of `InputSystem.onBeforeUpdate` and `InputSystem.onAfterUpdate` have changed. The callbacks no longer receive an `InputUpdateType` argument.
  * Use `InputState.currentUpdateType` in case you need to know the type of update being run.
- `InputUpdateType` has been moved to the `UnityEngine.InputSystem.LowLevel` namespace.
- `InputSystem.Update(InputUpdateType)` has been removed from the public API.
- The way input devices are built internally has been streamlined.
  * `InputDeviceBuilder` is now internal. It is no longer necessary to access it to look up child controls. Simply use `InputControl.GetChildControl` instead.
  * To build a device without adding it to the system, call the newly added `InputDevice.Build` method.
    ```
    InputDevice.Build<Mouse>();
    ```
  * `InputSystem.SetLayoutVariant` has been removed. Layout variants can no longer be set retroactively but must be decided on as part of device creation.
- `InputSystem.RegisterControlProcessor` has been renamed to just `InputSystem.RegisterProcessor`.

#### Actions

* `InputAction.ReadValue<TValue>()` is longer correlated to `InputAction.triggered`. It simply returns the current value of a bound control or composite while the action is being interacted with.
* `InputInteractionContext.PerformedAndGoBackToWaiting` has been renamed to just `InputInteractionContext.Performed`.

#### Actions

- Individual composite part bindings can now no longer have interactions assigned to them as that never made any sense.

### Added

- Devices can now have more than one usage.
  * Call `InputSystem.AddDeviceUsage(device,usage)` to add additional usages to a device.
  * Call `InputSystem.RemoveDeviceUsage(device,usage)` to remove existing usages from a device.
  * `InputSystem.SetDeviceUsage(device,usage)` still exists. It will clear all existing usages from the given device.
- A new `VisualizerSamples` sample that can be installed through the package manager.
  * Contains two components `InputControlVisualizer` and `InputActionVisualizer` that help visualizing/debugging control/device and action activity through in-game overlays. A few sample scenes illustrate how to use them.

#### Actions

- Added `InputAction.ReadValueAsObject` API.
- Added `InputAction.activeControl` API.

## [0.9.0-preview] - 2019-07-18

### Fixed

- Validate all parameters on public APIs.
- Fixed an internal bug in `InlinedArray.RemoveAtByMovingTailWithCapacity`, which could cause data corruption.
- Fixed Xbox controller support on macOS il2cpp.
- Fixed issue of Xbox gamepads on Windows desktop not being able to navigate left and down in a UI.
- Allow using InputSystem package if the XR, VR or Physics modules are disabled for smaller builds.
- Fixed documentation landing page and table of contents.
- Fixed tracked devices assigning pointer ids for UI pointer events correctly.
- Adjusted some UI Elements to fit the Unity 19.3 font.
- Fixed NullReferenceException being thrown when project changes.
- Fixed duplicate devices showing in the "Supported Devices" popup when using a search filter.
- Fixed an error when adding new bindings in the Input Actions editor window when a filter was applied.
- Fixed scroll wheel handling in `InputSystemUIInputModule` not being smooth.
- Fixed compile errors from Switch Pro controller code on Linux.

#### Actions

- Fixed `CallbackContext.control` referencing the composite member control which was actually actuated for this trigger for composite bindings.
- Generated C# wrappers for .inputactions assets are no longer placed in Assets/Assets/ folder on Windows.

### Added

- Touch support has been reworked and extended.
  * `Touchscreen.touch[0..9]` are now bindable from the control picker.
  * `Touchscreen.primaryTouch` is now a separate control which tracks the primary touch on the screen.
  * The controls `Touchscreen` inherits from `Pointer` (such as `position`, `phase`, and `delta`) are now tied to `Touchscreen.primaryTouch` and allow for `Touchscreen` to function as a generic `Pointer` (like `Mouse` and `Pen`).
  * `Touchscreen.press` (renamed from `Touchscreen.button`) is now a working, synthetic button that is down whenever at least one finger is on the screen.
  * Recording of start time and start position has been added to touches.
    - `TouchControl.startPosition` gives the starting position of the touch.
    - `TouchControl.startTime` gives the starting time of the touch.
  * Tap detection has been added to `Touchscreen`.
    - Tap time (i.e. time within which a press-and-release must be completed for a tap to register) corresponds to `InputSettings.defaultTapTime`.
    - Tap release must happen within a certain radius of first contact. This is determined by a new setting `InputSettings.tapRadius`.
    - `TouchControl.tap` is a new button control that triggers then the touch is tapped. Note that this happens instantly when a touch ends. The button will go to 1 and __immediately__ go back to 0. This means that polling the button in `Update`, for example, will never trigger a tap. Either use actions to observe the button or use the `Touch` API from `EnhancedTouch` to poll taps.
  * `Touchscreen.activeTouches` has been removed. Use `Touch.activeTouches` from the new enhanced touch API instead for more reliable touch tracking.
  * `Touchscreen.allTouchControls` has been renamed to `Touchscreen.touches`.
  * A new `EnhancedTouch` plugin has been added which offers an enhanced `Touch` and `Finger` API to reliably track touches and fingers across updates. This obsoletes the need to manually track touch IDs and phases and gives access to individual touch history.
  * Touch can be simulated from mouse or pen input now. To enable simulation, call `TouchSimulation.Enable()` or put the `TouchSimulation` MonoBehaviour in your scene. Also, in the input debugger, you can now enable touch simulation from the "Options" dropdown.
- Changing state has been decoupled from events. While input events are the primary means by which to trigger state changes, anyone can perform state changes manually now from anywhere.
    ```
    InputState.Change(gamepad.leftStick, new Vector2(123, 234));
    ```
  * This change makes it possible to update state __from__ state and thus synthesize input data from other input coming in.
- A new API for recording state changes over time has been added.
    ```
    var history = new InputStateHistory("<Gamepad>/leftStick");
    history.StartRecording();

    //...

    foreach (var record in history)
        Debug.Log(record);
    ```
- Added support for generic joysticks on WebGL (which don't use the standard gamepad mapping).
- Added support for DualShock 3 gamepads on desktops.
- Added support for Nintendo Switch Pro Controllers on desktops.

#### Actions

- Actions now also have a __polling API__!
  * `InputAction.triggered` is true if the action was performed in the current frame.
  * `InputAction.ReadValue<TValue>()` yields the last value that `started`, `performed`, or `cancelled` (whichever came last) was called with. If the action is disabled, returns `default(TValue)`. For `InputActionType.Button` type actions, returns `1.0f` if `triggered==true` and `0.0f` otherwise.
- Generated C# wrappers for .inputactions can now placed relative to the .inputactions file by specifying a path starting with './' (e.g. `./foo/bar.cs`).

### Changed

- **The system no longer supports processing input in __BOTH__ fixed and dynamic updates**. Instead, a choice has to be made whether to process input before each `FixedUpdate()` or before each `Update()`.
  * Rationale: the existing code that supported having both updates receive input independently still had several holes and became increasingly complex and brittle. Our solution was based on not actually processing input twice but on channeling input concurrently into both the state of both updates. Together with the fact that specific inputs have to reset (and possibly accumulate) correctly with respect to their update time slices, this became increasingly hard to do right. This, together with the fact that we've come to increasingly question the value of this feature, led us to removing the capability while preserving the ability to determine where input is processed.
  * NOTE: Timeslicing is NOT affected by this. You can still switch to `ProcessEventInFixedUpdates` and get events timesliced to individual `FixedUpdate` periods according to their timestamps.
  * `InputSettings.UpdateMode.ProcessEventsInBothFixedAndDynamicUpdate` has been removed.
  * `InputSettings.UpdateMode.ProcessEventsInDynamicUpdateOnly` has been renamed to `InputSettings.UpdateMode.ProcessEventsInDynamicUpdate` and is now the default.
  * `InputSettings.UpdateMode.ProcessEventsInFixedUpdateOnly` has been renamed to `InputSettings.UpdateMode.ProcessEventsInFixedUpdate`.
- Added icons for PlayerInput, PlayerInputManager, InputSystemUIInputModule and MultiplayerEventSystem components.
- Changed `Keyboard` IME properties (`imeEnabled`, `imeCursorPosition`) to methods (`SetIMEEnabled`, `SetIMECursorPosition`).
- Added getters to all `IInputRuntime` properties.
- Replace some `GetXxx` methods in our API with `xxx`  properties.
- `Pointer.phase` has been removed and `PointerPhase` has been renamed to `TouchPhase`. Phases are now specific to touch. `PointerPhaseControl` has been renamed to `TouchPhaseControl`.
- `Pointer.button` has been renamed to `Pointer.press` and now is a control that indicates whether the pointer is in "press down" state.
  * For mouse, corresponds to left button press.
  * For pen, corresponds to tip contact.
  * For touch, corresponds to primary touch contact (i.e. whether __any__ finger is down).
- The state change monitor APIs (`IInputStateChangeMonitor` and friends) have been moved out of `InputSystem` into a new static class `InputState` in `UnityEngine.Experimental.Input.LowLevel`.
  * Rationale: These APIs are fairly low-level and not of general interest so having them out of `InputSystem` reduces the API surface visible to most users.
- `InputDeviceChange.StateChanged` has been removed and is now a separate callback `InputState.onChange`.
  * Rationale: The other `InputDeviceChange` notifications are low-frequency whereas `StateChanged` is high-frequency. Putting them all on the same callback made adding a callback to `InputSystem.onDeviceChange` unnecessarily expensive.
- `IInputStateCallbackReceiver` has been rewritten from scratch. Now has two simple methods `OnNextUpdate` and `OnEvent`. If implemented by a device, the device now has completely control over changing its own state. Use the `InputState.Change` methods to affect state changes while trigger state change monitors (e.g. for actions) correctly.
- Simplified handling of XR input in `InputSystemUIInputModule` by having only one set of actions for all XR devices.
- We now use the same hierarchical device picker in the "Add Control Scheme" popup, which is already used in the "Input Settings" window.
- Made all `IInputStateTypeInfo` implementations internal, as these did not offer value to the user.
- Made all `IInputDeviceCommandInfo` implementations internal, as these did not offer value to the user.
- Removed `ReadWriteArray`, which was only used for making `RebindingOperation.scores` editable, which did not add any value.
- Removed `PrimitiveValueOrArray`, as non of it's functionality over `PrimitiveValue` was implemented.
- Made all `InputProcessor` implementation internal, as access to these types is exposed only through text mode representations.
- Removed `CurveProcessor` as it was not implemented.
- Renamed XInputControllerOSX to a more descriptive XboxGamepadMacOS.

#### Actions

- `InputAction.continuous` has been removed. Running logic every frame regardless of input can easily be achieved in game code.
- The way action behavior is configured has been simplified.
  * The previous roster of toggles has been replaced with two settings:
    1. `Action Type`: Determines the behavior of the action. Choices are `Value`, `Button`, and `PassThrough`.
    2. `Control Type`: Determines the type of control (and implicitly the type of value) the action is looking for if the action is a `Value` or `PassThrough` action.
  * The previous `Initial State Check` toggle is now implicit in the action type now. `Value` actions perform an initial state check (i.e. trigger if their control is already actuated when the action is enabled). Other types of actions don't.
  * The previous `Pass Through` toggle is now rolled into the action type.

## [0.2.10-preview] - 2019-05-17

### Added

- Added a `MultiplayerEventSystem` class, which allows you use multiple UI event systems to control different parts of the UI by different players.
- `InputSystemUIInputModule` now lets you specify an `InputActionAsset` in the `actionsAsset` property. If this is set, the inspector will populate all actions from this asset. If you have a `PlayerInput` component on the same game object, referencing the same  `InputActionAsset`, the `PlayerInput` component will keep the actions on the `InputSystemUIInputModule` in synch, allowing easy setup of multiplayer UI systems.

### Changed

- `StickControl.x` and `StickControl.y` are now deadzoned, i.e. have `AxisDeadzone` processors on them. This affects all gamepads and joysticks.
  * __NOTE:__ The deadzoning is __independent__ of the stick. Whereas the stack has a radial deadzones, `x` and `y` have linear deadzones. This means that `leftStick.ReadValue().x` is __not__ necessary equal to `leftStick.x.ReadValue()`.
  * This change also fixes the problem of noise from sticks not getting filtered out and causing devices such as the PS4 controller to constantly make itself `Gamepad.current`.

- Redesigned `UIActionInputModule`
 * Added a button in the inspector to automatically assign actions from an input action asset based on commonly used action names.
 * Will now populate actions with useful defaults.
 * Removed `clickSpeed` property - will use native click counts from the OS where available instead.
 * Removed `sendEventsWhenInBackground` property.
 * Hiding `Touches` and `TrackedDevices` until we decide how to handle them.
 * Remove `moveDeadzone` property as it is made redundant by the action's dead zone.
 * Removed `UIActionInputModuleEnabler` component, `UIActionInputModule` will now enable itself.
- Changed default button press point to 0.5.
- Changed all constants in public API to match Unity naming conventions ("Constant" instead of "kConstant").
- Changed namespace from `UnityEngine.Experimental.Input` to `UnityEngine.InputSystem`.
- Generated wrapper code now has nicer formatting.
- Renamed `UIActionInputModule` to `InputSystemUIInputModule`.
- Nicer icons for `InputActionAssets` and `InputActions` and for `Button` and generic controls.
- Change all public API using `IntPtr` to use unsafe pointer types instead.
- `PlayerInput` will no longer disable any actions not in the currently active action map when disabling input or switching action maps.
- Change some public fields into properties.
- Input System project settings are now called "Input System Package" in the project window instead of "Input (NEW)".
- Removed `Plugins` from all namespaces.
- Rename "Cancelled" -> "Canceled" (US spelling) in all APIs.

### Fixed

- Adding devices to "Supported Devices" in input preferences not allowing to select certain device types (like "Gamepad").
- Fixed scrolling in `UIActionInputModule`.
- Fixed compiling the input system package in Unity 19.2 with ugui being moved to a package now.
- In the Input System project settings window, you can no longer add a supported device twice.

#### Actions

- Custom inspector for `PlayerInput` no longer adds duplicates of action events if `Invoke Unity Events` notification behavior is selected.
- Fixed `Hold` interactions firing immediately before the duration has passed.
- Fixed editing bindings or processors for `InputAction` fields in the inspector (Changes wouldn't persist before).
- Fixed exception message when calling `CallbackContext.ReadValue<TValue>()` for an action with a composite binding with `TValue` not matching the composite's value type.

### Added

#### Actions

- `PlayerInput` can now handle `.inputactions` assets that have no control schemes.
  * Will pair __all__ devices mentioned by any of the bindings except if already paired to another player.

## [0.2.8-preview] - 2019-04-23

### Added

- Added a `clickCount` control to the `Mouse` class, which specifies the click count for the last mouse click (to allow distinguishing between single-, double- and multi-clicks).
- Support for Bluetooth Xbox One controllers on macOS.

#### Actions

- New API for changing bindings on actions
```
    // Several variations exist that allow to look up bindings in various ways.
    myAction.ChangeBindingWithPath("<Gamepad>/buttonSouth")
        .WithPath("<Keyboard>/space");

    // Can also replace the binding wholesale.
    myAction.ChangeBindingWithPath("<Keyboard>/space")
        .To(new InputBinding { ... });

    // Can also remove bindings programmatically now.
    myAction.ChangeBindingWithPath("<Keyboard>/space").Erase();
```

### Changed

- `Joystick.axes` and `Joystick.buttons` have been removed.
- Generated wrapper code for Input Action Assets are now self-contained, generating all the data from code and not needing a reference to the asset; `InputActionAssetReference` has been removed.
- The option to generate interfaces on wrappers has been removed, instead we always do this now.
- The option to generate events on wrappers has been removed, we felt that this no longer made sense.
- Will now show default values in Input Action inspector if no custom values for file path, class name or namespace have been provided.
- `InputSettings.runInBackground` has been removed. This should now be supported or not on a per-device level. Most devices never supported it in the first place, so a global setting did not seem to be useful.
- Several new `Sensor`-based classes have been added. Various existing Android sensor implementations are now based on them.
- `InputControlLayoutAttribute` is no longer inherited.
  * Rationale: A class marked as a layout will usually be registered using `RegisterLayout`. A class derived from it will usually be registered the same way. Because of layout inheritance, properties applied to the base class through `InputControlLayoutAttribute` will affect the subclass as intended. Not inheriting the attribute itself, however, now allows having properties such as `isGenericTypeOfDevice` which should not be inherited.
- Removed `acceleration`, `orientation`, and `angularVelocity` controls from `DualShockGamepad` base class.
  * They are still on `DualShockGamepadPS4`.
  * The reason is that ATM we do not yet support these controls other than on the PS4. The previous setup pretended that these controls work when in fact they don't.
- Marking a control as noisy now also marks all child controls as noisy.
- The input system now defaults to ignoring any HID devices with usage types not known to map to game controllers. You can use `HIDSupport.supportedUsages` to enable specific usage types.
- In the Input Settings window, asset selection has now been moved to the "gear" popup menu. If no asset is created, we now automatically create one.
- In the inspector for Input Settings assets, we now show a button to go to the Input Settings window, and a button to make the asset active if it isn't.
- Tests are now no longer part of the com.unity.inputsystem package. The `InputTestFixture` class still is for when you want to write input-related tests for your project. You can reference the `Unity.InputSystem.TestFixture` assembly when you need to do that.
- Implemented adding usages to and removing them from devices.

#### Actions

- A number of changes have been made to the control picker UI in the editor. \
  ![Input Control Picker](Documentation~/Images/InputControlPicker.png)
  * The button to pick controls interactively (e.g. by pressing a button on a gamepad) has been moved inside the picker and renamed to "Listen". It now works as a toggle that puts the picker into a special kind of 'search' mode. While listening, suitable controls that are actuated will be listed in the picker and can then be picked from.
  * Controls are now displayed with their nice names (e.g. "Cross" instead of "buttonSouth" in the case of the PS4 controller).
  * Child controls are indented instead of listed in "parent/child" format.
  * The hierarchy of devices has been rearranged for clarity. The toplevel groups of "Specific Devices" and "Abstract Devices" are now merged into one hierarchy that progressively groups devices into more specific groups.
  * Controls now have icons displayed for them.
- There is new support for binding to keys on the keyboard by their generated character rather than by their location. \
  ![Keyboard Binding](Documentation~/Images/KeyboardBindByLocationVsCharacter.png)
  * At the toplevel of the Keyboard device, you now have the choice of either binding by keyboard location or binding by generated/mapped character.
  * Binding by location shows differences between the local keyboard layout and the US reference layout.
  * The control path language has been extended to allow referencing controls by display name. `<Keyboard>/#(a)` binds to the control on a `Keyboard` with the display name `a`.
- `continuous` flag is now ignored for `Press and Release` interactions, as it did not  make sense.
- Reacting to controls that are already actuated when an action is enabled is now an __optional__ behavior rather than the default behavior. This is a __breaking__ change.
  * Essentially, this change reverts back to the behavior before 0.2-preview.
  * To reenable the behavior, toggle "Initial State Check" on in the UI or set the `initialStateCheck` property in code.
  ![Inital State Check](Documentation~/Images/InitialStateCheck.png)
  * The reason for the change is that having the behavior on by default made certain setups hard to achieve. For example, if `<Keyboard>/escape` is used in one action map to toggle *into* the main menu and in another action map to toggle *out* of it, then the previous behavior would immediately exit out of the menu if `escape` was still pressed from going into the menu. \
  We have come to believe that wanting to react to the current state of a control right away is the less often desirable behavior and so have made it optional with a separate toggle.
- Processors and Interactions are now shown in a component-inspector-like fashion in the Input Action editor window, allowing you to see the properties of all items at once.
- The various `InputAction.lastTriggerXXX` APIs have been removed.
  * Rationale: They have very limited usefulness and if you need the information, it's easy to set things up in order to keep track of it yourself. Also, we plan on having a polling API for actions in the future which is really what the `lastActionXXX` APIs were trying to (imperfectly) solve.
- `Tap`, `SlowTap`, and `MultiTap` interactions now respect button press points.
- `Tap`, `SlowTap`, and `MultiTap` interactions now have improved parameter editing UIs.

### Fixed

- Input Settings configured in the editor are now transferred to the built player correctly.
- Time slicing for fixed updates now works correctly, even when pausing or dropping frames.
- Make sure we Disable any InputActionAsset when it is being destroyed. Otherwise, callbacks which were not cleaned up would could cause exceptions.
- DualShock sensors on PS4 are now marked as noisy (#494).
- IL2CPP causing issues with XInput on windows and osx desktops.
- Devices not being available yet in `MonoBehavior.Awake`, `MonoBehaviour.Start`, and `MonoBehaviour.OnEnable` in player or when entering play mode in editor.
- Fixed a bug where the event buffer used by `InputEventTrace` could get corrupted.

#### Actions

- Actions and bindings disappearing when control schemes have spaces in their names.
- `InputActionRebindingExceptions.RebindOperation` can now be reused as intended; used to stop working properly the first time a rebind completed or was cancelled.
- Actions bound to multiple controls now trigger correctly when using `PressInteraction` set to `ReleaseOnly` (#492).
- `PlayerInput` no longer fails to find actions when using UnityEvents (#500).
- The `"{...}"` format for referencing action maps and actions using GUIDs as strings has been obsoleted. It will still work but adding the extra braces is no longer necessary.
- Drag&dropping bindings between other bindings that came before them in the list no longer drops the items at a location one higher up in the list than intended.
- Editing name of control scheme in editor not taking effect *except* if hitting enter key.
- Saving no longer causes the selection of the current processor or interaction to be lost.
  * This was especially annoying when having "Auto-Save" on as it made editing parameters on interactions and processors very tedious.
- In locales that use decimal separators other than '.', floating-point parameters on composites, interactions, and processors no longer lead to invalid serialized data being generated.
- Fix choosing "Add Action" in action map context menu throwing an exception.
- The input action asset editor window will no longer fail saving if the asset has been moved.
- The input action asset editor window will now show the name of the asset being edited when asking for saving changes.
- Clicking "Cancel" in the save changes dialog for the input action asset editor window will now cancel quitting the editor.
- Fixed pasting or dragging a composite binding from one action into another.
- In the action map editor window, switching from renaming an action to renaming an action map will no longer break the UI.
- Fixed calling Enable/Disable from within action callbacks sometimes leading to corruption of state which would then lead to actions not getting triggered (#472).
- Fixed setting of "Auto-Save" toggle in action editor getting lost on domain reload.
- Fixed blurry icons in editor for imported .inputactions assets and actions in them.
- `Press` and `Release` interactions will now work correctly if they have multiple bound controls.
- `Release` interactions will now invoke a `Started` callback when the control is pressed.
- Made Vector2 composite actions respect the press points of button controls used to compose the value.

## [0.2.6-preview] - 2019-03-20

>NOTE: The UI code for editing actions has largely been rewritten. There may be regressions.
>NOTE: The minimum version requirement for the new input system has been bumped
       to 2019.1

### Added

- Support gamepad vibration on Switch.
- Added support for Joysticks on Linux.

#### Actions

- Added ability to change which part of a composite a binding that is part of the composite is assigned to.
  * Part bindings can now be freely duplicated or copy-pasted. This allows having multiple bindings for "up", for example. Changing part assignments retroactively allows to freely edit the composite makeup.
- Can now drag&drop multiple items as well as drop items onto others (equivalent to cut&paste). Holding ALT copies data instead of moving it.
- Edits to control schemes are now undoable.
- Control schemes are now sorted alphabetically.
- Can now search by binding group (control scheme) or devices directly from search box.
  * `g:Gamepad` filters bindings to those in the "Gamepad" group.
  * `d:Gamepad` filters bindings to those from Gamepad-compatible devices.

### Changed

- The input debugger will no longer automatically show remote devices when the profiler is connected. Instead, use the new menu in debugger toolbar to connect to players or to enable/disable remote input debugging.
- "Press and Release" interactions will now invoke the `performed` callback on both press and release (instead of invoking `performed` and `cancel`, which was inconsistent with other behaviors).

#### Actions

- Bindings have GUIDs now like actions and maps already did. This allows to persistently and uniquely identify individual bindings.
- Replaced UI overlay while rebinding interactively with cancellable progress bar. Interactive rebinding now cancels automatically after 4 seconds without suitable input.
- Bindings that are not assigned to any control scheme are now visible when a particular control scheme is selected.
  * Bindings not assigned to any control scheme are active in *ALL* control schemes.
  * The change makes this visible in the UI now.
  * When a specific control scheme is selected, these bindings are affixed with `{GLOBAL}` for added visibility.
- When filtering by devices from a control scheme, the filtering now takes layout inheritance into account. So, a binding to a control on `Pointer` will now be shown when the filter is `Mouse`.
- The public control picker API has been revised.
  * The simplest way to add control picker UI to a control path is to add an `InputControlAttribute` to the field.
    ```
    // In the inspector, shows full UI to select a control interactively
    // (including interactive picking through device input).
    [InputControl(layout = "Button")]
    private string buttonControlPath;
    ```
- Processors of incompatible types will now be ignored instead of throwing an exception.

### Fixed

- Remote connections in input debugger now remain connected across domain reloads.
- Don't incorrectly create non-functioning devices if a physical device implements multiple incompatible logical HID devices (such as the MacBook keyboard/touch pad and touch bar).
- Removed non-functioning sort triangles in event list in Input Debugger device windows.
- Sort events in input debugger window by id rather then by timestamp.
- Make parsing of float parameters support floats represented in "e"-notation and "Infinity".
- Input device icons in input debugger window now render in appropriate resolution on retina displays.
- Fixed Xbox Controller on macOS reporting negative values for the sticks when represented as dpad buttons.
- `InputSettings.UpdateMode.ProcessEventsManually` now correctly triggers updates when calling `InputSystem.Update(InputUpdateType.Manual)`.

#### Actions

- Pasting or duplicating an action in an action map asset will now assign a new and unique ID to the action.
- "Add Action" button being active and triggering exceptions when no action map had been added yet.
- Fixed assert when generating C# class and make sure it gets imported correctly.
- Generate directories as needed when generating C# class, and allow path names without "Assets/" path prefix.
- Allow binding dpad controls to actions of type "Vector2".
- Fixed old name of action appearing underneath rename overlay.
- Fixed inspector UIs for on-screen controls throwing exceptions and being non-functional.
- Fixed deleting multiple items at same time in action editor leading to wrong items being deleted.
- Fixed copy-pasting actions not preserving action properties other than name.
- Fixed memory corruptions coming from binding resolution of actions.
- InputActionAssetReferences in ScriptableObjects will continue to work after domain reloads in the editor.
- Fixed `startTime` and `duration` properties of action callbacks.

## [0.2.1-preview] - 2019-03-11

### Changed

 - NativeUpdateCallback API update to match Unity 2018.3.8f1

## [0.2.0-preview] - 2019-02-12

This release contains a number of fairly significant changes. The focus has been on further improving the action system to make it easier to use as well as to make it work more reliably and predictably.

>NOTE: There are some breaking changes. Please see the "Changed" section below.

### Changed

- Removed Unity 2018.2 support code.
- Removed .NET 3.5 support code.
- Started using C# 7.
- `IInputControlProcessor<TValue>` has been replaced with `InputProcessor` and `InputProcessor<TValue>` base classes.
- `IInputBindingComposite` has been replaced with an `InputBindingComposite` base class and the `IInputBindingComposite<TValue>` interface has been merged with the `InputBindingComposite<TValue>` class which had already existed.
- `InputUser.onUnpairedDeviceUser` will now notify for each actuated control until the device is paired or there are no more actuated controls.
- `SensitivityProcessor` has been removed.
    * The approach needs rethinking. What `SensitivityProcessor` did caused more problems than it solved.
- State monitors no longer have their timeouts removed automatically when they fire. This makes it possible to have a timeout that is removed only in response to a specific state change.
- Events for devices that implement `IInputStateCallbacks` (such as `Touchscreen`) are allowed to go back in time. Avoids the problem of having to order events between multiple fingers correctly or seeing events getting rejected.
- `PenState.Button` is now `PenButton`.
- Removed TouchPositionTransformProcessor, was used only by Android, the position transformation will occur in native backend in 2019.x

#### Actions:
- Bindings that have no interactions on them will trigger differently now. __This is a breaking change__.
  * Previously, these bindings would trigger `performed` on every value change including when going back to their default value. This is why you would see two calls of `performed` with a button; one when the button was pressed, another when it was depressed.
  * Now, a binding without an interaction will trigger `started` and then `performed` when a bound control is actuated. Thereafter, the action will remain in `Started` phase. For as long as the control is actuated, every value change will trigger `performed` again. When the control stops being actuated, it will trigger `cancelled` and the action will remain in `Waiting` state.
  * Control actuation is defined as a control having a magnitude (see `InputControl.EvaluateMagnitude`) greater than zero. If a control does not support magnitudes (returns -1 from `EvaluateMagnitude`), then the control is considered actuated when it changes state away from its default state.
  * To restore the previous behavior, simply change code like
      ```
        myAction.performed += MyCallback;
      ```
    to
      ```
        myAction.performed += MyCallback;
        myAction.cancelled += MyCallback;
      ```
  * Alternatively, enable `passThrough` mode on an action. This effectively restores the previous default behavior of actions.
    ```
        new InputAction(binding: "<Gamepad>/leftTrigger") { passThrough = true };
    ```
- As part of the aforementioned change, the following interactions have been removed as they are no longer relevant:
  - `StickInteraction`: Can simply be removed from bindings. The new default behavior obsoletes the need for what `StickInteraction` did. Use `started` to know then the stick starts being actuated, `performed` to be updated on movements, and `cancelled` to know when the stick goes back into rest position.
  - `PressAndReleaseInteraction`: Can simply be removed from bindings. The default behavior with no interaction encompasses press and release detection. Use `started` to know then a button is pressed and `cancelled` to know when it is released. To set a custom button press point, simply put an `AxisDeadzoneProcessor` on the binding.
- `PressInteraction` has been completely rewritten.
  - Trigger behavior can be set through `behavior` parameter and now provides options for observing just presses (`PressOnly`), just releases (`ReleaseOnly`), or both presses and releases (`PressAndRelease`).
  - Also, the interaction now operates on control actuation rather than reading out float values directly. This means that any control that supports magnitudes can be used.
  - Also supports continuous mode now.
- If bound controls are already actuated when an action is enabled, the action will now trigger in the next input update as if the control had just been moved from non-actuated to actuated state.
  - In other words, if e.g. you have a binding to the A button of the gamepad and the A button is already pressed when the action is first enabled, then the action associated with the A button will trigger as if the button had just been pressed. Previously, it required releasing and re-pressing the button first -- which, together with certain interactions, could lead to actions ending up in a confused state.
- When an action is disabled, it will now cancel all ongoing interactions, if any (i.e. you will see `InputAction.cancelled` being called).
  - Note that unlike the above-mentioned callbacks that happen when an action starts out with a control already actuated, the cancellation callbacks happen __immediately__ rather than in the next input update.
- Actions that at runtime are bound to multiple controls will now perform *conflict resolution*, if necessary.
  - This applies only if an action actually receives multiple concurrent actuations from controls.
  - When ambiguity is detected, the greatest amount of actuation on any of the controls gets to drive the action.
  - In practice, this means that as long as any of the controls bound to an action is actuated, the action will keep going. This resolves ambiguities when an action has primary and secondary bindings, for examples, or when an action is bound to multiple different devices at the same time.
  - Composite bindings count as single actuations regardless of how many controls participate in the composite.
  - This behavior __can be bypassed__ by setting the action to be pass-through.
- Action editor now closes when asset is deleted.
  - If there are unsaved changes, asks for confirmation first.
- Interactions and processors in the UI are now filtered based on the type of the action (if set) and sorted by name.
- Renamed "Axis" and "Dpad" composites to "1D Axis" and "2D Vector" composite.
  - The old names can still be used and existing data will load as expected.
  - `DpadComposite` got renamed to `Vector2Composite`; `AxisComposite` is unchanged.
- `InputInteractionContext.controlHasDefaultValue` has been replaced with `InputInteractionContext.ControlIsActuated()`.
- `InputActionChange.BindingsHaveChangedWhileEnabled` has been reworked and split in two:
    1. `InputActionChange.BoundControlsAboutToChange`: Bindings have been previously resolved but are about to be re-resolved.
    2. `InputActionChange.BoundControlsChanged`: Bindings have been resolved on one or more actions.
- Actions internally now allocate unmanaged memory.
  - Disposing should be taken care of automatically (though you can manually `Dispose` as well). If you see errors in the console log about unmanaged memory being leaked, please report the bug.
  - All execution state except for C# heap objects for processors, interactions, and composites has been collapsed into a single block of unmanaged memory. Actions should now be able to re-resolve efficiently without allocating additional GC memory.

### Added

- `PlayerInput` component which simplifies setting up individual player input actions and device pairings. \
  ![PlayerInput](Documentation~/Images/PlayerInput.png)
- `PlayerInputManager` component which simplifies player joining and split-screen setups. \
  ![PlayerInput](Documentation~/Images/PlayerInputManager.png)
- `InputDevice.all` (equivalent to `InputSystem.devices`)
- `InputControl.IsActuated()` can be used to determine whether control is currently actuated (defined as extension method in `InputControlExtensions`).
- Can now read control values from buffers as objects using `InputControl.ReadValueFromBufferAsObject`. This allows reading a value stored in memory without having to know the value type.
- New processors:
    * `ScaleProcessor`
    * `ScaleVector2Processor`
    * `ScaleVector3Processor`
    * `InvertVector2Processor`
    * `InvertVector3Processor`
    * `NormalizeVector2Processor`
    * `NormalizeVector3Processor`
- Added `MultiTapInteraction`. Can be used to listen for double-taps and the like.
- Can get total and average event lag times through `InputMetrics.totalEventLagTime` and `InputMetrics.averageEventLagTime`.
- `Mouse.forwardButton` and `Mouse.backButton`.
- The input debugger now shows users along with their paired devices and actions. See the [documentation](Documentation~/UserManagement.md#debugging)
- Added third and fourth barrel buttons on `Pen`.

#### Actions:
- Actions have a new continuous mode that will cause the action to trigger continuously even if there is no input. See the [documentation](Documentation~/Actions.md#continuous-actions) for details. \
  ![Continuous Action](Documentation~/Images/ContinuousAction.png)
- Actions have a new pass-through mode. In this mode an action will bypass any checks on control actuation and let any input activity on the action directly flow through. See the [documentation](Documentation~/Actions.md#pass-through-actions) for details. \
  ![Pass-Through Action](Documentation~/Images/PassThroughAction.png)
- Can now add interactions and processors directly to actions.
  ![Action Properties](Documentation~/Images/ActionProperties.png)
    * This is functionally equivalent to adding the respective processors and/or interactions to every binding on the action.
- Can now change the type of a composite retroactively.
  ![Composite Properties](Documentation~/Images/CompositeProperties.png)
- Values can now be read out as objects using `InputAction.CallbackContext.ReadValueAsObject()`.
    * Allocates GC memory. Should not be used during normal gameplay but is very useful for testing and debugging.
- Added auto-save mode for .inputactions editor.
  ![Auto Save](Documentation~/Images/AutoSave.png)
- Processors, interactions, and composites can now define their own parameter editor UIs by deriving from `InputParameterEditor`. This solves the problem of these elements not making it clear that the parameters usually have global defaults and do not need to be edited except if local overrides are necessary.
- Can now set custom min and max values for axis composites.
    ```
    var action = new InputAction();
    action.AddCompositeBinding("Axis(minValue=0,maxValue=2)")
        .With("Positive", "<Keyboard>/a")
        .With("Negative", "<Keyboard>/d");
    ```
- "C# Class File" property on .inputactions importer settings now has a file picker next to it.
- `InputActionTrace` has seen various improvements.
    * Recorded data will now stay valid even if actions are rebound to different controls.
    * Can listen to all actions using `InputActionTrace.SubscribeToAll`.
    * `InputActionTrace` now maintains a list of subscriptions. Add subscriptions with `SubscribeTo` and remove a subscription with `UnsubscribeFrom`. See the [documentation](Documentation~/Actions.md#tracing-actions) for details.

### Fixes

- Fixed support for Unity 2019.1 where we landed a native API change.
- `InputUser.UnpairDevicesAndRemoveUser()` corrupting device pairings of other InputUsers
- Control picker in UI having no devices if list of supported devices is empty but not null
- `IndexOutOfRangeException` when having multiple action maps in an asset (#359 and #358).
- Interactions timing out even if there was a pending event that would complete the interaction in time.
- Action editor updates when asset is renamed or moved.
- Exceptions when removing action in last position of action map.
- Devices marked as unsupported in input settings getting added back on domain reload.
- Fixed `Pen` causing exceptions and asserts.
- Composites that assign multiple bindings to parts failing to set up properly when parts are assigned out of order (#410).

### Known Issues

- Input processing in edit mode on 2019.1 is sporadic rather than happening on every editor update.

## [0.1.2-preview] - 2018-12-19

    NOTE: The minimum version requirement for the new input system has been bumped
          to 2018.3. The previous minum requirement of 2018.2 is no longer supported.
          Also, we have dropped support for the .NET 3.5 runtime. The new .NET 4
          runtime is now required to use the new input system.

We've started working on documentation. The current work-in-progress can be found on [GitHub](https://github.com/Unity-Technologies/InputSystem/blob/develop/Packages/com.unity.inputsystem/Documentation~/InputSystem.md).

### Changed

- `InputConfiguration` has been replaced with a new `InputSettings` class.
- `InputConfiguration.lockInputToGame` has been moved to `InputEditorUserSettings.lockInputToGameView`. This setting is now persisted as a local user setting.
- `InputSystem.updateMask` has been replaced with `InputSettings.updateMode`.
- `InputSystem.runInBackground` has been moved to `InputSettings.runInBackground`.
- Icons have been updated for improved styling and now have separate dark and light skin versions.
- `Lock Input To Game` and `Diagnostics Mode` are now persisted as user settings
- Brought back `.current` getters and added `InputSettings.filterNoiseOnCurrent` to control whether noise filtering on the getters is performed or not.
- Removed old and outdated Doxygen-generated API docs.

### Added

- `InputSystem.settings` contains the current input system settings.
- A new UI has been added to "Edit >> Project Settings..." to edit input system settings. Settings are stored in a user-controlled asset in any location inside `Assets/`. Multiple assets can be used and switched between.
- Joystick HIDs are now supported on Windows, Mac, and UWP.
- Can now put system into manual update mode (`InputSettings.updateMode`). In this mode, events will not get automatically processed. To process events, call `InputSystem.Update()`.
- Added shortcuts to action editor window (requires 2019.1).
- Added icons for .inputactions assets.

### Fixed

- `InputSystem.devices` not yet being initialized in `MonoBehaviour.Start` when in editor.

### Known Issues

- Input settings are not yet included in player builds. This means that at the moment, player builds will always start out with default input settings.
- There have been reports of some stickiness to buttons on 2019.1 alpha builds.  We are looking at this now.

## [0.0.14-preview] - 2018-12-11

### Changed

- `Pointer.delta` no longer has `SensitivityProcessor` on it. The processor was causing many issues with mouse deltas. It is still available for adding it manually to action bindings but the processor likely needs additional work.

### Fixed

Core:
- Invalid memory accesses when using .NET 4 runtime
- Mouse.button not being identical to Mouse.leftButton
- DualShock not being recognized when connected via Bluetooth

Actions:
- Parameters disappearing on processors and interactions in UI when edited
- Parameters on processors and interactions having wrong value type in UI (e.g. int instead of float)
- RebindingOperation calling OnComplete() after being cancelled

Misc:
- Documentation no longer picked up as assets in user project

## [0.0.13-preview] - 2018-12-05

First release from stable branch.<|MERGE_RESOLUTION|>--- conflicted
+++ resolved
@@ -20,30 +20,24 @@
 
 #### Actions
 
-- Delete key not working in the input actions editor ([case 1282090](https://issuetracker.unity3d.com/issues/input-system-delete-key-doesnt-work-in-the-input-actions-window)).
-<<<<<<< HEAD
-- Actions embedded into `MonoBehaviours` not showing bindings added directly from within constructors ([case 1291334](https://issuetracker.unity3d.com/issues/input-action-binding-doesnt-show-up-in-the-inspector-when-set-using-a-script)).
+- Fixed delete key not working in the input actions editor ([case 1282090](https://issuetracker.unity3d.com/issues/input-system-delete-key-doesnt-work-in-the-input-actions-window)).
+- Fixed actions embedded into `MonoBehaviours` not showing bindings added directly from within constructors ([case 1291334](https://issuetracker.unity3d.com/issues/input-action-binding-doesnt-show-up-in-the-inspector-when-set-using-a-script)).
   ```CSharp
   public class MyMB : MonoBehaviour {
     // This would end up not showing the binding in the inspector.
     public InputAction action = new InputAction(binding: "<Gamepad>/leftStick");
   ```
-=======
 - Fixed inputs in game view sometimes not working when running in the editor, as initial focus state could end up being incorrect.
 - Fixed bad performance in Input Debugger with high-frequency devices (e.g. 1+ KHz gaming mice). Before, high event volumes led to excessive refreshes of debugger data.
 - Fixed compile error on tvOS due to step counter support for iOS added in `1.1.0-preview.3`.
 - Fixed PS4- and PS3-specific `rightTriggerButton` and `leftTriggerButton` controls not being marked as synthetic and thus conflicting with `rightTrigger` and `leftTrigger` input ([case 1293734](https://issuetracker.unity3d.com/issues/input-system-when-binding-gamepad-controls-triggerbutton-gets-bound-instead-of-triggeraxis)).
   * This manifested itself, for example, when using interactive rebinding and seeing `rightTriggerButton` getting picked instead of the expected `rightTrigger` control.
-
-#### Actions
-
 - Fixed tooltips not appearing for elements of the Input Actions editor window ([case 1311595](https://issuetracker.unity3d.com/issues/no-tooltips-appear-when-hovering-over-parts-of-input-action-editor-window)).
 
 ### Added
 
 - Enabled XR device support on Magic Leap (Lumin).
 - Added ability to force XR Support in a project by defining `UNITY_INPUT_FORCE_XR_PLUGIN`.
->>>>>>> 2e5c9137
 
 ## [1.1.0-preview.3] - 2021-02-04
 
