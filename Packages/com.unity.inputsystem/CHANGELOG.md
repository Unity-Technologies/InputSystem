# Changelog
All notable changes to the input system package will be documented in this file.

The format is based on [Keep a Changelog](http://keepachangelog.com/en/1.0.0/)
and this project adheres to [Semantic Versioning](http://semver.org/spec/v2.0.0.html).

<<<<<<< HEAD
## [0.3-preview] - TBD

### Added

- Support for Bluetooth Xbox One controllers on macOS.

### Changed

- `Joystick.axes` and `Joystick.buttons` have been removed.

### Fixed

- Input Settings configured in the editor are now transferred to the built player correctly.

=======
>>>>>>> f87413d7
## [0.2.6-preview] - 2019-03-20

>NOTE: The UI code for editing actions has largely been rewritten. There may be regressions.
>NOTE: The minimum version requirement for the new input system has been bumped
       to 2019.1

### Added

- Support gamepad vibration on Switch.
- Added support for Joysticks on Linux.

#### Actions

- Added ability to change which part of a composite a binding that is part of the composite is assigned to.
  * Part bindings can now be freely duplicated or copy-pasted. This allows having multiple bindings for "up", for example. Changing part assignments retroactively allows to freely edit the composite makeup.
- Can now drag&drop multiple items as well as drop items onto others (equivalent to cut&paste). Holding ALT copies data instead of moving it.
- Edits to control schemes are now undoable.
- Control schemes are now sorted alphabetically.
- Can now search by binding group (control scheme) or devices directly from search box.
  * `g:Gamepad` filters bindings to those in the "Gamepad" group.
  * `d:Gamepad` filters bindings to those from Gamepad-compatible devices.

### Changed

- The input debugger will no longer automatically show remote devices when the profiler is connected. Instead, use the new menu in debugger toolbar to connect to players or to enable/disable remote input debugging.
- "Press and Release" interactions will now invoke the `performed` callback on both press and release (instead of invoking `performed` and `cancel`, which was inconsistent with other behaviors).

#### Actions

- Bindings have GUIDs now like actions and maps already did. This allows to persistently and uniquely identify individual bindings.
- Replaced UI overlay while rebinding interactively with cancellable progress bar. Interactive rebinding now cancels automatically after 4 seconds without suitable input.
- Bindings that are not assigned to any control scheme are now visible when a particular control scheme is selected.
  * Bindings not assigned to any control scheme are active in *ALL* control schemes.
  * The change makes this visible in the UI now.
  * When a specific control scheme is selected, these bindings are affixed with `{GLOBAL}` for added visibility.
- When filtering by devices from a control scheme, the filtering now takes layout inheritance into account. So, a binding to a control on `Pointer` will now be shown when the filter is `Mouse`.
- The public control picker API has been revised.
  * The simplest way to add control picker UI to a control path is to add an `InputControlAttribute` to the field.
    ```
    // In the inspector, shows full UI to select a control interactively
    // (including interactive picking through device input).
    [InputControl(layout = "Button")]
    private string buttonControlPath;
    ```
- Processors of incompatible types will now be ignored instead of throwing an exception.

### Fixed

- Remote connections in input debugger now remain connected across domain reloads.
- Don't incorrectly create non-functioning devices if a physical device implements multiple incompatible logical HID devices (such as the MacBook keyboard/touch pad and touch bar).
- Removed non-functioning sort triangles in event list in Input Debugger device windows.
- Sort events in input debugger window by id rather then by timestamp.
- Make parsing of float parameters support floats represented in "e"-notation and "Infinity".
- Input device icons in input debugger window now render in appropriate resolution on retina displays.
- Fixed Xbox Controller on macOS reporting negative values for the sticks when represented as dpad buttons.
- `InputSettings.UpdateMode.ProcessEventsManually` now correctly triggers updates when calling `InputSystem.Update(InputUpdateType.Manual)`.

#### Actions

- Pasting or duplicating an action in an action map asset will now assign a new and unique ID to the action.
- "Add Action" button being active and triggering exceptions when no action map had been added yet.
- Fixed assert when generating C# class and make sure it gets imported correctly.
- Generate directories as needed when generating C# class, and allow path names without "Assets/" path prefix.
- Allow binding dpad controls to actions of type "Vector2".
- Fixed old name of action appearing underneath rename overlay.
- Fixed inspector UIs for on-screen controls throwing exceptions and being non-functional.
- Fixed deleting multiple items at same time in action editor leading to wrong items being deleted.
- Fixed copy-pasting actions not preserving action properties other than name.
- Fixed memory corruptions coming from binding resolution of actions.
- InputActionAssetReferences in ScriptableObjects will continue to work after domain reloads in the editor.
- Fixed `startTime` and `duration` properties of action callbacks.

## [0.2.1-preview] - 2019-03-11

### Changed

 - NativeUpdateCallback API update to match Unity 2018.3.8f1

## [0.2.0-preview] - 2019-02-12

This release contains a number of fairly significant changes. The focus has been on further improving the action system to make it easier to use as well as to make it work more reliably and predictably.

>NOTE: There are some breaking changes. Please see the "Changed" section below.

### Changed

- Removed Unity 2018.2 support code.
- Removed .NET 3.5 support code.
- Started using C# 7.
- `IInputControlProcessor<TValue>` has been replaced with `InputProcessor` and `InputProcessor<TValue>` base classes.
- `IInputBindingComposite` has been replaced with an `InputBindingComposite` base class and the `IInputBindingComposite<TValue>` interface has been merged with the `InputBindingComposite<TValue>` class which had already existed.
- `InputUser.onUnpairedDeviceUser` will now notify for each actuated control until the device is paired or there are no more actuated controls.
- `SensitivityProcessor` has been removed.
    * The approach needs rethinking. What `SensitivityProcessor` did caused more problems than it solved.
- State monitors no longer have their timeouts removed automatically when they fire. This makes it possible to have a timeout that is removed only in response to a specific state change.
- Events for devices that implement `IInputStateCallbacks` (such as `Touchscreen`) are allowed to go back in time. Avoids the problem of having to order events between multiple fingers correctly or seeing events getting rejected.
- `PenState.Button` is now `PenButton`.
- Removed TouchPositionTransformProcessor, was used only by Android, the position transformation will occur in native backend in 2019.x

#### Actions:
- Bindings that have no interactions on them will trigger differently now. __This is a breaking change__.
  * Previously, these bindings would trigger `performed` on every value change including when going back to their default value. This is why you would see two calls of `performed` with a button; one when the button was pressed, another when it was depressed.
  * Now, a binding without an interaction will trigger `started` and then `performed` when a bound control is actuated. Thereafter, the action will remain in `Started` phase. For as long as the control is actuated, every value change will trigger `performed` again. When the control stops being actuated, it will trigger `cancelled` and the action will remain in `Waiting` state.
  * Control actuation is defined as a control having a magnitude (see `InputControl.EvaluateMagnitude`) greater than zero. If a control does not support magnitudes (returns -1 from `EvaluateMagnitude`), then the control is considered actuated when it changes state away from its default state.
  * To restore the previous behavior, simply change code like
      ```
        myAction.performed += MyCallback;
      ```
    to
      ```
        myAction.performed += MyCallback;
        myAction.cancelled += MyCallback;
      ```
  * Alternatively, enable `passThrough` mode on an action. This effectively restores the previous default behavior of actions.
    ```
        new InputAction(binding: "<Gamepad>/leftTrigger") { passThrough = true };
    ```
- As part of the aforementioned change, the following interactions have been removed as they are no longer relevant:
  - `StickInteraction`: Can simply be removed from bindings. The new default behavior obsoletes the need for what `StickInteraction` did. Use `started` to know then the stick starts being actuated, `performed` to be updated on movements, and `cancelled` to know when the stick goes back into rest position.
  - `PressAndReleaseInteraction`: Can simply be removed from bindings. The default behavior with no interaction encompasses press and release detection. Use `started` to know then a button is pressed and `cancelled` to know when it is released. To set a custom button press point, simply put an `AxisDeadzoneProcessor` on the binding.
- `PressInteraction` has been completely rewritten.
  - Trigger behavior can be set through `behavior` parameter and now provides options for observing just presses (`PressOnly`), just releases (`ReleaseOnly`), or both presses and releases (`PressAndRelease`).
  - Also, the interaction now operates on control actuation rather than reading out float values directly. This means that any control that supports magnitudes can be used.
  - Also supports continuous mode now.
- If bound controls are already actuated when an action is enabled, the action will now trigger in the next input update as if the control had just been moved from non-actuated to actuated state.
  - In other words, if e.g. you have a binding to the A button of the gamepad and the A button is already pressed when the action is first enabled, then the action associated with the A button will trigger as if the button had just been pressed. Previously, it required releasing and re-pressing the button first -- which, together with certain interactions, could lead to actions ending up in a confused state.
- When an action is disabled, it will now cancel all ongoing interactions, if any (i.e. you will see `InputAction.cancelled` being called).
  - Note that unlike the above-mentioned callbacks that happen when an action starts out with a control already actuated, the cancellation callbacks happen __immediately__ rather than in the next input update.
- Actions that at runtime are bound to multiple controls will now perform *conflict resolution*, if necessary.
  - This applies only if an action actually receives multiple concurrent actuations from controls.
  - When ambiguity is detected, the greatest amount of actuation on any of the controls gets to drive the action.
  - In practice, this means that as long as any of the controls bound to an action is actuated, the action will keep going. This resolves ambiguities when an action has primary and secondary bindings, for examples, or when an action is bound to multiple different devices at the same time.
  - Composite bindings count as single actuations regardless of how many controls participate in the composite.
  - This behavior __can be bypassed__ by setting the action to be pass-through.
- Action editor now closes when asset is deleted.
  - If there are unsaved changes, asks for confirmation first.
- Interactions and processors in the UI are now filtered based on the type of the action (if set) and sorted by name.
- Renamed "Axis" and "Dpad" composites to "1D Axis" and "2D Vector" composite.
  - The old names can still be used and existing data will load as expected.
  - `DpadComposite` got renamed to `Vector2Composite`; `AxisComposite` is unchanged.
- `InputInteractionContext.controlHasDefaultValue` has been replaced with `InputInteractionContext.ControlIsActuated()`.
- `InputActionChange.BindingsHaveChangedWhileEnabled` has been reworked and split in two:
    1. `InputActionChange.BoundControlsAboutToChange`: Bindings have been previously resolved but are about to be re-resolved.
    2. `InputActionChange.BoundControlsChanged`: Bindings have been resolved on one or more actions.
- Actions internally now allocate unmanaged memory.
  - Disposing should be taken care of automatically (though you can manually `Dispose` as well). If you see errors in the console log about unmanaged memory being leaked, please report the bug.
  - All execution state except for C# heap objects for processors, interactions, and composites has been collapsed into a single block of unmanaged memory. Actions should now be able to re-resolve efficiently without allocating additional GC memory.

### Added

- `PlayerInput` component which simplifies setting up individual player input actions and device pairings. \
  ![PlayerInput](Documentation~/Images/PlayerInput.png)
- `PlayerInputManager` component which simplifies player joining and split-screen setups. \
  ![PlayerInput](Documentation~/Images/PlayerInputManager.png)
- `InputDevice.all` (equivalent to `InputSystem.devices`)
- `InputControl.IsActuated()` can be used to determine whether control is currently actuated (defined as extension method in `InputControlExtensions`).
- Can now read control values from buffers as objects using `InputControl.ReadValueFromBufferAsObject`. This allows reading a value stored in memory without having to know the value type.
- New processors:
    * `ScaleProcessor`
    * `ScaleVector2Processor`
    * `ScaleVector3Processor`
    * `InvertVector2Processor`
    * `InvertVector3Processor`
    * `NormalizeVector2Processor`
    * `NormalizeVector3Processor`
- Added `MultiTapInteraction`. Can be used to listen for double-taps and the like.
- Can get total and average event lag times through `InputMetrics.totalEventLagTime` and `InputMetrics.averageEventLagTime`.
- `Mouse.forwardButton` and `Mouse.backButton`.
- The input debugger now shows users along with their paired devices and actions. See the [documentation](Documentation~/UserManagement.md#debugging)
- Added third and fourth barrel buttons on `Pen`.

#### Actions:
- Actions have a new continuous mode that will cause the action to trigger continuously even if there is no input. See the [documentation](Documentation~/Actions.md#continuous-actions) for details. \
  ![Continuous Action](Documentation~/Images/ContinuousAction.png)
- Actions have a new pass-through mode. In this mode an action will bypass any checks on control actuation and let any input activity on the action directly flow through. See the [documentation](Documentation~/Actions.md#pass-through-actions) for details. \
  ![Pass-Through Action](Documentation~/Images/PassThroughAction.png)
- Can now add interactions and processors directly to actions.
  ![Action Properties](Documentation~/Images/ActionProperties.png)
    * This is functionally equivalent to adding the respective processors and/or interactions to every binding on the action.
- Can now change the type of a composite retroactively.
  ![Composite Properties](Documentation~/Images/CompositeProperties.png)
- Values can now be read out as objects using `InputAction.CallbackContext.ReadValueAsObject()`.
    * Allocates GC memory. Should not be used during normal gameplay but is very useful for testing and debugging.
- Added auto-save mode for .inputactions editor.
  ![Auto Save](Documentation~/Images/AutoSave.png)
- Processors, interactions, and composites can now define their own parameter editor UIs by deriving from `InputParameterEditor`. This solves the problem of these elements not making it clear that the parameters usually have global defaults and do not need to be edited except if local overrides are necessary.
- Can now set custom min and max values for axis composites.
    ```
    var action = new InputAction();
    action.AddCompositeBinding("Axis(minValue=0,maxValue=2)")
        .With("Positive", "<Keyboard>/a")
        .With("Negative", "<Keyboard>/d");
    ```
- "C# Class File" property on .inputactions importer settings now has a file picker next to it.
- `InputActionTrace` has seen various improvements.
    * Recorded data will now stay valid even if actions are rebound to different controls.
    * Can listen to all actions using `InputActionTrace.SubscribeToAll`.
    * `InputActionTrace` now maintains a list of subscriptions. Add subscriptions with `SubscribeTo` and remove a subscription with `UnsubscribeFrom`. See the [documentation](Documentation~/Actions.md#tracing-actions) for details.

### Fixes

- Fixed support for Unity 2019.1 where we landed a native API change.
- `InputUser.UnpairDevicesAndRemoveUser()` corrupting device pairings of other InputUsers
- Control picker in UI having no devices if list of supported devices is empty but not null
- `IndexOutOfRangeException` when having multiple action maps in an asset (#359 and #358).
- Interactions timing out even if there was a pending event that would complete the interaction in time.
- Action editor updates when asset is renamed or moved.
- Exceptions when removing action in last position of action map.
- Devices marked as unsupported in input settings getting added back on domain reload.
- Fixed `Pen` causing exceptions and asserts.
- Composites that assign multiple bindings to parts failing to set up properly when parts are assigned out of order (#410).

### Known Issues

- Input processing in edit mode on 2019.1 is sporadic rather than happening on every editor update.

## [0.1.2-preview] - 2018-12-19

    NOTE: The minimum version requirement for the new input system has been bumped
          to 2018.3. The previous minum requirement of 2018.2 is no longer supported.
          Also, we have dropped support for the .NET 3.5 runtime. The new .NET 4
          runtime is now required to use the new input system.

We've started working on documentation. The current work-in-progress can be found on [GitHub](https://github.com/Unity-Technologies/InputSystem/blob/develop/Packages/com.unity.inputsystem/Documentation~/InputSystem.md).

### Changed

- `InputConfiguration` has been replaced with a new `InputSettings` class.
- `InputConfiguration.lockInputToGame` has been moved to `InputEditorUserSettings.lockInputToGameView`. This setting is now persisted as a local user setting.
- `InputSystem.updateMask` has been replaced with `InputSettings.updateMode`.
- `InputSystem.runInBackground` has been moved to `InputSettings.runInBackground`.
- Icons have been updated for improved styling and now have separate dark and light skin versions.
- `Lock Input To Game` and `Diagnostics Mode` are now persisted as user settings
- Brought back `.current` getters and added `InputSettings.filterNoiseOnCurrent` to control whether noise filtering on the getters is performed or not.
- Removed old and outdated Doxygen-generated API docs.

### Added

- `InputSystem.settings` contains the current input system settings.
- A new UI has been added to "Edit >> Project Settings..." to edit input system settings. Settings are stored in a user-controlled asset in any location inside `Assets/`. Multiple assets can be used and switched between.
- Joystick HIDs are now supported on Windows, Mac, and UWP.
- Can now put system into manual update mode (`InputSettings.updateMode`). In this mode, events will not get automatically processed. To process events, call `InputSystem.Update()`.
- Added shortcuts to action editor window (requires 2019.1).
- Added icons for .inputactions assets.

### Fixed

- `InputSystem.devices` not yet being initialized in `MonoBehaviour.Start` when in editor.

### Known Issues

- Input settings are not yet included in player builds. This means that at the moment, player builds will always start out with default input settings.
- There have been reports of some stickiness to buttons on 2019.1 alpha builds.  We are looking at this now.

## [0.0.14-preview] - 2018-12-11

### Changed

- `Pointer.delta` no longer has `SensitivityProcessor` on it. The processor was causing many issues with mouse deltas. It is still available for adding it manually to action bindings but the processor likely needs additional work.

### Fixed

Core:
- Invalid memory accesses when using .NET 4 runtime
- Mouse.button not being identical to Mouse.leftButton
- DualShock not being recognized when connected via Bluetooth

Actions:
- Parameters disappearing on processors and interactions in UI when edited
- Parameters on processors and interactions having wrong value type in UI (e.g. int instead of float)
- RebindingOperation calling OnComplete() after being cancelled

Misc:
- Documentation no longer picked up as assets in user project

## [0.0.13-preview] - 2018-12-5

First release from stable branch.<|MERGE_RESOLUTION|>--- conflicted
+++ resolved
@@ -4,23 +4,6 @@
 The format is based on [Keep a Changelog](http://keepachangelog.com/en/1.0.0/)
 and this project adheres to [Semantic Versioning](http://semver.org/spec/v2.0.0.html).
 
-<<<<<<< HEAD
-## [0.3-preview] - TBD
-
-### Added
-
-- Support for Bluetooth Xbox One controllers on macOS.
-
-### Changed
-
-- `Joystick.axes` and `Joystick.buttons` have been removed.
-
-### Fixed
-
-- Input Settings configured in the editor are now transferred to the built player correctly.
-
-=======
->>>>>>> f87413d7
 ## [0.2.6-preview] - 2019-03-20
 
 >NOTE: The UI code for editing actions has largely been rewritten. There may be regressions.
@@ -30,7 +13,6 @@
 ### Added
 
 - Support gamepad vibration on Switch.
-- Added support for Joysticks on Linux.
 
 #### Actions
 
@@ -77,7 +59,7 @@
 - Input device icons in input debugger window now render in appropriate resolution on retina displays.
 - Fixed Xbox Controller on macOS reporting negative values for the sticks when represented as dpad buttons.
 - `InputSettings.UpdateMode.ProcessEventsManually` now correctly triggers updates when calling `InputSystem.Update(InputUpdateType.Manual)`.
-
+	
 #### Actions
 
 - Pasting or duplicating an action in an action map asset will now assign a new and unique ID to the action.
