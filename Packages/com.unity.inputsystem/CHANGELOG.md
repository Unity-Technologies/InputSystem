# Changelog
All notable changes to the input system package will be documented in this file.

The format is based on [Keep a Changelog](http://keepachangelog.com/en/1.0.0/)
and this project adheres to [Semantic Versioning](http://semver.org/spec/v2.0.0.html).

<<<<<<< HEAD
## [0.3.0-preview] - TBD

### Changed

- Redesigned `UIActionInputModule`
 * Added a button in the inspector to automatically assign actions from an input action asset based on commonly used action names.
 * Will now populate actions with useful defaults.
 * Removed `clickSpeed` property - will use native click counts from the OS where available instead.
 * Removed `sendEventsWhenInBackground` property.
 * Hiding `Touches` and `TrackedDevices` until we decide how to handle them.
 * Remove `moveDeadzone` property as it is made redundant by the action's dead zone.
 * Removed `UIActionInputModuleEnabler` component, `UIActionInputModule` will now enable itself.
- Changed default button press point to 0.5.

### Fixed

- Fixed scrolling in `UIActionInputModule`.
=======
## [0.3-preview] - TBD

### Changed

- `StickControl.x` and `StickControl.y` are now deadzoned, i.e. have `AxisDeadzone` processors on them. This affects all gamepads and joysticks.
  * __NOTE:__ The deadzoning is __independent__ of the stick. Whereas the stack has a radial deadzones, `x` and `y` have linear deadzones. This means that `leftStick.ReadValue().x` is __not__ necessary equal to `leftStick.x.ReadValue()`.
  * This change also fixes the problem of noise from sticks not getting filtered out and causing devices such as the PS4 controller to constantly make itself `Gamepad.current`.

### Fixed

- Adding devices to "Supported Devices" in input preferences not allowing to select certain device types (like "Gamepad").

#### Actions

- Custom inspector for `PlayerInput` no longer adds duplicates of action events if `Invoke Unity Events` notification behavior is selected.
>>>>>>> ad3294a1

## [0.2.8-preview] - 2019-4-23

### Added

- Added a `clickCount` control to the `Mouse` class, which specifies the click count for the last mouse click (to allow distinguishing between single-, double- and multi-clicks).
- Support for Bluetooth Xbox One controllers on macOS.

#### Actions

- New API for changing bindings on actions
```
    // Several variations exist that allow to look up bindings in various ways.
    myAction.ChangeBindingWithPath("<Gamepad>/buttonSouth")
        .WithPath("<Keyboard>/space");

    // Can also replace the binding wholesale.
    myAction.ChangeBindingWithPath("<Keyboard>/space")
        .To(new InputBinding { ... });

    // Can also remove bindings programmatically now.
    myAction.ChangeBindingWithPath("<Keyboard>/space").Erase();
```

### Changed

- `Joystick.axes` and `Joystick.buttons` have been removed.
- Generated wrapper code for Input Action Assets are now self-contained, generating all the data from code and not needing a reference to the asset; `InputActionAssetReference` has been removed.
- The option to generate interfaces on wrappers has been removed, instead we always do this now.
- The option to generate events on wrappers has been removed, we felt that this no longer made sense.
- Will now show default values in Input Action inspector if no custom values for file path, class name or namespace have been provided.
- `InputSettings.runInBackground` has been removed. This should now be supported or not on a per-device level. Most devices never supported it in the first place, so a global setting did not seem to be useful.
- Several new `Sensor`-based classes have been added. Various existing Android sensor implementations are now based on them.
- `InputControlLayoutAttribute` is no longer inherited.
  * Rationale: A class marked as a layout will usually be registered using `RegisterLayout`. A class derived from it will usually be registered the same way. Because of layout inheritance, properties applied to the base class through `InputControlLayoutAttribute` will affect the subclass as intended. Not inheriting the attribute itself, however, now allows having properties such as `isGenericTypeOfDevice` which should not be inherited.
- Removed `acceleration`, `orientation`, and `angularVelocity` controls from `DualShockGamepad` base class.
  * They are still on `DualShockGamepadPS4`.
  * The reason is that ATM we do not yet support these controls other than on the PS4. The previous setup pretended that these controls work when in fact they don't.
- Marking a control as noisy now also marks all child controls as noisy.
- The input system now defaults to ignoring any HID devices with usage types not known to map to game controllers. You can use `HIDSupport.supportedUsages` to enable specific usage types.
- In the Input Settings window, asset selection has now been moved to the "gear" popup menu. If no asset is created, we now automatically create one.
- In the inspector for Input Settings assets, we now show a button to go to the Input Settings window, and a button to make the asset active if it isn't.
- Tests are now no longer part of the com.unity.inputsystem package. The `InputTestFixture` class still is for when you want to write input-related tests for your project. You can reference the `Unity.InputSystem.TestFixture` assembly when you need to do that.

#### Actions

- A number of changes have been made to the control picker UI in the editor. \
  ![Input Control Picker](Documentation~/Images/InputControlPicker.png)
  * The button to pick controls interactively (e.g. by pressing a button on a gamepad) has been moved inside the picker and renamed to "Listen". It now works as a toggle that puts the picker into a special kind of 'search' mode. While listening, suitable controls that are actuated will be listed in the picker and can then be picked from.
  * Controls are now displayed with their nice names (e.g. "Cross" instead of "buttonSouth" in the case of the PS4 controller).
  * Child controls are indented instead of listed in "parent/child" format.
  * The hierarchy of devices has been rearranged for clarity. The toplevel groups of "Specific Devices" and "Abstract Devices" are now merged into one hierarchy that progressively groups devices into more specific groups.
  * Controls now have icons displayed for them.
- There is new support for binding to keys on the keyboard by their generated character rather than by their location. \
  ![Keyboard Binding](Documentation~/Images/KeyboardBindByLocationVsCharacter.png)
  * At the toplevel of the the Keyboard device, you now have the choice of either binding by keyboard location or binding by generated/mapped character.
  * Binding by location shows differences between the local keyboard layout and the US reference layout.
  * The control path language has been extended to allow referencing controls by display name. `<Keyboard>/#(a)` binds to the control on a `Keyboard` with the display name `a`.
- `continuous` flag is now ignored for `Press and Release` interactions, as it did not  make sense.
- Reacting to controls that are already actuated when an action is enabled is now an __optional__ behavior rather than the default behavior. This is a __breaking__ change.
  * Essentially, this change reverts back to the behavior before 0.2-preview.
  * To reenable the behavior, toggle "Initial State Check" on in the UI or set the `initialStateCheck` property in code.
  ![Inital State Check](Documentation~/Images/InitialStateCheck.png)
  * The reason for the change is that having the behavior on by default made certain setups hard to achieve. For example, if `<Keyboard>/escape` is used in one action map to toggle *into* the main menu and in another action map to toggle *out* of it, then the previous behavior would immediately exit out of the menu if `escape` was still pressed from going into the menu. \
  We have come to believe that wanting to react to the current state of a control right away is the less often desirable behavior and so have made it optional with a separate toggle.
- Processors and Interactions are now shown in a component-inspector-like fashion in the Input Action editor window, allowing you to see the properties of all items at once.
- The various `InputAction.lastTriggerXXX` APIs have been removed.
  * Rationale: They have very limited usefulness and if you need the information, it's easy to set things up in order to keep track of it yourself. Also, we plan on having a polling API for actions in the future which is really what the `lastActionXXX` APIs were trying to (imperfectly) solve.
- `Tap`, `SlowTap`, and `MultiTap` interactions now respect button press points.
- `Tap`, `SlowTap`, and `MultiTap` interactions now have improved parameter editing UIs.

### Fixed

- Input Settings configured in the editor are now transferred to the built player correctly.
- Time slicing for fixed updates now works correctly, even when pausing or dropping frames.
- Make sure we Disable any InputActionAsset when it is being destroyed. Otherwise, callbacks which were not cleaned up would could cause exceptions.
- DualShock sensors on PS4 are now marked as noisy (#494).
- IL2CPP causing issues with XInput on windows and osx desktops.
- Devices not being available yet in `MonoBehavior.Awake`, `MonoBehaviour.Start`, and `MonoBehaviour.OnEnable` in player or when entering play mode in editor.
- Fixed a bug where the event buffer used by `InputEventTrace` could get corrupted.

#### Actions

- Actions and bindings disappearing when control schemes have spaces in their names.
- `InputActionRebindingExceptions.RebindOperation` can now be reused as intended; used to stop working properly the first time a rebind completed or was cancelled.
- Actions bound to multiple controls now trigger correctly when using `PressInteraction` set to `ReleaseOnly` (#492).
- `PlayerInput` no longer fails to find actions when using UnityEvents (#500).
- The `"{...}"` format for referencing action maps and actions using GUIDs as strings has been obsoleted. It will still work but adding the extra braces is no longer necessary.
- Drag&dropping bindings between other bindings that came before them in the list no longer drops the items at a location one higher up in the list than intended.
- Editing name of control scheme in editor not taking effect *except* if hitting enter key.
- Saving no longer causes the selection of the current processor or interaction to be lost.
  * This was especially annoying when having "Auto-Save" on as it made editing parameters on interactions and processors very tedious.
- In locales that use decimal separators other than '.', floating-point parameters on composites, interactions, and processors no longer lead to invalid serialized data being generated.
- Fix choosing "Add Action" in action map context menu throwing an exception.
- The input action asset editor window will no longer fail saving if the asset has been moved.
- The input action asset editor window will now show the name of the asset being edited when asking for saving changes.
- Clicking "Cancel" in the save changes dialog for the input action asset editor window will now cancel quitting the editor.
- Fixed pasting or dragging a composite binding from one action into another.
- In the action map editor window, switching from renaming an action to renaming an action map will no longer break the UI.
- Fixed calling Enable/Disable from within action callbacks sometimes leading to corruption of state which would then lead to actions not getting triggered (#472).
- Fixed setting of "Auto-Save" toggle in action editor getting lost on domain reload.
- Fixed blurry icons in editor for imported .inputactions assets and actions in them.
- `Press` and `Release` interactions will now work correctly if they have multiple bound controls.
- `Release` interactions will now invoke a `Started` callback when the control is pressed.
- Made Vector2 composite actions respect the press points of button controls used to compose the value.

## [0.2.6-preview] - 2019-03-20

>NOTE: The UI code for editing actions has largely been rewritten. There may be regressions.
>NOTE: The minimum version requirement for the new input system has been bumped
       to 2019.1

### Added

- Support gamepad vibration on Switch.
- Added support for Joysticks on Linux.

#### Actions

- Added ability to change which part of a composite a binding that is part of the composite is assigned to.
  * Part bindings can now be freely duplicated or copy-pasted. This allows having multiple bindings for "up", for example. Changing part assignments retroactively allows to freely edit the composite makeup.
- Can now drag&drop multiple items as well as drop items onto others (equivalent to cut&paste). Holding ALT copies data instead of moving it.
- Edits to control schemes are now undoable.
- Control schemes are now sorted alphabetically.
- Can now search by binding group (control scheme) or devices directly from search box.
  * `g:Gamepad` filters bindings to those in the "Gamepad" group.
  * `d:Gamepad` filters bindings to those from Gamepad-compatible devices.

### Changed

- The input debugger will no longer automatically show remote devices when the profiler is connected. Instead, use the new menu in debugger toolbar to connect to players or to enable/disable remote input debugging.
- "Press and Release" interactions will now invoke the `performed` callback on both press and release (instead of invoking `performed` and `cancel`, which was inconsistent with other behaviors).

#### Actions

- Bindings have GUIDs now like actions and maps already did. This allows to persistently and uniquely identify individual bindings.
- Replaced UI overlay while rebinding interactively with cancellable progress bar. Interactive rebinding now cancels automatically after 4 seconds without suitable input.
- Bindings that are not assigned to any control scheme are now visible when a particular control scheme is selected.
  * Bindings not assigned to any control scheme are active in *ALL* control schemes.
  * The change makes this visible in the UI now.
  * When a specific control scheme is selected, these bindings are affixed with `{GLOBAL}` for added visibility.
- When filtering by devices from a control scheme, the filtering now takes layout inheritance into account. So, a binding to a control on `Pointer` will now be shown when the filter is `Mouse`.
- The public control picker API has been revised.
  * The simplest way to add control picker UI to a control path is to add an `InputControlAttribute` to the field.
    ```
    // In the inspector, shows full UI to select a control interactively
    // (including interactive picking through device input).
    [InputControl(layout = "Button")]
    private string buttonControlPath;
    ```
- Processors of incompatible types will now be ignored instead of throwing an exception.

### Fixed

- Remote connections in input debugger now remain connected across domain reloads.
- Don't incorrectly create non-functioning devices if a physical device implements multiple incompatible logical HID devices (such as the MacBook keyboard/touch pad and touch bar).
- Removed non-functioning sort triangles in event list in Input Debugger device windows.
- Sort events in input debugger window by id rather then by timestamp.
- Make parsing of float parameters support floats represented in "e"-notation and "Infinity".
- Input device icons in input debugger window now render in appropriate resolution on retina displays.
- Fixed Xbox Controller on macOS reporting negative values for the sticks when represented as dpad buttons.
- `InputSettings.UpdateMode.ProcessEventsManually` now correctly triggers updates when calling `InputSystem.Update(InputUpdateType.Manual)`.

#### Actions

- Pasting or duplicating an action in an action map asset will now assign a new and unique ID to the action.
- "Add Action" button being active and triggering exceptions when no action map had been added yet.
- Fixed assert when generating C# class and make sure it gets imported correctly.
- Generate directories as needed when generating C# class, and allow path names without "Assets/" path prefix.
- Allow binding dpad controls to actions of type "Vector2".
- Fixed old name of action appearing underneath rename overlay.
- Fixed inspector UIs for on-screen controls throwing exceptions and being non-functional.
- Fixed deleting multiple items at same time in action editor leading to wrong items being deleted.
- Fixed copy-pasting actions not preserving action properties other than name.
- Fixed memory corruptions coming from binding resolution of actions.
- InputActionAssetReferences in ScriptableObjects will continue to work after domain reloads in the editor.
- Fixed `startTime` and `duration` properties of action callbacks.

## [0.2.1-preview] - 2019-03-11

### Changed

 - NativeUpdateCallback API update to match Unity 2018.3.8f1

## [0.2.0-preview] - 2019-02-12

This release contains a number of fairly significant changes. The focus has been on further improving the action system to make it easier to use as well as to make it work more reliably and predictably.

>NOTE: There are some breaking changes. Please see the "Changed" section below.

### Changed

- Removed Unity 2018.2 support code.
- Removed .NET 3.5 support code.
- Started using C# 7.
- `IInputControlProcessor<TValue>` has been replaced with `InputProcessor` and `InputProcessor<TValue>` base classes.
- `IInputBindingComposite` has been replaced with an `InputBindingComposite` base class and the `IInputBindingComposite<TValue>` interface has been merged with the `InputBindingComposite<TValue>` class which had already existed.
- `InputUser.onUnpairedDeviceUser` will now notify for each actuated control until the device is paired or there are no more actuated controls.
- `SensitivityProcessor` has been removed.
    * The approach needs rethinking. What `SensitivityProcessor` did caused more problems than it solved.
- State monitors no longer have their timeouts removed automatically when they fire. This makes it possible to have a timeout that is removed only in response to a specific state change.
- Events for devices that implement `IInputStateCallbacks` (such as `Touchscreen`) are allowed to go back in time. Avoids the problem of having to order events between multiple fingers correctly or seeing events getting rejected.
- `PenState.Button` is now `PenButton`.
- Removed TouchPositionTransformProcessor, was used only by Android, the position transformation will occur in native backend in 2019.x

#### Actions:
- Bindings that have no interactions on them will trigger differently now. __This is a breaking change__.
  * Previously, these bindings would trigger `performed` on every value change including when going back to their default value. This is why you would see two calls of `performed` with a button; one when the button was pressed, another when it was depressed.
  * Now, a binding without an interaction will trigger `started` and then `performed` when a bound control is actuated. Thereafter, the action will remain in `Started` phase. For as long as the control is actuated, every value change will trigger `performed` again. When the control stops being actuated, it will trigger `cancelled` and the action will remain in `Waiting` state.
  * Control actuation is defined as a control having a magnitude (see `InputControl.EvaluateMagnitude`) greater than zero. If a control does not support magnitudes (returns -1 from `EvaluateMagnitude`), then the control is considered actuated when it changes state away from its default state.
  * To restore the previous behavior, simply change code like
      ```
        myAction.performed += MyCallback;
      ```
    to
      ```
        myAction.performed += MyCallback;
        myAction.cancelled += MyCallback;
      ```
  * Alternatively, enable `passThrough` mode on an action. This effectively restores the previous default behavior of actions.
    ```
        new InputAction(binding: "<Gamepad>/leftTrigger") { passThrough = true };
    ```
- As part of the aforementioned change, the following interactions have been removed as they are no longer relevant:
  - `StickInteraction`: Can simply be removed from bindings. The new default behavior obsoletes the need for what `StickInteraction` did. Use `started` to know then the stick starts being actuated, `performed` to be updated on movements, and `cancelled` to know when the stick goes back into rest position.
  - `PressAndReleaseInteraction`: Can simply be removed from bindings. The default behavior with no interaction encompasses press and release detection. Use `started` to know then a button is pressed and `cancelled` to know when it is released. To set a custom button press point, simply put an `AxisDeadzoneProcessor` on the binding.
- `PressInteraction` has been completely rewritten.
  - Trigger behavior can be set through `behavior` parameter and now provides options for observing just presses (`PressOnly`), just releases (`ReleaseOnly`), or both presses and releases (`PressAndRelease`).
  - Also, the interaction now operates on control actuation rather than reading out float values directly. This means that any control that supports magnitudes can be used.
  - Also supports continuous mode now.
- If bound controls are already actuated when an action is enabled, the action will now trigger in the next input update as if the control had just been moved from non-actuated to actuated state.
  - In other words, if e.g. you have a binding to the A button of the gamepad and the A button is already pressed when the action is first enabled, then the action associated with the A button will trigger as if the button had just been pressed. Previously, it required releasing and re-pressing the button first -- which, together with certain interactions, could lead to actions ending up in a confused state.
- When an action is disabled, it will now cancel all ongoing interactions, if any (i.e. you will see `InputAction.cancelled` being called).
  - Note that unlike the above-mentioned callbacks that happen when an action starts out with a control already actuated, the cancellation callbacks happen __immediately__ rather than in the next input update.
- Actions that at runtime are bound to multiple controls will now perform *conflict resolution*, if necessary.
  - This applies only if an action actually receives multiple concurrent actuations from controls.
  - When ambiguity is detected, the greatest amount of actuation on any of the controls gets to drive the action.
  - In practice, this means that as long as any of the controls bound to an action is actuated, the action will keep going. This resolves ambiguities when an action has primary and secondary bindings, for examples, or when an action is bound to multiple different devices at the same time.
  - Composite bindings count as single actuations regardless of how many controls participate in the composite.
  - This behavior __can be bypassed__ by setting the action to be pass-through.
- Action editor now closes when asset is deleted.
  - If there are unsaved changes, asks for confirmation first.
- Interactions and processors in the UI are now filtered based on the type of the action (if set) and sorted by name.
- Renamed "Axis" and "Dpad" composites to "1D Axis" and "2D Vector" composite.
  - The old names can still be used and existing data will load as expected.
  - `DpadComposite` got renamed to `Vector2Composite`; `AxisComposite` is unchanged.
- `InputInteractionContext.controlHasDefaultValue` has been replaced with `InputInteractionContext.ControlIsActuated()`.
- `InputActionChange.BindingsHaveChangedWhileEnabled` has been reworked and split in two:
    1. `InputActionChange.BoundControlsAboutToChange`: Bindings have been previously resolved but are about to be re-resolved.
    2. `InputActionChange.BoundControlsChanged`: Bindings have been resolved on one or more actions.
- Actions internally now allocate unmanaged memory.
  - Disposing should be taken care of automatically (though you can manually `Dispose` as well). If you see errors in the console log about unmanaged memory being leaked, please report the bug.
  - All execution state except for C# heap objects for processors, interactions, and composites has been collapsed into a single block of unmanaged memory. Actions should now be able to re-resolve efficiently without allocating additional GC memory.

### Added

- `PlayerInput` component which simplifies setting up individual player input actions and device pairings. \
  ![PlayerInput](Documentation~/Images/PlayerInput.png)
- `PlayerInputManager` component which simplifies player joining and split-screen setups. \
  ![PlayerInput](Documentation~/Images/PlayerInputManager.png)
- `InputDevice.all` (equivalent to `InputSystem.devices`)
- `InputControl.IsActuated()` can be used to determine whether control is currently actuated (defined as extension method in `InputControlExtensions`).
- Can now read control values from buffers as objects using `InputControl.ReadValueFromBufferAsObject`. This allows reading a value stored in memory without having to know the value type.
- New processors:
    * `ScaleProcessor`
    * `ScaleVector2Processor`
    * `ScaleVector3Processor`
    * `InvertVector2Processor`
    * `InvertVector3Processor`
    * `NormalizeVector2Processor`
    * `NormalizeVector3Processor`
- Added `MultiTapInteraction`. Can be used to listen for double-taps and the like.
- Can get total and average event lag times through `InputMetrics.totalEventLagTime` and `InputMetrics.averageEventLagTime`.
- `Mouse.forwardButton` and `Mouse.backButton`.
- The input debugger now shows users along with their paired devices and actions. See the [documentation](Documentation~/UserManagement.md#debugging)
- Added third and fourth barrel buttons on `Pen`.

#### Actions:
- Actions have a new continuous mode that will cause the action to trigger continuously even if there is no input. See the [documentation](Documentation~/Actions.md#continuous-actions) for details. \
  ![Continuous Action](Documentation~/Images/ContinuousAction.png)
- Actions have a new pass-through mode. In this mode an action will bypass any checks on control actuation and let any input activity on the action directly flow through. See the [documentation](Documentation~/Actions.md#pass-through-actions) for details. \
  ![Pass-Through Action](Documentation~/Images/PassThroughAction.png)
- Can now add interactions and processors directly to actions.
  ![Action Properties](Documentation~/Images/ActionProperties.png)
    * This is functionally equivalent to adding the respective processors and/or interactions to every binding on the action.
- Can now change the type of a composite retroactively.
  ![Composite Properties](Documentation~/Images/CompositeProperties.png)
- Values can now be read out as objects using `InputAction.CallbackContext.ReadValueAsObject()`.
    * Allocates GC memory. Should not be used during normal gameplay but is very useful for testing and debugging.
- Added auto-save mode for .inputactions editor.
  ![Auto Save](Documentation~/Images/AutoSave.png)
- Processors, interactions, and composites can now define their own parameter editor UIs by deriving from `InputParameterEditor`. This solves the problem of these elements not making it clear that the parameters usually have global defaults and do not need to be edited except if local overrides are necessary.
- Can now set custom min and max values for axis composites.
    ```
    var action = new InputAction();
    action.AddCompositeBinding("Axis(minValue=0,maxValue=2)")
        .With("Positive", "<Keyboard>/a")
        .With("Negative", "<Keyboard>/d");
    ```
- "C# Class File" property on .inputactions importer settings now has a file picker next to it.
- `InputActionTrace` has seen various improvements.
    * Recorded data will now stay valid even if actions are rebound to different controls.
    * Can listen to all actions using `InputActionTrace.SubscribeToAll`.
    * `InputActionTrace` now maintains a list of subscriptions. Add subscriptions with `SubscribeTo` and remove a subscription with `UnsubscribeFrom`. See the [documentation](Documentation~/Actions.md#tracing-actions) for details.

### Fixes

- Fixed support for Unity 2019.1 where we landed a native API change.
- `InputUser.UnpairDevicesAndRemoveUser()` corrupting device pairings of other InputUsers
- Control picker in UI having no devices if list of supported devices is empty but not null
- `IndexOutOfRangeException` when having multiple action maps in an asset (#359 and #358).
- Interactions timing out even if there was a pending event that would complete the interaction in time.
- Action editor updates when asset is renamed or moved.
- Exceptions when removing action in last position of action map.
- Devices marked as unsupported in input settings getting added back on domain reload.
- Fixed `Pen` causing exceptions and asserts.
- Composites that assign multiple bindings to parts failing to set up properly when parts are assigned out of order (#410).

### Known Issues

- Input processing in edit mode on 2019.1 is sporadic rather than happening on every editor update.

## [0.1.2-preview] - 2018-12-19

    NOTE: The minimum version requirement for the new input system has been bumped
          to 2018.3. The previous minum requirement of 2018.2 is no longer supported.
          Also, we have dropped support for the .NET 3.5 runtime. The new .NET 4
          runtime is now required to use the new input system.

We've started working on documentation. The current work-in-progress can be found on [GitHub](https://github.com/Unity-Technologies/InputSystem/blob/develop/Packages/com.unity.inputsystem/Documentation~/InputSystem.md).

### Changed

- `InputConfiguration` has been replaced with a new `InputSettings` class.
- `InputConfiguration.lockInputToGame` has been moved to `InputEditorUserSettings.lockInputToGameView`. This setting is now persisted as a local user setting.
- `InputSystem.updateMask` has been replaced with `InputSettings.updateMode`.
- `InputSystem.runInBackground` has been moved to `InputSettings.runInBackground`.
- Icons have been updated for improved styling and now have separate dark and light skin versions.
- `Lock Input To Game` and `Diagnostics Mode` are now persisted as user settings
- Brought back `.current` getters and added `InputSettings.filterNoiseOnCurrent` to control whether noise filtering on the getters is performed or not.
- Removed old and outdated Doxygen-generated API docs.

### Added

- `InputSystem.settings` contains the current input system settings.
- A new UI has been added to "Edit >> Project Settings..." to edit input system settings. Settings are stored in a user-controlled asset in any location inside `Assets/`. Multiple assets can be used and switched between.
- Joystick HIDs are now supported on Windows, Mac, and UWP.
- Can now put system into manual update mode (`InputSettings.updateMode`). In this mode, events will not get automatically processed. To process events, call `InputSystem.Update()`.
- Added shortcuts to action editor window (requires 2019.1).
- Added icons for .inputactions assets.

### Fixed

- `InputSystem.devices` not yet being initialized in `MonoBehaviour.Start` when in editor.

### Known Issues

- Input settings are not yet included in player builds. This means that at the moment, player builds will always start out with default input settings.
- There have been reports of some stickiness to buttons on 2019.1 alpha builds.  We are looking at this now.

## [0.0.14-preview] - 2018-12-11

### Changed

- `Pointer.delta` no longer has `SensitivityProcessor` on it. The processor was causing many issues with mouse deltas. It is still available for adding it manually to action bindings but the processor likely needs additional work.

### Fixed

Core:
- Invalid memory accesses when using .NET 4 runtime
- Mouse.button not being identical to Mouse.leftButton
- DualShock not being recognized when connected via Bluetooth

Actions:
- Parameters disappearing on processors and interactions in UI when edited
- Parameters on processors and interactions having wrong value type in UI (e.g. int instead of float)
- RebindingOperation calling OnComplete() after being cancelled

Misc:
- Documentation no longer picked up as assets in user project

## [0.0.13-preview] - 2018-12-5

First release from stable branch.<|MERGE_RESOLUTION|>--- conflicted
+++ resolved
@@ -4,10 +4,13 @@
 The format is based on [Keep a Changelog](http://keepachangelog.com/en/1.0.0/)
 and this project adheres to [Semantic Versioning](http://semver.org/spec/v2.0.0.html).
 
-<<<<<<< HEAD
-## [0.3.0-preview] - TBD
-
-### Changed
+## [0.3-preview] - TBD
+
+### Changed
+
+- `StickControl.x` and `StickControl.y` are now deadzoned, i.e. have `AxisDeadzone` processors on them. This affects all gamepads and joysticks.
+  * __NOTE:__ The deadzoning is __independent__ of the stick. Whereas the stack has a radial deadzones, `x` and `y` have linear deadzones. This means that `leftStick.ReadValue().x` is __not__ necessary equal to `leftStick.x.ReadValue()`.
+  * This change also fixes the problem of noise from sticks not getting filtered out and causing devices such as the PS4 controller to constantly make itself `Gamepad.current`.
 
 - Redesigned `UIActionInputModule`
  * Added a button in the inspector to automatically assign actions from an input action asset based on commonly used action names.
@@ -21,24 +24,12 @@
 
 ### Fixed
 
+- Adding devices to "Supported Devices" in input preferences not allowing to select certain device types (like "Gamepad").
 - Fixed scrolling in `UIActionInputModule`.
-=======
-## [0.3-preview] - TBD
-
-### Changed
-
-- `StickControl.x` and `StickControl.y` are now deadzoned, i.e. have `AxisDeadzone` processors on them. This affects all gamepads and joysticks.
-  * __NOTE:__ The deadzoning is __independent__ of the stick. Whereas the stack has a radial deadzones, `x` and `y` have linear deadzones. This means that `leftStick.ReadValue().x` is __not__ necessary equal to `leftStick.x.ReadValue()`.
-  * This change also fixes the problem of noise from sticks not getting filtered out and causing devices such as the PS4 controller to constantly make itself `Gamepad.current`.
-
-### Fixed
-
-- Adding devices to "Supported Devices" in input preferences not allowing to select certain device types (like "Gamepad").
 
 #### Actions
 
 - Custom inspector for `PlayerInput` no longer adds duplicates of action events if `Invoke Unity Events` notification behavior is selected.
->>>>>>> ad3294a1
 
 ## [0.2.8-preview] - 2019-4-23
 
