#if UNITY_EDITOR && UNITY_INPUT_SYSTEM_PROJECT_WIDE_ACTIONS
using CmdEvents = UnityEngine.InputSystem.Editor.InputActionsEditorConstants.CommandEvents;
using System;
using System.Collections.Generic;
using System.Linq;
using UnityEditor;
using UnityEditor.UIElements;
using UnityEngine.UIElements;

namespace UnityEngine.InputSystem.Editor
{
    interface IPasteListener
    {
        void OnPaste(InputActionsEditorState state);
    }
    internal class InputActionsEditorView : ViewBase<InputActionsEditorView.ViewState>, IPasteListener
    {
        private const string saveButtonId = "save-asset-toolbar-button";
        private const string autoSaveToggleId = "auto-save-toolbar-toggle";
        private const string menuButtonId = "asset-menu";

        private readonly ToolbarMenu m_ControlSchemesToolbar;
        private readonly ToolbarMenu m_DevicesToolbar;
        private readonly ToolbarButton m_SaveButton;

        private readonly Action m_SaveAction;

        public InputActionsEditorView(VisualElement root, StateContainer stateContainer, bool isProjectSettings,
                                      Action saveAction)
            : base(root, stateContainer)
        {
            m_SaveAction = saveAction;

            var mainEditorAsset = AssetDatabase.LoadAssetAtPath<VisualTreeAsset>(
                InputActionsEditorConstants.PackagePath +
                InputActionsEditorConstants.ResourcesPath +
                InputActionsEditorConstants.MainEditorViewNameUxml);

            mainEditorAsset.CloneTree(root);
            var actionsTreeView = new ActionsTreeView(root, stateContainer);
            CreateChildView(new ActionMapsView(root, stateContainer));
            CreateChildView(actionsTreeView);
            CreateChildView(new PropertiesView(root, stateContainer));
            InputActionViewsControlsHolder.Initialize(root, actionsTreeView);

            m_ControlSchemesToolbar = root.Q<ToolbarMenu>("control-schemes-toolbar-menu");
            m_ControlSchemesToolbar.menu.AppendAction("Add Control Scheme...", _ => AddOrUpdateControlScheme(root));
            m_ControlSchemesToolbar.menu.AppendAction("Edit Control Scheme...", _ => AddOrUpdateControlScheme(root, true), DropdownMenuAction.Status.Disabled);
            m_ControlSchemesToolbar.menu.AppendAction("Duplicate Control Scheme...", _ => DuplicateControlScheme(root), DropdownMenuAction.Status.Disabled);
            m_ControlSchemesToolbar.menu.AppendAction("Delete Control Scheme...", DeleteControlScheme, DropdownMenuAction.Status.Disabled);

            m_DevicesToolbar = root.Q<ToolbarMenu>("control-schemes-filter-toolbar-menu");
            m_DevicesToolbar.SetEnabled(false);

            m_SaveButton = root.Q<ToolbarButton>(name: saveButtonId);
            m_SaveButton.SetEnabled(InputEditorUserSettings.autoSaveInputActionAssets == false);
            m_SaveButton.clicked += OnSaveButton;

            var autoSaveToggle = root.Q<ToolbarToggle>(name: autoSaveToggleId);
            autoSaveToggle.value = InputEditorUserSettings.autoSaveInputActionAssets;
            autoSaveToggle.RegisterValueChangedCallback(OnAutoSaveToggle);

            // Hide save toolbar if there is no save action provided since we cannot support it
            if (saveAction == null)
            {
                var element = root.Q("save-asset-toolbar-container");
                if (element != null)
                {
                    element.style.visibility = Visibility.Hidden;
                    element.style.display = DisplayStyle.None;
                }
            }

            VisualElement assetMenuButton = null;
            try
            {
                // This only exists in the project settings version
                assetMenuButton = root.Q<VisualElement>(name: menuButtonId);
            }
            catch {}

            if (assetMenuButton != null)
            {
                assetMenuButton.visible = isProjectSettings;
                assetMenuButton.AddToClassList(EditorGUIUtility.isProSkin ? "asset-menu-button-dark-theme" : "asset-menu-button");
                var _ = new ContextualMenuManipulator(menuEvent =>
                {
                    menuEvent.menu.AppendAction("Reset to Defaults", _ => OnReset());
                    menuEvent.menu.AppendAction("Remove All Action Maps", _ => OnClearActionMaps());
                })
                { target = assetMenuButton, activators = { new ManipulatorActivationFilter() { button = MouseButton.LeftMouse } } };
            }

            // only register the state changed event here in the parent. Changes will be cascaded
            // into child views.
            stateContainer.StateChanged += OnStateChanged;

            CreateSelector(
                s => s.selectedControlSchemeIndex,
                s => new ViewStateCollection<InputControlScheme>(Selectors.GetControlSchemes(s)),
                (_, controlSchemes, state) => new ViewState
                {
                    controlSchemes = controlSchemes,
                    selectedControlSchemeIndex = state.selectedControlSchemeIndex,
                    selectedDeviceIndex = state.selectedDeviceRequirementIndex
                });

<<<<<<< HEAD
            root.RegisterCallback<ValidateCommandEvent>(OnValidateCommand);
            root.RegisterCallback<ExecuteCommandEvent>(OnExecuteCommand);
            root.focusable = true; // Required for CommandEvents to work
=======
            s_OnPasteCutElements.Add(this);
>>>>>>> 55ee0af1
        }

        private void OnReset()
        {
            Dispatch(Commands.ReplaceActionMaps(ProjectWideActionsAsset.GetDefaultAssetJson()));
        }

        private void OnClearActionMaps()
        {
            Dispatch(Commands.ClearActionMaps());
        }

        private void OnSaveButton()
        {
            Dispatch(Commands.SaveAsset(m_SaveAction));

            // Don't let focus linger after clicking (ISX-1482). Ideally this would be only applied on mouse click,
            // rather than if the user is using tab to navigate UI, but there doesn't seem to be a way to differentiate
            // between those interactions at the moment.
            m_SaveButton.Blur();
        }

        private void OnAutoSaveToggle(ChangeEvent<bool> evt)
        {
            Dispatch(Commands.ToggleAutoSave(evt.newValue, m_SaveAction));
        }

        public override void RedrawUI(ViewState viewState)
        {
            SetUpControlSchemesMenu(viewState);
            SetUpDevicesMenu(viewState);
            m_SaveButton.SetEnabled(InputEditorUserSettings.autoSaveInputActionAssets == false);
        }

        private void SetUpControlSchemesMenu(ViewState viewState)
        {
            m_ControlSchemesToolbar.menu.MenuItems().Clear();

            if (viewState.controlSchemes.Any())
            {
                m_ControlSchemesToolbar.text = viewState.selectedControlSchemeIndex == -1
                    ? "All Control Schemes"
                    : viewState.controlSchemes.ElementAt(viewState.selectedControlSchemeIndex).name;

                m_ControlSchemesToolbar.menu.AppendAction("All Control Schemes", _ => SelectControlScheme(-1),
                    viewState.selectedControlSchemeIndex == -1 ? DropdownMenuAction.Status.Checked : DropdownMenuAction.Status.Normal);
                viewState.controlSchemes.ForEach((scheme, i) =>
                    m_ControlSchemesToolbar.menu.AppendAction(scheme.name, _ => SelectControlScheme(i),
                        viewState.selectedControlSchemeIndex == i ? DropdownMenuAction.Status.Checked : DropdownMenuAction.Status.Normal));
                m_ControlSchemesToolbar.menu.AppendSeparator();
            }

            m_ControlSchemesToolbar.menu.AppendAction("Add Control Scheme...", _ => AddOrUpdateControlScheme(rootElement));
            m_ControlSchemesToolbar.menu.AppendAction("Edit Control Scheme...", _ => AddOrUpdateControlScheme(rootElement, true),
                viewState.selectedControlSchemeIndex != -1 ? DropdownMenuAction.Status.Normal : DropdownMenuAction.Status.Disabled);
            m_ControlSchemesToolbar.menu.AppendAction("Duplicate Control Scheme...", _ => DuplicateControlScheme(rootElement),
                viewState.selectedControlSchemeIndex != -1 ? DropdownMenuAction.Status.Normal : DropdownMenuAction.Status.Disabled);
            m_ControlSchemesToolbar.menu.AppendAction("Delete Control Scheme...", DeleteControlScheme,
                viewState.selectedControlSchemeIndex != -1 ? DropdownMenuAction.Status.Normal : DropdownMenuAction.Status.Disabled);
        }

        private void SetUpDevicesMenu(ViewState viewState)
        {
            if (!viewState.controlSchemes.Any() || viewState.selectedControlSchemeIndex == -1)
            {
                m_DevicesToolbar.text = "All Devices";
                m_DevicesToolbar.SetEnabled(false);
                return;
            }
            m_DevicesToolbar.SetEnabled(true);
            var currentControlScheme = viewState.controlSchemes.ElementAt(viewState.selectedControlSchemeIndex);
            if (viewState.selectedDeviceIndex == -1)
                m_DevicesToolbar.text = "All Devices";

            m_DevicesToolbar.menu.MenuItems().Clear();
            m_DevicesToolbar.menu.AppendAction("All Devices", _ => SelectDevice(-1), viewState.selectedDeviceIndex == -1
                ? DropdownMenuAction.Status.Checked
                : DropdownMenuAction.Status.Normal);
            currentControlScheme.deviceRequirements.ForEach(
                (device, i) =>
                {
                    InputControlPath.ToHumanReadableString(device.controlPath, out var name, out _);
                    m_DevicesToolbar.menu.AppendAction(name, _ => SelectDevice(i),
                        viewState.selectedDeviceIndex == i
                        ? DropdownMenuAction.Status.Checked
                        : DropdownMenuAction.Status.Normal);
                    if (viewState.selectedDeviceIndex == i)
                        m_DevicesToolbar.text = name;
                });
        }

        private void AddOrUpdateControlScheme(VisualElement parent, bool updateExisting = false)
        {
            if (!updateExisting)
                Dispatch(ControlSchemeCommands.AddNewControlScheme());

            ShowControlSchemeEditor(parent, updateExisting);
        }

        private void DuplicateControlScheme(VisualElement parent)
        {
            Dispatch(ControlSchemeCommands.DuplicateSelectedControlScheme());
            ShowControlSchemeEditor(parent);
        }

        private void DeleteControlScheme(DropdownMenuAction obj)
        {
            Dispatch(ControlSchemeCommands.DeleteSelectedControlScheme());
        }

        private void ShowControlSchemeEditor(VisualElement parent, bool updateExisting = false)
        {
            var controlSchemesView = CreateChildView(new ControlSchemesView(parent, stateContainer, updateExisting));
            controlSchemesView.UpdateView(stateContainer.GetState());

            controlSchemesView.OnClosing += _ => DestroyChildView(controlSchemesView);
        }

        private void SelectControlScheme(int controlSchemeIndex)
        {
            Dispatch(ControlSchemeCommands.SelectControlScheme(controlSchemeIndex));
            SelectDevice(-1);
        }

        private void SelectDevice(int deviceIndex)
        {
            Dispatch(ControlSchemeCommands.SelectDeviceRequirement(deviceIndex));
        }

        public class ViewState
        {
            public IEnumerable<InputControlScheme> controlSchemes;
            public int selectedControlSchemeIndex;
            public int selectedDeviceIndex;
        }

<<<<<<< HEAD
        void OnExecuteCommand(ExecuteCommandEvent evt)
        {
            if (evt.commandName != CmdEvents.Paste)
                return;

            var copiedType = CopyPasteHelper.GetCopiedClipboardType();

            if (copiedType == typeof(InputActionMap))
            {
                evt.StopPropagation();
                Dispatch(Commands.PasteActionMaps());
            }
            else if (copiedType == typeof(InputAction) || copiedType == typeof(InputBinding))
            {
                evt.StopPropagation();
                Dispatch(Commands.PasteActionsOrBindings());
            }
        }

        void OnValidateCommand(ValidateCommandEvent evt)
        {
            // Mark commands as supported for Execute by stopping propagation of the event
            switch (evt.commandName)
            {
                case CmdEvents.Paste:
                    evt.StopPropagation();
                    break;
            }
=======
        internal static List<IPasteListener> s_OnPasteCutElements = new();

        public override void DestroyView()
        {
            base.DestroyView();
            s_OnPasteCutElements.Remove(this);
        }

        public void OnPaste(InputActionsEditorState state)
        {
            if (state.Equals(stateContainer.GetState()))
                return;
            Dispatch(Commands.DeleteCutElements());
>>>>>>> 55ee0af1
        }
    }

    internal static partial class Selectors
    {
        public static IEnumerable<InputControlScheme> GetControlSchemes(InputActionsEditorState state)
        {
            var controlSchemesArray = state.serializedObject.FindProperty(nameof(InputActionAsset.m_ControlSchemes));
            if (controlSchemesArray == null)
                yield break;

            foreach (SerializedProperty controlScheme in controlSchemesArray)
            {
                yield return new InputControlScheme(controlScheme);
            }
        }
    }
}

#endif<|MERGE_RESOLUTION|>--- conflicted
+++ resolved
@@ -105,13 +105,11 @@
                     selectedDeviceIndex = state.selectedDeviceRequirementIndex
                 });
 
-<<<<<<< HEAD
             root.RegisterCallback<ValidateCommandEvent>(OnValidateCommand);
             root.RegisterCallback<ExecuteCommandEvent>(OnExecuteCommand);
             root.focusable = true; // Required for CommandEvents to work
-=======
+
             s_OnPasteCutElements.Add(this);
->>>>>>> 55ee0af1
         }
 
         private void OnReset()
@@ -248,7 +246,6 @@
             public int selectedDeviceIndex;
         }
 
-<<<<<<< HEAD
         void OnExecuteCommand(ExecuteCommandEvent evt)
         {
             if (evt.commandName != CmdEvents.Paste)
@@ -277,7 +274,8 @@
                     evt.StopPropagation();
                     break;
             }
-=======
+        }
+
         internal static List<IPasteListener> s_OnPasteCutElements = new();
 
         public override void DestroyView()
@@ -291,7 +289,6 @@
             if (state.Equals(stateContainer.GetState()))
                 return;
             Dispatch(Commands.DeleteCutElements());
->>>>>>> 55ee0af1
         }
     }
 
