using System;
using UnityEngine.InputSystem.Utilities;

//step1: need to be able to feed events from onAfterUpdate
//step2: need to have event processing pass on new events fed from onAfterUpdate
//step3: get InputSimulation working on top of this

//need to be able to simulate mouse from both touch and gamepad

//need to figure out what to do about simulation that feeds into other simulation

namespace UnityEngine.InputSystem.InputSimulation
{
    /// <summary>
    /// Simulates input one or more devices from input on one or more other devices.
    /// </summary>
    /// <remarks>
    /// This system can be used for mouse or touch simulation, for example.
    ///
    /// Simulation works by transforming data from a set of source bindings to a data
    /// fed into a set of target bindings. The system has a set of built-in value
    /// transformations but additional value transformation and processing can be
    /// attached to the mappings.
    ///
    /// Input simulation is run after each update and output from simulation is
    /// consumed in the same update.
    /// </remarks>
    ///
<<<<<<< HEAD
    /*
     * TODO!
=======
    ///
    /// TODO: This is currently not implemented. Commented out to avoid having public unimplemented API and many analyzer warnings.
    /*
>>>>>>> 410db9d9
    public class InputSimulation
    {
        public struct SimulatedInput
        {
            public ReadOnlyArray<InputBinding> inputs => throw new NotImplementedException();

            public ReadOnlyArray<InputBinding> outputs => throw new NotImplementedException();
        }
<<<<<<< HEAD
    }
    */
=======
    }*/
>>>>>>> 410db9d9
}<|MERGE_RESOLUTION|>--- conflicted
+++ resolved
@@ -26,14 +26,9 @@
     /// consumed in the same update.
     /// </remarks>
     ///
-<<<<<<< HEAD
-    /*
-     * TODO!
-=======
     ///
     /// TODO: This is currently not implemented. Commented out to avoid having public unimplemented API and many analyzer warnings.
     /*
->>>>>>> 410db9d9
     public class InputSimulation
     {
         public struct SimulatedInput
@@ -42,10 +37,5 @@
 
             public ReadOnlyArray<InputBinding> outputs => throw new NotImplementedException();
         }
-<<<<<<< HEAD
-    }
-    */
-=======
     }*/
->>>>>>> 410db9d9
 }