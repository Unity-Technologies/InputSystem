--- conflicted
+++ resolved
@@ -12,22 +12,17 @@
 
 ### Fixed
 - Fixed memory allocation on every frame when using UIDocument without EventSystem. [ISXB-953](https://issuetracker.unity3d.com/product/unity/issues/guid/ISXB-953)
-<<<<<<< HEAD
-- Fixed InputSystemUIInputModule calling pointer events on parent objects even when the "Send Pointer Hover To Parent" is off. [ISXB-586](https://issuetracker.unity3d.com/product/unity/issues/guid/ISXB-586)
-=======
 - Fixed Action Maps name edition which could be inconsistent in Input Action Editor UI.
 - Fixed InputDeviceTester sample only visualizing a given touch contact once. [ISXB-1017](https://issuetracker.unity3d.com/product/unity/issues/guid/ISXB-1017)
 - Fixed an update loop in the asset editor that occurs when selecting an Action Map that has no Actions.
 - Fixed Package compilation when Unity Analytics module is not enabled on 2022.3. [ISXB-996](https://issuetracker.unity3d.com/product/unity/issues/guid/ISXB-996)
+- Fixed InputSystemUIInputModule calling pointer events on parent objects even when the "Send Pointer Hover To Parent" is off. [ISXB-586](https://issuetracker.unity3d.com/product/unity/issues/guid/ISXB-586)
+
+### Changed
+- Use `ProfilerMarker` instead of `Profiler.BeginSample` and `Profiler.EndSample` when appropriate to enable recording of profiling data.
 
 ### Added
 - Added Hinge Angle sensor support for foldable devices.
->>>>>>> 41a977c0
-
-### Changed
-- Use `ProfilerMarker` instead of `Profiler.BeginSample` and `Profiler.EndSample` when appropriate to enable recording of profiling data.
-
-### Added
 - Added tests for Input Action Editor UI for managing action maps (List, create, rename, delete) (ISX-2087)
 - Added automatic loading of custom extensions of InputProcessor, InputInteraction and InputBindingComposite [ISXB-856]](https://issuetracker.unity3d.com/product/unity/issues/guid/ISXB-856).
 
