# Changelog
All notable changes to the input system package will be documented in this file.

The format is based on [Keep a Changelog](http://keepachangelog.com/en/1.0.0/)
and this project adheres to [Semantic Versioning](http://semver.org/spec/v2.0.0.html).

## [0.3-preview] - TBD

### Added

- Added a `clickCount` control to the `Mouse` class, which specifies the click count for the last mouse click (to allow distinguishing between single-, double- and multi-clicks).
- Support for Bluetooth Xbox One controllers on macOS.

#### Actions

- New API for changing bindings on actions
```
    // Several variations exist that allow to look up bindings in various ways.
    myAction.ChangeBindingWithPath("<Gamepad>/buttonSouth")
        .WithPath("<Keyboard>/space");

    // Can also replace the binding wholesale.
    myAction.ChangeBindingWithPath("<Keyboard>/space")
        .To(new InputBinding { ... });

    // Can also remove bindings programmatically now.
    myAction.ChangeBindingWithPath("<Keyboard>/space").Erase();
```

### Changed

- `Joystick.axes` and `Joystick.buttons` have been removed.
- Generated wrapper code for Input Action Assets are now self-contained, generating all the data from code and not needing a reference to the asset; `InputActionAssetReference` has been removed.
- The option to generate interfaces on wrappers has been removed, instead we always do this now.
- The option to generate events on wrappers has been removed, we felt that this no longer made sense.
- Will now show default values in Input Action inspector if no custom values for file path, class name or namespace have been provided.
- `InputSettings.runInBackground` has been removed. This should now be supported or not on a per-device level. Most devices never supported it in the first place, so a global setting did not seem to be useful.
- Several new `Sensor`-based classes have been added. Various existing Android sensor implementations are now based on them.
- `InputControlLayoutAttribute` is no longer inherited.
  * Rationale: A class marked as a layout will usually be registered using `RegisterLayout`. A class derived from it will usually be registered the same way. Because of layout inheritance, properties applied to the base class through `InputControlLayoutAttribute` will affect the subclass as intended. Not inheriting the attribute itself, however, now allows having properties such as `isGenericTypeOfDevice` which should not be inherited.
- Removed `acceleration`, `orientation`, and `angularVelocity` controls from `DualShockGamepad` base class.
  * They are still on `DualShockGamepadPS4`.
  * The reason is that ATM we do not yet support these controls other than on the PS4. The previous setup pretended that these controls work when in fact they don't.
- Marking a control as noisy now also marks all child controls as noisy.
- In the Input Settings window, asset selection has now been moved to the "gear" popup menu. If no asset is created, we now automatically create one.
- In the inspector for Input Settings assets, we now show a button to go to the Input Settings window, and a button to make the asset active if it isn't.
- Tests are now no longer part of the com.unity.inputsystem package. The `InputTestFixture` class still is for when you want to write input-related tests for your project. You can reference the `Unity.InputSystem.TestFixture` assembly when you need to do that.

#### Actions

- A number of changes have been made to the control picker UI in the editor. \
  ![Input Control Picker](Documentation~/Images/InputControlPicker.png)
  * The button to pick controls interactively (e.g. by pressing a button on a gamepad) has been moved inside the picker and renamed to "Listen". It now works as a toggle that puts the picker into a special kind of 'search' mode. While listening, suitable controls that are actuated will be listed in the picker and can then be picked from.
  * Controls are now displayed with their nice names (e.g. "Cross" instead of "buttonSouth" in the case of the PS4 controller).
  * Child controls are indented instead of listed in "parent/child" format.
  * The hierarchy of devices has been rearranged for clarity. The toplevel groups of "Specific Devices" and "Abstract Devices" are now merged into one hierarchy that progressively groups devices into more specific groups.
  * Controls now have icons displayed for them.
- There is new support for binding to keys on the keyboard by their generated character rather than by their location. \
  ![Keyboard Binding](Documentation~/Images/KeyboardBindByLocationVsCharacter.png)
  * At the toplevel of the the Keyboard device, you now have the choice of either binding by keyboard location or binding by generated/mapped character.
  * Binding by location shows differences between the local keyboard layout and the US reference layout.
  * The control path language has been extended to allow referencing controls by display name. `<Keyboard>/#(a)` binds to the control on a `Keyboard` with the display name `a`.
- `continuous` flag is now ignored for `Press and Release` interactions, as it did not  make sense.
- Reacting to controls that are already actuated when an action is enabled is now an __optional__ behavior rather than the default behavior. This is a __breaking__ change.
  * Essentially, this change reverts back to the behavior before 0.2-preview.
  * To reenable the behavior, toggle "Initial State Check" on in the UI or set the `initialStateCheck` property in code.
  ![Inital State Check](Documentation~/Images/InitialStateCheck.png)
  * The reason for the change is that having the behavior on by default made certain setups hard to achieve. For example, if `<Keyboard>/escape` is used in one action map to toggle *into* the main menu and in another action map to toggle *out* of it, then the previous behavior would immediately exit out of the menu if `escape` was still pressed from going into the menu. \
  We have come to believe that wanting to react to the current state of a control right away is the less often desirable behavior and so have made it optional with a separate toggle.
- Processors and Interactions are now shown in a component-inspector-like fashion in the Input Action editor window, allowing you to see the properties of all items at once.

### Fixed

- Input Settings configured in the editor are now transferred to the built player correctly.
- Time slicing for fixed updates now works correctly, even when pausing or dropping frames.
- Make sure we Disable any InputActionAsset when it is being destroyed. Otherwise, callbacks which were not cleaned up would could cause exceptions.
- DualShock sensors on PS4 are now marked as noisy (#494).
- IL2CPP causing issues with XInput on windows and osx desktops.

#### Actions

- Actions and bindings disappearing when control schemes have spaces in their names.
- `InputActionRebindingExceptions.RebindOperation` can now be reused as intended; used to stop working properly the first time a rebind completed or was cancelled.
- `PlayerInput` no longer fails to find actions when using UnityEvents (#500).
- The `"{...}"` format for referencing action maps and actions using GUIDs as strings has been obsoleted. It will still work but adding the extra braces is no longer necessary.
- Drag&dropping bindings between other bindings that came before them in the list no longer drops the items at a location one higher up in the list than intended.
- Editing name of control scheme in editor not taking effect *except* if hitting enter key.
- Saving no longer causes the selection of the current processor or interaction to be lost.
  * This was especially annoying when having "Auto-Save" on as it made editing parameters on interactions and processors very tedious.
- In locales that use decimal separators other than '.', floating-point parameters on composites, interactions, and processors no longer lead to invalid serialized data being generated.
- Fix choosing "Add Action" in action map context menu throwing an exception.
- The input action asset editor window will no longer fail saving if the asset has been moved.
- The input action asset editor window will now show the name of the asset being edited when asking for saving changes. 
- Clicking "Cancel" in the save changes dialog for the input action asset editor window will now cancel quitting the editor.
- Fixed pasting or dragging a composite binding from one action into another.
- In the action map editor window, switching from renaming an action to renaming an action map will no longer break the UI.
- Fixed calling Enable/Disable from within action callbacks sometimes leading to corruption of state which would then lead to actions not getting triggered (#472).
- Fixed setting of "Auto-Save" toggle in action editor getting lost on domain reload.
- Fixed blurry icons in editor for imported .inputactions assets and actions in them.
<<<<<<< HEAD
- `Press` and `Release` interactions will now work correctly if they have multiple bound controls.
- `Release` interactions will now invoke a `Started` callback when the control is pressed.
=======
- Made Vector2 composite actions respect the press points of button controls used to compose the value.
>>>>>>> 7f8055cb

## [0.2.6-preview] - 2019-03-20

>NOTE: The UI code for editing actions has largely been rewritten. There may be regressions.
>NOTE: The minimum version requirement for the new input system has been bumped
       to 2019.1

### Added

- Support gamepad vibration on Switch.
- Added support for Joysticks on Linux.

#### Actions

- Added ability to change which part of a composite a binding that is part of the composite is assigned to.
  * Part bindings can now be freely duplicated or copy-pasted. This allows having multiple bindings for "up", for example. Changing part assignments retroactively allows to freely edit the composite makeup.
- Can now drag&drop multiple items as well as drop items onto others (equivalent to cut&paste). Holding ALT copies data instead of moving it.
- Edits to control schemes are now undoable.
- Control schemes are now sorted alphabetically.
- Can now search by binding group (control scheme) or devices directly from search box.
  * `g:Gamepad` filters bindings to those in the "Gamepad" group.
  * `d:Gamepad` filters bindings to those from Gamepad-compatible devices.

### Changed

- The input debugger will no longer automatically show remote devices when the profiler is connected. Instead, use the new menu in debugger toolbar to connect to players or to enable/disable remote input debugging.
- "Press and Release" interactions will now invoke the `performed` callback on both press and release (instead of invoking `performed` and `cancel`, which was inconsistent with other behaviors).

#### Actions

- Bindings have GUIDs now like actions and maps already did. This allows to persistently and uniquely identify individual bindings.
- Replaced UI overlay while rebinding interactively with cancellable progress bar. Interactive rebinding now cancels automatically after 4 seconds without suitable input.
- Bindings that are not assigned to any control scheme are now visible when a particular control scheme is selected.
  * Bindings not assigned to any control scheme are active in *ALL* control schemes.
  * The change makes this visible in the UI now.
  * When a specific control scheme is selected, these bindings are affixed with `{GLOBAL}` for added visibility.
- When filtering by devices from a control scheme, the filtering now takes layout inheritance into account. So, a binding to a control on `Pointer` will now be shown when the filter is `Mouse`.
- The public control picker API has been revised.
  * The simplest way to add control picker UI to a control path is to add an `InputControlAttribute` to the field.
    ```
    // In the inspector, shows full UI to select a control interactively
    // (including interactive picking through device input).
    [InputControl(layout = "Button")]
    private string buttonControlPath;
    ```
- Processors of incompatible types will now be ignored instead of throwing an exception.

### Fixed

- Remote connections in input debugger now remain connected across domain reloads.
- Don't incorrectly create non-functioning devices if a physical device implements multiple incompatible logical HID devices (such as the MacBook keyboard/touch pad and touch bar).
- Removed non-functioning sort triangles in event list in Input Debugger device windows.
- Sort events in input debugger window by id rather then by timestamp.
- Make parsing of float parameters support floats represented in "e"-notation and "Infinity".
- Input device icons in input debugger window now render in appropriate resolution on retina displays.
- Fixed Xbox Controller on macOS reporting negative values for the sticks when represented as dpad buttons.
- `InputSettings.UpdateMode.ProcessEventsManually` now correctly triggers updates when calling `InputSystem.Update(InputUpdateType.Manual)`.

#### Actions

- Pasting or duplicating an action in an action map asset will now assign a new and unique ID to the action.
- "Add Action" button being active and triggering exceptions when no action map had been added yet.
- Fixed assert when generating C# class and make sure it gets imported correctly.
- Generate directories as needed when generating C# class, and allow path names without "Assets/" path prefix.
- Allow binding dpad controls to actions of type "Vector2".
- Fixed old name of action appearing underneath rename overlay.
- Fixed inspector UIs for on-screen controls throwing exceptions and being non-functional.
- Fixed deleting multiple items at same time in action editor leading to wrong items being deleted.
- Fixed copy-pasting actions not preserving action properties other than name.
- Fixed memory corruptions coming from binding resolution of actions.
- InputActionAssetReferences in ScriptableObjects will continue to work after domain reloads in the editor.
- Fixed `startTime` and `duration` properties of action callbacks.

## [0.2.1-preview] - 2019-03-11

### Changed

 - NativeUpdateCallback API update to match Unity 2018.3.8f1

## [0.2.0-preview] - 2019-02-12

This release contains a number of fairly significant changes. The focus has been on further improving the action system to make it easier to use as well as to make it work more reliably and predictably.

>NOTE: There are some breaking changes. Please see the "Changed" section below.

### Changed

- Removed Unity 2018.2 support code.
- Removed .NET 3.5 support code.
- Started using C# 7.
- `IInputControlProcessor<TValue>` has been replaced with `InputProcessor` and `InputProcessor<TValue>` base classes.
- `IInputBindingComposite` has been replaced with an `InputBindingComposite` base class and the `IInputBindingComposite<TValue>` interface has been merged with the `InputBindingComposite<TValue>` class which had already existed.
- `InputUser.onUnpairedDeviceUser` will now notify for each actuated control until the device is paired or there are no more actuated controls.
- `SensitivityProcessor` has been removed.
    * The approach needs rethinking. What `SensitivityProcessor` did caused more problems than it solved.
- State monitors no longer have their timeouts removed automatically when they fire. This makes it possible to have a timeout that is removed only in response to a specific state change.
- Events for devices that implement `IInputStateCallbacks` (such as `Touchscreen`) are allowed to go back in time. Avoids the problem of having to order events between multiple fingers correctly or seeing events getting rejected.
- `PenState.Button` is now `PenButton`.
- Removed TouchPositionTransformProcessor, was used only by Android, the position transformation will occur in native backend in 2019.x

#### Actions:
- Bindings that have no interactions on them will trigger differently now. __This is a breaking change__.
  * Previously, these bindings would trigger `performed` on every value change including when going back to their default value. This is why you would see two calls of `performed` with a button; one when the button was pressed, another when it was depressed.
  * Now, a binding without an interaction will trigger `started` and then `performed` when a bound control is actuated. Thereafter, the action will remain in `Started` phase. For as long as the control is actuated, every value change will trigger `performed` again. When the control stops being actuated, it will trigger `cancelled` and the action will remain in `Waiting` state.
  * Control actuation is defined as a control having a magnitude (see `InputControl.EvaluateMagnitude`) greater than zero. If a control does not support magnitudes (returns -1 from `EvaluateMagnitude`), then the control is considered actuated when it changes state away from its default state.
  * To restore the previous behavior, simply change code like
      ```
        myAction.performed += MyCallback;
      ```
    to
      ```
        myAction.performed += MyCallback;
        myAction.cancelled += MyCallback;
      ```
  * Alternatively, enable `passThrough` mode on an action. This effectively restores the previous default behavior of actions.
    ```
        new InputAction(binding: "<Gamepad>/leftTrigger") { passThrough = true };
    ```
- As part of the aforementioned change, the following interactions have been removed as they are no longer relevant:
  - `StickInteraction`: Can simply be removed from bindings. The new default behavior obsoletes the need for what `StickInteraction` did. Use `started` to know then the stick starts being actuated, `performed` to be updated on movements, and `cancelled` to know when the stick goes back into rest position.
  - `PressAndReleaseInteraction`: Can simply be removed from bindings. The default behavior with no interaction encompasses press and release detection. Use `started` to know then a button is pressed and `cancelled` to know when it is released. To set a custom button press point, simply put an `AxisDeadzoneProcessor` on the binding.
- `PressInteraction` has been completely rewritten.
  - Trigger behavior can be set through `behavior` parameter and now provides options for observing just presses (`PressOnly`), just releases (`ReleaseOnly`), or both presses and releases (`PressAndRelease`).
  - Also, the interaction now operates on control actuation rather than reading out float values directly. This means that any control that supports magnitudes can be used.
  - Also supports continuous mode now.
- If bound controls are already actuated when an action is enabled, the action will now trigger in the next input update as if the control had just been moved from non-actuated to actuated state.
  - In other words, if e.g. you have a binding to the A button of the gamepad and the A button is already pressed when the action is first enabled, then the action associated with the A button will trigger as if the button had just been pressed. Previously, it required releasing and re-pressing the button first -- which, together with certain interactions, could lead to actions ending up in a confused state.
- When an action is disabled, it will now cancel all ongoing interactions, if any (i.e. you will see `InputAction.cancelled` being called).
  - Note that unlike the above-mentioned callbacks that happen when an action starts out with a control already actuated, the cancellation callbacks happen __immediately__ rather than in the next input update.
- Actions that at runtime are bound to multiple controls will now perform *conflict resolution*, if necessary.
  - This applies only if an action actually receives multiple concurrent actuations from controls.
  - When ambiguity is detected, the greatest amount of actuation on any of the controls gets to drive the action.
  - In practice, this means that as long as any of the controls bound to an action is actuated, the action will keep going. This resolves ambiguities when an action has primary and secondary bindings, for examples, or when an action is bound to multiple different devices at the same time.
  - Composite bindings count as single actuations regardless of how many controls participate in the composite.
  - This behavior __can be bypassed__ by setting the action to be pass-through.
- Action editor now closes when asset is deleted.
  - If there are unsaved changes, asks for confirmation first.
- Interactions and processors in the UI are now filtered based on the type of the action (if set) and sorted by name.
- Renamed "Axis" and "Dpad" composites to "1D Axis" and "2D Vector" composite.
  - The old names can still be used and existing data will load as expected.
  - `DpadComposite` got renamed to `Vector2Composite`; `AxisComposite` is unchanged.
- `InputInteractionContext.controlHasDefaultValue` has been replaced with `InputInteractionContext.ControlIsActuated()`.
- `InputActionChange.BindingsHaveChangedWhileEnabled` has been reworked and split in two:
    1. `InputActionChange.BoundControlsAboutToChange`: Bindings have been previously resolved but are about to be re-resolved.
    2. `InputActionChange.BoundControlsChanged`: Bindings have been resolved on one or more actions.
- Actions internally now allocate unmanaged memory.
  - Disposing should be taken care of automatically (though you can manually `Dispose` as well). If you see errors in the console log about unmanaged memory being leaked, please report the bug.
  - All execution state except for C# heap objects for processors, interactions, and composites has been collapsed into a single block of unmanaged memory. Actions should now be able to re-resolve efficiently without allocating additional GC memory.

### Added

- `PlayerInput` component which simplifies setting up individual player input actions and device pairings. \
  ![PlayerInput](Documentation~/Images/PlayerInput.png)
- `PlayerInputManager` component which simplifies player joining and split-screen setups. \
  ![PlayerInput](Documentation~/Images/PlayerInputManager.png)
- `InputDevice.all` (equivalent to `InputSystem.devices`)
- `InputControl.IsActuated()` can be used to determine whether control is currently actuated (defined as extension method in `InputControlExtensions`).
- Can now read control values from buffers as objects using `InputControl.ReadValueFromBufferAsObject`. This allows reading a value stored in memory without having to know the value type.
- New processors:
    * `ScaleProcessor`
    * `ScaleVector2Processor`
    * `ScaleVector3Processor`
    * `InvertVector2Processor`
    * `InvertVector3Processor`
    * `NormalizeVector2Processor`
    * `NormalizeVector3Processor`
- Added `MultiTapInteraction`. Can be used to listen for double-taps and the like.
- Can get total and average event lag times through `InputMetrics.totalEventLagTime` and `InputMetrics.averageEventLagTime`.
- `Mouse.forwardButton` and `Mouse.backButton`.
- The input debugger now shows users along with their paired devices and actions. See the [documentation](Documentation~/UserManagement.md#debugging)
- Added third and fourth barrel buttons on `Pen`.

#### Actions:
- Actions have a new continuous mode that will cause the action to trigger continuously even if there is no input. See the [documentation](Documentation~/Actions.md#continuous-actions) for details. \
  ![Continuous Action](Documentation~/Images/ContinuousAction.png)
- Actions have a new pass-through mode. In this mode an action will bypass any checks on control actuation and let any input activity on the action directly flow through. See the [documentation](Documentation~/Actions.md#pass-through-actions) for details. \
  ![Pass-Through Action](Documentation~/Images/PassThroughAction.png)
- Can now add interactions and processors directly to actions.
  ![Action Properties](Documentation~/Images/ActionProperties.png)
    * This is functionally equivalent to adding the respective processors and/or interactions to every binding on the action.
- Can now change the type of a composite retroactively.
  ![Composite Properties](Documentation~/Images/CompositeProperties.png)
- Values can now be read out as objects using `InputAction.CallbackContext.ReadValueAsObject()`.
    * Allocates GC memory. Should not be used during normal gameplay but is very useful for testing and debugging.
- Added auto-save mode for .inputactions editor.
  ![Auto Save](Documentation~/Images/AutoSave.png)
- Processors, interactions, and composites can now define their own parameter editor UIs by deriving from `InputParameterEditor`. This solves the problem of these elements not making it clear that the parameters usually have global defaults and do not need to be edited except if local overrides are necessary.
- Can now set custom min and max values for axis composites.
    ```
    var action = new InputAction();
    action.AddCompositeBinding("Axis(minValue=0,maxValue=2)")
        .With("Positive", "<Keyboard>/a")
        .With("Negative", "<Keyboard>/d");
    ```
- "C# Class File" property on .inputactions importer settings now has a file picker next to it.
- `InputActionTrace` has seen various improvements.
    * Recorded data will now stay valid even if actions are rebound to different controls.
    * Can listen to all actions using `InputActionTrace.SubscribeToAll`.
    * `InputActionTrace` now maintains a list of subscriptions. Add subscriptions with `SubscribeTo` and remove a subscription with `UnsubscribeFrom`. See the [documentation](Documentation~/Actions.md#tracing-actions) for details.

### Fixes

- Fixed support for Unity 2019.1 where we landed a native API change.
- `InputUser.UnpairDevicesAndRemoveUser()` corrupting device pairings of other InputUsers
- Control picker in UI having no devices if list of supported devices is empty but not null
- `IndexOutOfRangeException` when having multiple action maps in an asset (#359 and #358).
- Interactions timing out even if there was a pending event that would complete the interaction in time.
- Action editor updates when asset is renamed or moved.
- Exceptions when removing action in last position of action map.
- Devices marked as unsupported in input settings getting added back on domain reload.
- Fixed `Pen` causing exceptions and asserts.
- Composites that assign multiple bindings to parts failing to set up properly when parts are assigned out of order (#410).

### Known Issues

- Input processing in edit mode on 2019.1 is sporadic rather than happening on every editor update.

## [0.1.2-preview] - 2018-12-19

    NOTE: The minimum version requirement for the new input system has been bumped
          to 2018.3. The previous minum requirement of 2018.2 is no longer supported.
          Also, we have dropped support for the .NET 3.5 runtime. The new .NET 4
          runtime is now required to use the new input system.

We've started working on documentation. The current work-in-progress can be found on [GitHub](https://github.com/Unity-Technologies/InputSystem/blob/develop/Packages/com.unity.inputsystem/Documentation~/InputSystem.md).

### Changed

- `InputConfiguration` has been replaced with a new `InputSettings` class.
- `InputConfiguration.lockInputToGame` has been moved to `InputEditorUserSettings.lockInputToGameView`. This setting is now persisted as a local user setting.
- `InputSystem.updateMask` has been replaced with `InputSettings.updateMode`.
- `InputSystem.runInBackground` has been moved to `InputSettings.runInBackground`.
- Icons have been updated for improved styling and now have separate dark and light skin versions.
- `Lock Input To Game` and `Diagnostics Mode` are now persisted as user settings
- Brought back `.current` getters and added `InputSettings.filterNoiseOnCurrent` to control whether noise filtering on the getters is performed or not.
- Removed old and outdated Doxygen-generated API docs.

### Added

- `InputSystem.settings` contains the current input system settings.
- A new UI has been added to "Edit >> Project Settings..." to edit input system settings. Settings are stored in a user-controlled asset in any location inside `Assets/`. Multiple assets can be used and switched between.
- Joystick HIDs are now supported on Windows, Mac, and UWP.
- Can now put system into manual update mode (`InputSettings.updateMode`). In this mode, events will not get automatically processed. To process events, call `InputSystem.Update()`.
- Added shortcuts to action editor window (requires 2019.1).
- Added icons for .inputactions assets.

### Fixed

- `InputSystem.devices` not yet being initialized in `MonoBehaviour.Start` when in editor.

### Known Issues

- Input settings are not yet included in player builds. This means that at the moment, player builds will always start out with default input settings.
- There have been reports of some stickiness to buttons on 2019.1 alpha builds.  We are looking at this now.

## [0.0.14-preview] - 2018-12-11

### Changed

- `Pointer.delta` no longer has `SensitivityProcessor` on it. The processor was causing many issues with mouse deltas. It is still available for adding it manually to action bindings but the processor likely needs additional work.

### Fixed

Core:
- Invalid memory accesses when using .NET 4 runtime
- Mouse.button not being identical to Mouse.leftButton
- DualShock not being recognized when connected via Bluetooth

Actions:
- Parameters disappearing on processors and interactions in UI when edited
- Parameters on processors and interactions having wrong value type in UI (e.g. int instead of float)
- RebindingOperation calling OnComplete() after being cancelled

Misc:
- Documentation no longer picked up as assets in user project

## [0.0.13-preview] - 2018-12-5

First release from stable branch.<|MERGE_RESOLUTION|>--- conflicted
+++ resolved
@@ -97,12 +97,9 @@
 - Fixed calling Enable/Disable from within action callbacks sometimes leading to corruption of state which would then lead to actions not getting triggered (#472).
 - Fixed setting of "Auto-Save" toggle in action editor getting lost on domain reload.
 - Fixed blurry icons in editor for imported .inputactions assets and actions in them.
-<<<<<<< HEAD
 - `Press` and `Release` interactions will now work correctly if they have multiple bound controls.
 - `Release` interactions will now invoke a `Started` callback when the control is pressed.
-=======
 - Made Vector2 composite actions respect the press points of button controls used to compose the value.
->>>>>>> 7f8055cb
 
 ## [0.2.6-preview] - 2019-03-20
 
