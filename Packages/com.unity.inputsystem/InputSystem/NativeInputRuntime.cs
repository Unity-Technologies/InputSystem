--- conflicted
+++ resolved
@@ -281,11 +281,7 @@
         public Vector2 screenSize => new Vector2(Screen.width, Screen.height);
         public ScreenOrientation screenOrientation => Screen.orientation;
 
-<<<<<<< HEAD
-#if UNITY_6000_0_OR_NEWER
-=======
 #if UNITY_INPUT_SYSTEM_PLATFORM_SCROLL_DELTA
->>>>>>> 40a5cbc1
         public bool normalizeScrollWheelDelta
         {
             get => NativeInputSystem.normalizeScrollWheelDelta;
