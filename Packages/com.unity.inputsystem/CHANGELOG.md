--- conflicted
+++ resolved
@@ -18,11 +18,8 @@
 - DualShock 3 on macOS:
   * Fixed actions bound to the dpad control performing correctly.
   * Fixed non-present touchpad button control being triggered incorrectly.
-<<<<<<< HEAD
+- Fixed compile issues with switch classes on standalone Linux.
 - Leak of unmanaged memory in `InputControlList`.
-=======
-- Fixed compile issues with switch classes on standalone Linux.
->>>>>>> 1e926a86
 
 #### Actions
 
