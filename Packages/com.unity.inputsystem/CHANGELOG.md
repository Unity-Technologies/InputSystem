--- conflicted
+++ resolved
@@ -28,14 +28,14 @@
 - Fixed `PlayerInputManager`s join action not triggering when using a referenced `InputAction` ([case 1260625](https://issuetracker.unity3d.com/issues/input-system-player-input-managers-join-action-is-not-triggered-when-using-a-referenced-input-action)).
 - Fixed UI issue where pressing the wrong button was possible while quickly moving through a UI because the submit action fired on action press instead of action release ([1333563](https://issuetracker.unity3d.com/issues/input-submit-action-is-called-on-release-rather-than-on-press-when-using-enter-key)).
 - Fixed InvalidOperationException when opening a preset created from a .inputactions asset ([case 1199544](https://issuetracker.unity3d.com/issues/input-system-properties-are-not-visible-and-invalidoperationexception-is-thrown-on-selecting-inputactionimporter-preset-asset)).
-<<<<<<< HEAD
-- Fixed `"Pointer should have exited all objects before being removed"` error when changing screen orientation on mobile.
-=======
 - Fixed a problem arising when combining InputSystemUIInputModule and PlayInput with SendMessage or BroadcastMessage callback behavior on the same game object or hierarchy which is an ambiguous input setup. This fix eliminates callbacks into InputSystemUIInputModule. Related to ([1343712](https://issuetracker.unity3d.com/issues/input-system-ui-components-lags-when-using-input-system-ui-input-module-together-with-player-input-component)).
 - Fixed inconsistent usage of `ENABLE_PROFILER` define together with `Profiler.BeginSample`/`Profiler.EndSample` by removing `ENABLE_PROFILER` macro check because `BeginSample`/`EndSample` are already conditional with `[Conditional("ENABLE_PROFILER")]` ([case 1350139](https://issuetracker.unity3d.com/issues/inconsistent-enable-profiler-scripting-defines-in-inputmanager-dot-cs-when-using-profiler-dot-beginssample-and-profiler-dot-endsample)).
 - Remediated majority of performance issues with high frequency mice (>=1kHz poll rates) in release mode by merging consecutive mouse move events together ([case 1281266](https://issuetracker.unity3d.com/issues/many-input-events-when-using-1000hz-mouse)).
 - Fixed `InputEventTrace` replays skipping over empty frames and thus causing playback to happen too fast.
->>>>>>> f6bcee9d
+- Fixed `"Pointer should have exited all objects before being removed"` error when changing screen orientation on mobile.
+- Controls such as mouse positions are no longer reset when focus is lost.
+- Pressing a uGUI `Button` and then alt-tabbing away, letting go of the button, and then going back to the application will no longer trigger a button click.
+- Fixed `Input.onUnpairedDeviceActivity` triggering from editor input.
 
 #### Actions
 
@@ -57,27 +57,53 @@
 
 - Added `InputSystem.runUpdatesInEditMode` to enable processing of non-editor updates without entering playmode (only available for XR).
 - Added method `SetMotorSpeedsAndLightBarColor` as a workaround for setting both the light bar and motor speeds simultaneously on a DualShock 4 controller ([case 1271119](https://issuetracker.unity3d.com/issues/dualshock4-setlightbarcolor-and-setmotorspeeds-cannot-be-called-on-the-same-frame-using-input-system)).
-<<<<<<< HEAD
+- Added the concept of "soft" and "hard" device resets.
+  * In general, resetting a device will reset its state to default values.
+  * Individual controls can be marked as `dontReset` to exclude them from resets. This makes the reset "soft" (default).
+    ```CSharp
+    //  Perform a "soft" reset of the mouse. The mouse position will not be affected
+    // but controls such as buttons will be reset.
+    InputSystem.ResetDevice(Mouse.current);
+    ```
+  * A "hard" reset can be forced through the API. This also resets `dontReset` controls.
+    ```CSharp
+    // Perform a "hard" reset of the mouse. The mouse position will also be reset to (0,0).
+    InputSystem.ResetDevice(Mouse.current, alsoResetDontResetControls: true);
+    ```
+  * Resets will lead to `InputAction`s that are enabled and in-progress from controls that being reset, to be canceled. This will not perform actions even if they trigger on, for example, button release.
+- `InputDevice.canRunInBackground` can now be force-set through layouts.
+   ```CSharp
+   // Force XInputWindows gamepads to not run in the background.
+   InputSystem.RegisterLayoutOverride(@"
+       {
+           ""name"": ""XInputWindowsNoCanRunInBackground"",
+           ""extend"": ""XInputWindows"",
+           ""runInBackground"": ""off""
+       }
+   ");
+   ```
 
 #### Actions
 
 - Added a new `InputAction.wantsInitialStateCheck` property that allows toggling on initial state checks for `Button` and `Pass-Through` actions (implicitly enabled for `Value` actions).
   * This allows responding immediately to controls that are already actuated when the action is enabled.
-=======
->>>>>>> f6bcee9d
-
-### Changed
-
+
+### Changed
+
+- Application focus handling behavior has been reworked.
+  * When `runInBackground` is off, no action will be taken on focus loss. When focus comes back, all devices will receive a sync request. Those that don't support it will see a "soft" reset.
+  * When `runInBackground` is on (which, when running in the editor, is considered to always be the case), a new setting `InputSettings.backgroundBehavior` dictates how input is to be handled while the application does not have focus. The default setting of `ResetAndDisableNonBackgroundDevices` will soft-reset and disable all devices for which `InputDevice.canRunInBackground` is false. While in the background, devices that are flagged as `canRunInBackground` will keep running as in the foreground.
+  * In the editor, devices other than `Pointer` and `Keyboard` devices (i.e. anything not used to operate the editor UI) are now by default routing their input to the Game View regardless of focus. This also fixes the problem of gamepad sticks resetting to `(0,0)` on focus loss ([case 1222305](https://issuetracker.unity3d.com/issues/input-system-gamepad-stick-values-are-cached-when-changing-editor-window-focus)).
+  * A new setting `InputSettings.gameViewFocus` has been introduced to determine how Game View focused is handled in the editor with respect to input.
+- Editor: Removed 'Lock Input to Game View' setting in the Input Debugger.
+  * The setting has been replaced by the new 'Game View Focus' project setting.
 - `InputSystem.defaultButtonPressPoint` is now clamped to a minimum value of `0.0001` ([case 1349002](https://issuetracker.unity3d.com/issues/onclick-not-working-when-in-player)).
 - `InputDevice.OnConfigurationChanged` can now be overridden in derived classes.
 - `InputSystemUIInputModule` now defers removing pointers for touches by one frame.
   * This is to ensure that `IsPointerOverGameObject` can meaningfully be queried for touches that have happened within the frame &ndash; even if by the time the method is called, a touch has technically already ended ([case 1347048](https://issuetracker.unity3d.com/issues/input-system-ispointerovergameobject-returns-false-when-used-with-a-tap-interaction)).
   * More precisely, this means that whereas before a `PointerExit` and `PointerUp` was received in the same frame, a touch will now see a `PointerUp` in the frame of release but only see a `PointerExit` in the subsequent frame.
-<<<<<<< HEAD
 - Updated documentation for sensor WebGL support in 2021.2.
-=======
 - Changed `TrackedPoseDriver` to use properties of type `InputActionProperty` rather than `InputAction` to allow more flexibility.
->>>>>>> f6bcee9d
 
 ## [1.1.0-pre.5] - 2021-05-11
 
@@ -94,17 +120,10 @@
 - Generic `Gamepad` now has platform independent long button names. Previously it used different names if editor targeted PS4/Switch consoles (case 1321676).
 - When creating a new control scheme with a name `All Control Schemes`, `All Control Schemes1` will be created to avoid confusion with implicit `All Control Schemes` scheme ([case 1217379](https://issuetracker.unity3d.com/issues/control-scheme-cannot-be-selected-when-it-is-named-all-control-schemes)).
 - Display names of keyboard buttons are now passed through `ToLower` and `ToTitleCase` to enforce consistent casing between different platforms and keyboard layouts ([case 1254705](https://issuetracker.unity3d.com/issues/the-display-names-for-keyboard-keys-in-the-input-debugger-do-not-match-those-defined-in-input-system-package)).
-- Application focus handling behavior has been reworked.
-  * When `runInBackground` is off, no action will be taken on focus loss. When focus comes back, all devices will receive a sync request. Those that don't support it will see a "soft" reset.
-  * When `runInBackground` is on (which, when running in the editor, is considered to always be the case), a new setting `InputSettings.backgroundBehavior` dictates how input is to be handled while the application does not have focus. The default setting of `ResetAndDisableNonBackgroundDevices` will soft-reset and disable all devices for which `InputDevice.canRunInBackground` is false. While in the background, devices that are flagged as `canRunInBackground` will keep running as in the foreground.
-  * In the editor, devices other than `Pointer` and `Keyboard` devices (i.e. anything not used to operate the editor UI) are now by default routing their input to the Game View regardless of focus. This also fixes the problem of gamepad sticks resetting to `(0,0)` on focus loss ([case 1222305](https://issuetracker.unity3d.com/issues/input-system-gamepad-stick-values-are-cached-when-changing-editor-window-focus)).
-  * A new setting `InputSettings.gameViewFocus` has been introduced to determine how Game View focused is handled in the editor with respect to input.
+- Editor: All remaining `InputUser` instances are now removed automatically when exiting play mode. This means that all devices are automatically unpaired.
+  * In essence, like `InputAction`, `InputUser` is now considered a player-only feature.
 - Events queued __during__ event processing (i.e. `InputSystem.Update()`) are now processed in the same frame. This eliminates the 1-frame lag previously incurred by simulated input.
   * Note that this does not extend to input queued __outside__ of event processing but in the same frame. For example, input queued by the UI (such as by `OnScreenButton` and `OnScreenStick`) will still see a 1-frame lag as UI event processing happens later in the frame and outside of input event processing.
-- Editor: All remaining `InputUser` instances are now removed automatically when exiting play mode. This means that all devices are automatically unpaired.
-  * In essence, like `InputAction`, `InputUser` is now considered a player-only feature.
-- Editor: Removed 'Lock Input to Game View' setting in the Input Debugger.
-  * The setting has been replaced by the new 'Game View Focus' project setting.
 
 #### Actions
 
@@ -136,14 +155,11 @@
 - Fixed `clickCount` not being incremented correctly by `InputSystemUIInputModule` for successive mouse clicks ([case 1317239](https://issuetracker.unity3d.com/issues/eventdata-dot-clickcount-doesnt-increase-when-clicking-repeatedly-in-the-new-input-system)).
 - Fixed UI not working after additively loading scenes with additional InputSystemUIInputModule modules ([case 1251720](https://issuetracker.unity3d.com/issues/input-system-buttons-cannot-be-pressed-after-additively-loading-scenes-with-additional-event-systems)).
 - Fixed no `OnPointerExit` received when changing UI state without moving pointer ([case 1232705](https://issuetracker.unity3d.com/issues/input-system-onpointerexit-is-not-triggered-when-a-ui-element-interrupts-a-mouse-hover)).
-- Controls such as mouse positions are no longer reset when focus is lost.
-- Pressing a uGUI `Button` and then alt-tabbing away, letting go of the button, and then going back to the application will no longer trigger a button click.
 - Fixed reference to `.inputactions` of `Player Prefab` referenced by `PlayerInputManager` being destroyed on going into play mode, if the player prefab was a nested prefab ([case 1319756](https://issuetracker.unity3d.com/issues/playerinput-component-loses-its-reference-to-an-inputactionasset)).
 - Fixed "Scheme Name" label clipped in "Add Control Schema" popup window ([case 1199560]https://issuetracker.unity3d.com/issues/themes-input-system-scheme-name-is-clipped-in-add-control-schema-window-with-inter-default-font)).
 - Fixed `InputSystem.QueueEvent` calls from within `InputAction` callbacks getting dropped entirely ([case 1297339](https://issuetracker.unity3d.com/issues/input-system-ui-button-wont-click-when-simulating-a-mouse-click-with-inputsystem-dot-queueevent)).
 - Fixed `InputSystemUIInputModule` being in invalid state when added from `Awake` to a game object when entering playmode ([case 1323566](https://issuetracker.unity3d.com/issues/input-system-default-ui-actions-do-not-register-when-adding-inputsystemuiinputmodule-at-runtime-to-an-active-game-object)).
 - Fixed `Keyboard.current` becoming `null` after `OnScreenButton` is disabled or destroyed ([case 1305016](https://issuetracker.unity3d.com/issues/inputsystem-keyboard-dot-current-becomes-null-after-onscreenbutton-is-destroyed)).
-- Fixed `Input.onUnpairedDeviceActivity` triggering from editor input.
 
 #### Actions
 
@@ -188,31 +204,6 @@
   Debug.Log(parsed[1].name); // Prints "trigger".
   ```
   * Can, for example, be used with `InputBinding.path`.
-- Added the concept of "soft" and "hard" device resets.
-  * In general, resetting a device will reset its state to default values.
-  * Individual controls can be marked as `dontReset` to exclude them from resets. This makes the reset "soft" (default).
-    ```CSharp
-    //  Perform a "soft" reset of the mouse. The mouse position will not be affected
-    // but controls such as buttons will be reset.
-    InputSystem.ResetDevice(Mouse.current);
-    ```
-  * A "hard" reset can be forced through the API. This also resets `dontReset` controls.
-    ```CSharp
-    // Perform a "hard" reset of the mouse. The mouse position will also be reset to (0,0).
-    InputSystem.ResetDevice(Mouse.current, alsoResetDontResetControls: true);
-    ```
-  * Resets will lead to `InputAction`s that are enabled and in-progress from controls that being reset, to be canceled. This will not perform actions even if they trigger on, for example, button release.
-- `InputDevice.canRunInBackground` can now be force-set through layouts.
-   ```CSharp
-   // Force XInputWindows gamepads to not run in the background.
-   InputSystem.RegisterLayoutOverride(@"
-       {
-           ""name"": ""XInputWindowsNoCanRunInBackground"",
-           ""extend"": ""XInputWindows"",
-           ""runInBackground"": ""off""
-       }
-   ");
-   ```
 - Added a new API-only setting in the form of `InputSystem.settings.maxEventBytesPerUpdate`.
   * Puts an upper limit on the number of event bytes processed in a single update.
   * If exceeded, any additional event data will get thrown away and an error will be issued.
