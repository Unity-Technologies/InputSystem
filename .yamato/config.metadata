--- conflicted
+++ resolved
@@ -1,12 +1,5 @@
 editors:
-<<<<<<< HEAD
-  - version: trunk
-=======
-  - version: 2019.4
-  - version: 2020.3
-  - version: 2021.2
   - version: 2022.2.0a10
->>>>>>> 457ccf4e
 platforms:
   - name: win
     type: Unity::VM
