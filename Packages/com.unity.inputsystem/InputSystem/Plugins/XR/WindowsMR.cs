using UnityEngine.InputSystem.Controls;
using UnityEngine.InputSystem.Layouts;

namespace UnityEngine.InputSystem.XR
{
    /// <summary>
    /// A Windows Mixed Reality XR headset.
    /// </summary>
    [InputControlLayout]
    public class WMRHMD : XRHMD
    {
        public IntegerControl trackingState { get; private set; }
        public ButtonControl isTracked { get; private set; }
        [InputControl(aliases = new[] { "HeadPosition" })]
        public Vector3Control devicePosition { get; private set; }
        [InputControl(aliases = new[] { "HeadRotation" })]
        public QuaternionControl deviceRotation { get; private set; }
        public Vector3Control leftEyePosition { get; private set; }
        public QuaternionControl leftEyeRotation { get; private set; }
        public Vector3Control rightEyePosition { get; private set; }
        public QuaternionControl rightEyeRotation { get; private set; }
        public Vector3Control centerEyePosition { get; private set; }
        public QuaternionControl centerEyeRotation { get; private set; }


        protected override void FinishSetup()
        {
            base.FinishSetup();

            trackingState = GetChildControl<IntegerControl>("trackingState");
            isTracked = GetChildControl<ButtonControl>("isTracked");
            devicePosition = GetChildControl<Vector3Control>("devicePosition");
            deviceRotation = GetChildControl<QuaternionControl>("deviceRotation");
            leftEyePosition = GetChildControl<Vector3Control>("leftEyePosition");
            leftEyeRotation = GetChildControl<QuaternionControl>("leftEyeRotation");
            rightEyePosition = GetChildControl<Vector3Control>("rightEyePosition");
            rightEyeRotation = GetChildControl<QuaternionControl>("rightEyeRotation");
            centerEyePosition = GetChildControl<Vector3Control>("centerEyePosition");
            centerEyeRotation = GetChildControl<QuaternionControl>("centerEyeRotation");
        }
    }

    /// <summary>
    /// A Windows Mixed Reality XR controller.
    /// </summary>
    [InputControlLayout(commonUsages = new[] { "LeftHand", "RightHand" })]
    public class HololensHand : XRController
    {
        public IntegerControl trackingState { get; private set; }
        public ButtonControl isTracked { get; private set; }
        [InputControl(aliases = new[] { "gripPosition" })]
        public Vector3Control devicePosition { get; private set; }
        [InputControl(aliases = new[] { "gripOrientation" })]
        public QuaternionControl deviceRotation { get; private set; }
        [InputControl(aliases = new[] { "triggerbutton" })]
        public ButtonControl airTap { get; private set; }
        public AxisControl sourceLossRisk { get; private set; }
        public Vector3Control sourceLossMitigationDirection { get; private set; }

        protected override void FinishSetup(InputDeviceBuilder builder)
        {
            base.FinishSetup(builder);

            airTap = builder.GetControl<ButtonControl>("airTap");
            trackingState = builder.GetControl<IntegerControl>("trackingState");
            isTracked = builder.GetControl<ButtonControl>("isTracked");
            devicePosition = builder.GetControl<Vector3Control>("devicePosition");
            deviceRotation = builder.GetControl<QuaternionControl>("deviceRotation");
            sourceLossRisk = builder.GetControl<AxisControl>("sourceLossRisk");
            sourceLossMitigationDirection = builder.GetControl<Vector3Control>("sourceLossMitigationDirection");
        }
    }

    [InputControlLayout(commonUsages = new[] { "LeftHand", "RightHand" })]
    public class WMRSpatialController : XRControllerWithRumble
    {
        [InputControl(aliases = new[] { "Primary2DAxis", "thumbstickaxes" })]
        public Vector2Control joystick { get; private set; }
        [InputControl(aliases = new[] { "Secondary2DAxis", "touchpadaxes" })]
        public Vector2Control touchpad { get; private set; }
        [InputControl(aliases = new[] { "gripaxis" })]
        public AxisControl grip { get; private set; }
        [InputControl(aliases = new[] { "gripbutton" })]
        public ButtonControl gripPressed { get; private set; }
        [InputControl(aliases = new[] { "Primary", "menubutton" })]
        public ButtonControl menu { get; private set; }
        [InputControl(aliases = new[] { "triggeraxis" })]
        public AxisControl trigger { get; private set; }
        [InputControl(aliases = new[] { "triggerbutton" })]
        public ButtonControl triggerPressed { get; private set; }
        [InputControl(aliases = new[] { "thumbstickpressed" })]
        public ButtonControl joystickClicked { get; private set; }
        [InputControl(aliases = new[] { "joystickorpadpressed", "touchpadpressed" })]
        public ButtonControl touchpadClicked { get; private set; }
        [InputControl(aliases = new[] { "joystickorpadtouched", "touchpadtouched" })]
        public ButtonControl touchpadTouched { get; private set; }
        public IntegerControl trackingState { get; private set; }
        public ButtonControl isTracked { get; private set; }
        [InputControl(aliases = new[] { "gripPosition" })]
        public Vector3Control devicePosition { get; private set; }
        [InputControl(aliases = new[] { "gripOrientation" })]
        public QuaternionControl deviceRotation { get; private set; }
        [InputControl(aliases = new[] { "gripVelocity" })]
        public Vector3Control deviceVelocity { get; private set; }
        [InputControl(aliases = new[] { "gripAngularVelocity" })]
        public Vector3Control deviceAngularVelocity { get; private set; }

<<<<<<< HEAD
        public AxisControl batteryLevel { get; private set; }
        public AxisControl sourceLossRisk { get; private set; }
        public Vector3Control sourceLossMitigationDirection { get; private set; }
        public Vector3Control pointerPosition { get; private set; }
        [InputControl(aliases = new[] { "PointerOrientation" })]
        public QuaternionControl pointerRotation { get; private set; }

        protected override void FinishSetup(InputDeviceBuilder builder)
=======
        protected override void FinishSetup()
>>>>>>> aa70f235
        {
            base.FinishSetup();

<<<<<<< HEAD
            joystick = builder.GetControl<Vector2Control>("joystick");
            trigger = builder.GetControl<AxisControl>("trigger");
            touchpad = builder.GetControl<Vector2Control>("touchpad");
            grip = builder.GetControl<AxisControl>("grip");
            gripPressed = builder.GetControl<ButtonControl>("gripPressed");
            menu = builder.GetControl<ButtonControl>("menu");
            joystickClicked = builder.GetControl<ButtonControl>("joystickClicked");
            triggerPressed = builder.GetControl<ButtonControl>("triggerPressed");
            touchpadClicked = builder.GetControl<ButtonControl>("touchpadClicked");
            touchpadTouched = builder.GetControl<ButtonControl>("touchPadTouched");
            trackingState = builder.GetControl<IntegerControl>("trackingState");
            isTracked = builder.GetControl<ButtonControl>("isTracked");
            devicePosition = builder.GetControl<Vector3Control>("devicePosition");
            deviceRotation = builder.GetControl<QuaternionControl>("deviceRotation");
            deviceVelocity = builder.GetControl<Vector3Control>("deviceVelocity");
            deviceAngularVelocity = builder.GetControl<Vector3Control>("deviceAngularVelocity");

            batteryLevel = builder.GetControl<AxisControl>("batteryLevel");
            sourceLossRisk = builder.GetControl<AxisControl>("sourceLossRisk");
            sourceLossMitigationDirection = builder.GetControl<Vector3Control>("sourceLossMitigationDirection");
            pointerPosition = builder.GetControl<Vector3Control>("pointerPosition");
            pointerRotation = builder.GetControl<QuaternionControl>("pointerRotation");
=======
            joystick = GetChildControl<Vector2Control>("joystick");
            trigger = GetChildControl<AxisControl>("trigger");
            touchpad = GetChildControl<Vector2Control>("touchpad");
            grip = GetChildControl<AxisControl>("grip");
            gripPressed = GetChildControl<ButtonControl>("gripPressed");
            menu = GetChildControl<ButtonControl>("menu");
            joystickClicked = GetChildControl<ButtonControl>("joystickClicked");
            triggerPressed = GetChildControl<ButtonControl>("triggerPressed");
            touchpadClicked = GetChildControl<ButtonControl>("touchpadClicked");
            touchpadTouched = GetChildControl<ButtonControl>("touchPadTouched");
            trackingState = GetChildControl<IntegerControl>("trackingState");
            isTracked = GetChildControl<ButtonControl>("isTracked");
            devicePosition = GetChildControl<Vector3Control>("devicePosition");
            deviceRotation = GetChildControl<QuaternionControl>("deviceRotation");
            deviceVelocity = GetChildControl<Vector3Control>("deviceVelocity");
            deviceAngularVelocity = GetChildControl<Vector3Control>("deviceAngularVelocity");
>>>>>>> aa70f235
        }
    }
}<|MERGE_RESOLUTION|>--- conflicted
+++ resolved
@@ -57,17 +57,17 @@
         public AxisControl sourceLossRisk { get; private set; }
         public Vector3Control sourceLossMitigationDirection { get; private set; }
 
-        protected override void FinishSetup(InputDeviceBuilder builder)
+        protected override void FinishSetup()
         {
-            base.FinishSetup(builder);
+            base.FinishSetup();
 
-            airTap = builder.GetControl<ButtonControl>("airTap");
-            trackingState = builder.GetControl<IntegerControl>("trackingState");
-            isTracked = builder.GetControl<ButtonControl>("isTracked");
-            devicePosition = builder.GetControl<Vector3Control>("devicePosition");
-            deviceRotation = builder.GetControl<QuaternionControl>("deviceRotation");
-            sourceLossRisk = builder.GetControl<AxisControl>("sourceLossRisk");
-            sourceLossMitigationDirection = builder.GetControl<Vector3Control>("sourceLossMitigationDirection");
+            airTap = GetChildControl<ButtonControl>("airTap");
+            trackingState = GetChildControl<IntegerControl>("trackingState");
+            isTracked = GetChildControl<ButtonControl>("isTracked");
+            devicePosition = GetChildControl<Vector3Control>("devicePosition");
+            deviceRotation = GetChildControl<QuaternionControl>("deviceRotation");
+            sourceLossRisk = GetChildControl<AxisControl>("sourceLossRisk");
+            sourceLossMitigationDirection = GetChildControl<Vector3Control>("sourceLossMitigationDirection");
         }
     }
 
@@ -105,7 +105,6 @@
         [InputControl(aliases = new[] { "gripAngularVelocity" })]
         public Vector3Control deviceAngularVelocity { get; private set; }
 
-<<<<<<< HEAD
         public AxisControl batteryLevel { get; private set; }
         public AxisControl sourceLossRisk { get; private set; }
         public Vector3Control sourceLossMitigationDirection { get; private set; }
@@ -113,37 +112,10 @@
         [InputControl(aliases = new[] { "PointerOrientation" })]
         public QuaternionControl pointerRotation { get; private set; }
 
-        protected override void FinishSetup(InputDeviceBuilder builder)
-=======
         protected override void FinishSetup()
->>>>>>> aa70f235
         {
             base.FinishSetup();
 
-<<<<<<< HEAD
-            joystick = builder.GetControl<Vector2Control>("joystick");
-            trigger = builder.GetControl<AxisControl>("trigger");
-            touchpad = builder.GetControl<Vector2Control>("touchpad");
-            grip = builder.GetControl<AxisControl>("grip");
-            gripPressed = builder.GetControl<ButtonControl>("gripPressed");
-            menu = builder.GetControl<ButtonControl>("menu");
-            joystickClicked = builder.GetControl<ButtonControl>("joystickClicked");
-            triggerPressed = builder.GetControl<ButtonControl>("triggerPressed");
-            touchpadClicked = builder.GetControl<ButtonControl>("touchpadClicked");
-            touchpadTouched = builder.GetControl<ButtonControl>("touchPadTouched");
-            trackingState = builder.GetControl<IntegerControl>("trackingState");
-            isTracked = builder.GetControl<ButtonControl>("isTracked");
-            devicePosition = builder.GetControl<Vector3Control>("devicePosition");
-            deviceRotation = builder.GetControl<QuaternionControl>("deviceRotation");
-            deviceVelocity = builder.GetControl<Vector3Control>("deviceVelocity");
-            deviceAngularVelocity = builder.GetControl<Vector3Control>("deviceAngularVelocity");
-
-            batteryLevel = builder.GetControl<AxisControl>("batteryLevel");
-            sourceLossRisk = builder.GetControl<AxisControl>("sourceLossRisk");
-            sourceLossMitigationDirection = builder.GetControl<Vector3Control>("sourceLossMitigationDirection");
-            pointerPosition = builder.GetControl<Vector3Control>("pointerPosition");
-            pointerRotation = builder.GetControl<QuaternionControl>("pointerRotation");
-=======
             joystick = GetChildControl<Vector2Control>("joystick");
             trigger = GetChildControl<AxisControl>("trigger");
             touchpad = GetChildControl<Vector2Control>("touchpad");
@@ -160,7 +132,12 @@
             deviceRotation = GetChildControl<QuaternionControl>("deviceRotation");
             deviceVelocity = GetChildControl<Vector3Control>("deviceVelocity");
             deviceAngularVelocity = GetChildControl<Vector3Control>("deviceAngularVelocity");
->>>>>>> aa70f235
+
+            batteryLevel = GetChildControl<AxisControl>("batteryLevel");
+            sourceLossRisk = GetChildControl<AxisControl>("sourceLossRisk");
+            sourceLossMitigationDirection = GetChildControl<Vector3Control>("sourceLossMitigationDirection");
+            pointerPosition = GetChildControl<Vector3Control>("pointerPosition");
+            pointerRotation = GetChildControl<QuaternionControl>("pointerRotation");
         }
     }
 }