# Changelog

All notable changes to the input system package will be documented in this file.

The format is based on [Keep a Changelog](http://keepachangelog.com/en/1.0.0/)
and this project adheres to [Semantic Versioning](http://semver.org/spec/v2.0.0.html).

Due to package verification, the latest version below is the unpublished version and the date is meaningless.
however, it has to be formatted properly to pass verification tests.

## [Unreleased]

### Changed
- Removed icons from action map list as these were always the same and the icon was placeholder
- Input asset editor now switched to use UI Toolkit which matches the project wide input actions editor interface.
- Changed [`InputActionProperty`](xref:UnityEngine.InputSystem.InputActionProperty) property drawer to be more compact. Use the More menu (`⋮`) button to open a dropdown menu and select between Use Reference and Use Action.
- Static analysis warnings regarding flag enums have been suppressed in order to avoid compile-time warnings or errors.
- Action Map and Action Tree views of the UI Toolkit based Input Action Editor now prevents deselection in both views when Escape key is pressed.
- Input Action Asset editors Auto-save feature has been modified to trigger on focus-lost when activated instead of triggering on every modification to the asset in order to reduce impact of processing required to handle modified assets.
- Project-wide input actions template extension changed from .inputactions to .json. This avoids showing template actions in the action's selector UI that are not intended to be used.

### Added
- Support for [Game rotation vector](https://developer.android.com/reference/android/hardware/Sensor#TYPE_GAME_ROTATION_VECTOR) sensor on Android
- Duplicate Input Action Items in the new Input Action Asset Editor with Ctrl+D (Windows) or Cmd+D (Mac)

### Fixed
- Partially fixed case ISX-1357 (Investigate performance regressing over time).  A sample showed that leaving an InputActionMap enabled could lead to an internal list of listeners growing.  This leads to slow-down, so we now warn if we think this is happening.
- UI fix for input fields in interactions: they are wider now and the width is fixed.
- Fixed exiting empty input fields for actions, action maps and composites in the input action asset editor.
- Fixed an issue where selecting an Action in the Input Action Asset Editor tree-view and then pressing ESC to unselect would throw an `InvalidOperationException`.
- Fixed an issue where selecting an Action Map in the Input Action Asset Editor list and then pressing ESC to unselect would print an `NullReferenceException` to the Debug console.
- Fixed case [ISXB-251](https://issuetracker.unity3d.com/product/unity/issues/guid/ISXB-251) (Action only calls started & performed callbacks when control type is set to Vector3Composite). `EvaluateMagnitude` wasn't overridden for Vector3Composite, also made some minor changes to Vector3Composite and Vector2Composite for consistency.
- Fixed case [ISXB-580](https://issuetracker.unity3d.com/product/unity/issues/guid/ISXB-580) (UI Submit / Cancel not working with Switch Pro controller) by adding "Submit" & "Cancel" usages to the Switch Pro controller input controls.
- Fixed an issue where undoing deletion of Action Maps did not restore Actions correctly.
- Fixed case [ISXB-628](https://issuetracker.unity3d.com/product/unity/issues/guid/ISXB-628) (OnIMECompositionChange does not return an empty string on accept when using Microsoft IME) by clarifying expectations and intended usage for the IME composition change event.
- Fixed case [ISX-1668] (The Profiler shows incorrect data and spams the console with "Missing Profiler.EndSample" errors when there is an Input System Component in Scene).
<<<<<<< HEAD
- Fixed the [`GetHapticCapabilitiesCommand`](xref:UnityEngine.InputSystem.XR.Haptics.GetHapticCapabilitiesCommand) always failing to execute due to a mismatch in the size in bytes of the payload and the size expected by XR devices. Changed [`HapticCapabilities`](xref:UnityEngine.InputSystem.XR.Haptics.HapticCapabilities) to include all properties returned by the XR input subsystem. This makes Input System match the functionality provided by the [XR](https://docs.unity3d.com/Manual/com.unity.modules.xr.html) module's [`InputDevice.TryGetHapticCapabilities`](https://docs.unity3d.com/ScriptReference/XR.InputDevice.TryGetHapticCapabilities.html) and [`HapticCapabilities`](https://docs.unity3d.com/ScriptReference/XR.HapticCapabilities.html).
=======
- Fix for BindingSyntax `WithInteraction()` which was incorrectly using processors.
>>>>>>> 6584c246

## [1.8.0-pre.1] - 2023-09-04

### Added
- Initial version of Project Wide Actions for pre-release (`InputSystem.actions`). This feature is available only on Unity Editor versions 2022.3 and above and can be modified in the Project Settings.

### Fixed
- Fixed device selection menu not responding to mouse clicks when trying to add a device in a Control Scheme ([case ISXB-622](https://issuetracker.unity3d.com/product/unity/issues/guid/ISXB-622)).

## [1.7.0] - 2023-08-14

### Added
- Preliminary support for visionOS.
- Show a list of `Derived Bindings` underneath the Binding Path editor to show all controls that matched.

### Changed
- Changed the `InputAction` constructors so it generates an ID for the action and the optional binding parameter. This is intended to improve the serialization of input actions on behaviors when created through API when the property drawer in the Inspector window does not have a chance to generate an ID.

### Fixed
- Fixed missing prefab errors in InputDeviceTester project ([case ISXB-420](https://issuetracker.unity3d.com/product/unity/issues/guid/ISXB-420)).
- Fixed serialization migration in the Tracked Pose Driver component causing bindings to clear when prefabs are used in some cases ([case ISXB-512](https://issuetracker.unity3d.com/product/unity/issues/guid/ISXB-512), [case ISXB-521](https://issuetracker.unity3d.com/product/unity/issues/guid/ISXB-521)).
- Fixed Tracked Pose Driver to use `Transform.SetLocalPositionAndRotation` when available to improve performance. Based on the user contribution from [DevDunk](https://forum.unity.com/members/devdunk.4432119/) in a [forum post](https://forum.unity.com/threads/more-performant-tracked-pose-driver-solution-included.1462691).
- Fixed the `Clone` methods of `InputAction` and `InputActionMap` so it copies the Initial State Check flag (`InputAction.wantsInitialStateCheck`) of input actions.
- Fixed the "Release tests throws exception in InputSystem" bug ([case ISXB-581](https://issuetracker.unity3d.com/issues/release-tests-fail-when-input-system-package-is-installed)).
- Fixed issues with generating Precompiled Layouts for devices which are not defined in a namespace
- Fixed an issue where some controls like `QuaternionControl` could not be included in a Precompiled Layout because the generated code could not access a setter on child control properties.

## [1.6.3] - 2023-07-11

### Fixed
- Fixed warning in USS file

## [1.6.2] - 2023-07-10

### Added
- Enabled `displayIndex` support for Unity 2022.3.

### Fixed
- Fixed UI clicks not registering when OS provides multiple input sources for the same event, e.g. on Samsung Dex (case ISX-1416, ISXB-342).
- Fixed unstable integration test `Integration_CanSendAndReceiveEvents` by ignoring application focus on integration tests. (case ISX-1381)
- Fixed broken "Listen" button in Input actions editor window with Unity dark skin (case ISXB-536).

## [1.6.1] - 2023-05-26

### Fixed
- Fixed issue with compiling in Unity 2022.1 and with XR Toolkit by guarding the experimental UITK Asset Editor code completely.

## [1.6.0] - 2023-05-25

### Added
- Added internal `InputSystemProvider` class for the new `InputForUI` internal module. `InputForUI` allows the UIToolkit to have a single dependency for input events, regardless of using the new input system or the legacy input system.
- Added `InputSystem.customBindingPathValidators` interface to allow showing warnings in the `InputAsset` Editor for specific InputBindings and draw custom UI in the properties panel.
- Added `InputSystem.runInBackground` to be used internally by specific platforms packages. Allows telling the input system that a specific platform runs in background. It allows fixing of [case UUM-6744](https://issuetracker.unity3d.com/product/unity/issues/guid/UUM-6744).
- Added new UIToolkit version of the `InputActionsAsset` editor. Currently this is incomplete (view-only) and the existing editor is still used by default.
- Added `displayIndex` field to the Touch struct to expose the index of the display that was touched.

### Changed
- Changed XR Layout build behavior to create Axis2D control devices with `StickControl` type instead of `Vector2Control`.

### Fixed
- Fixed BindingPath String-Comparison to be culture and case insensitive (case ISXB-449).
- Fixed custom processor display in the input action asset UI after entering/exiting play mode (previously they got hidden) ([case ISXB-445](https://issuetracker.unity3d.com/product/unity/issues/guid/ISXB-445)).

## [1.5.1] - 2023-03-15

### Fixed
- Fixed unclosed profiler marker in `InvokeCallbacksSafe_AnyCallbackReturnsTrue` which would lead to eventually broken profiler traces in some cases like using `PlayerInput` (case ISXB-393).
- Fixed InputAction.bindings.count not getting correctly updated after removing bindings with Erase().
- Fixed an issue where connecting a gamepad in the editor with certain settings will cause memory and performance to degrade ([case UUM-19480](https://issuetracker.unity3d.com/product/unity/issues/guid/UUM-19480)).
- Fixed issue leading to a stack overflow crash during device initialization in `InsertControlBitRangeNode` (case ISXB-405).
- Fixed the issue where saving and loading override bindings to JSON would set unassigned overrides (that were `null`) to assigned overrides (as an empty string `""`).

## [1.5.0] - 2023-01-24

### Added
- Added support for reading Tracking State in [TrackedPoseDriver](xref:UnityEngine.InputSystem.XR.TrackedPoseDriver) to constrain whether the input pose is applied to the Transform. This should be used when the device supports valid flags for the position and rotation values, which is the case for XR poses.
- Added `InputSettings.shortcutKeysConsumeInput`. This allows programmatic access to opt-in to the enhanced shortcut key behaviour ([case ISXB-254](https://issuetracker.unity3d.com/product/unity/issues/guid/ISXB-254))).
- Significantly optimized cost of `ReadValue`/`ReadUnprocessedValueFromState`/`WriteValueIntoState` for some control types. Optimization is opt-in for now, please call `InputSystem.settings.SetInternalFeatureFlag("USE_OPTIMIZED_CONTROLS", true);` in your project to enable it. You can observe which controls are optimized by looking at new optimized column in device debugger. You will need to call a new `InputControl.ApplyParameterChanges()` method if the code is changing `AxisControl` fields after initial setup is done.
- Added the ability to change the origin positioning and movement behaviour of the OnScreenStick (`OnScreenStick.cs`) via the new `behaviour` property. This currently supports three modes of operation, two of which are new in addition to the previous behaviour. Based on the user contribution from [eblabs](https://github.com/eblabs) in [#658](https://github.com/Unity-Technologies/InputSystem/pull/658).
- Significantly optimized cost of `InputAction.ReadValue` and `InputControl.ReadValue` calls by introducing caching behaviour to input controls. Input controls now keep track of whether their underlying state has been changed and only read the value from the underlying state and apply processors when absolutely necessary. Optimization is opt-in for now, please call `InputSystem.settings.SetInternalFeatureFlag("USE_READ_VALUE_CACHING", true);` in your project to enable it. If there are issues try enabling `InputSystem.settings.SetInternalFeatureFlag("PARANOID_READ_VALUE_CACHING_CHECKS", true);` and check in the console if there are any errors regarding caching.
- Added a note in the [supported devices page](Documentation~/SupportedDevices.md) about DualSense support for Android devices.
- Exposed `displayIndex` property for `Pointer`, `Touchscreen`, `TouchControl`, `TouchState`, `Mouse`, `MouseState` which enables look up of the logical screen associated with a pointer event via (display documentation)[https://docs.unity3d.com/ScriptReference/Display.html]

### Fixed
- Fixed composite bindings incorrectly getting a control scheme assigned when pasting into input asset editor with a control scheme selected.
- Fixed an issue on PS5 where device disconnected events that happen while the app is in the background are missed causing orphaned devices to hang around forever and exceptions when the same device is added again ([case UUM-7842](https://issuetracker.unity3d.com/product/unity/issues/guid/UUM-6744)).
- Fixed Switch Pro, DualShock 4, DualSense gamepads becoming current on PC/macOS when no controls are changing ([case ISXB-223](https://issuetracker.unity3d.com/product/unity/issues/guid/ISXB-223))).
- Fixed an issue that made OnScreenStick unusable when used in conjunction with PlayerInput in Auto-Switch devices mode, or with any code that changes user/device pairing on unsued device activity being detected ([case ISXB-48](https://issuetracker.unity3d.com/product/unity/issues/guid/ISXB-48)).
- Fixed issue where input events were being suppressed during interactive action rebinding even when when their controls were excluded ([case ISXB-367](https://issuetracker.unity3d.com/issues/mouse-position-and-mouse-click-input-not-recognized-when-rebinding-is-active)).
- Removed unneeded check that could trigger a NotImplementedException when binding to a Usage (e.g. Submit) ([case ISXB-373](https://issuetracker.unity3d.com/product/unity/issues/guid/ISXB-373)).
- Display a warning instead of throwing a NotImplementedException when loading binding overrides from json when some of the entries have become outdated ([case ISXB-375](https://issuetracker.unity3d.com/product/unity/issues/guid/ISXB-375)).

### Actions
- Extended input action code generator (`InputActionCodeGenerator.cs`) to support optional registration and unregistration of callbacks for multiple callback instances via `AddCallbacks(...)` and `RemoveCallbacks(...)` part of the generated code. Contribution by [Ramobo](https://github.com/Ramobo) in [#889](https://github.com/Unity-Technologies/InputSystem/pull/889).

### Changed
- Changed define requirements of `Unity.InputSystem.TestFramework`, so that it can be used by other packages without setting the `com.unity.inputsystem` package to be testable in the project manifest.

## [1.4.4] - 2022-11-01

### Fixed
- Fixed `ArgumentNullException` when opening the Prefab Overrides window and selecting a component with an `InputAction`.
- Fixed `{fileID: 0}` getting appended to `ProjectSettings.asset` file when building a project ([case ISXB-296](https://issuetracker.unity3d.com/product/unity/issues/guid/ISXB-296)).
- Fixed `Type of instance in array does not match expected type` assertion when using PlayerInput in combination with Control Schemes and Interactions ([case ISXB-282](https://issuetracker.unity3d.com/product/unity/issues/guid/ISXB-282)).
- The `InputActions consume their inputs` behaviour for shortcut support introduced in v1.4 is opt-in now and can be enabled via the project settings ([case ISXB-254](https://issuetracker.unity3d.com/product/unity/issues/guid/ISXB-254))).
- Fixed Memory alignment issue with deserialized InputEventTraces that could cause infinite loops when playing back replays ([case ISXB-317](https://issuetracker.unity3d.com/product/unity/issues/guid/ISXB-317)).
- Fixed an InvalidOperationException when using Hold interaction, and by extension any interaction that changes to performed state after a timeout ([case ISXB-332](https://issuetracker.unity3d.com/product/unity/issues/guid/ISXB-330)).
- Fixed `Given object is neither an InputAction nor an InputActionMap` when using `InputActionTrace` on input action from an input action asset ([case ISXB-29](https://issuetracker.unity3d.com/product/unity/issues/guid/ISXB-29)).
- Fixing devices not being removed if unplugged during domain reload (entering or exiting play mode) ([case ISXB-232](https://issuetracker.unity3d.com/product/unity/issues/guid/ISXB-232)).

## [1.4.3] - 2022-09-23

### Fixed
- Added missing script and gizmo icon for `TrackedPoseDriver.cs` component ([case ISXB-262](https://issuetracker.unity3d.com/product/unity/issues/guid/ISXB-262)).
- Fix for mitigating symptoms reported in ([case UUM-10774](https://issuetracker.unity3d.com/product/unity/issues/guid/UUM-10774) effectively avoiding reenabling mouse, pen or touch devices in `InputSystemPlugin.OnDestroy()` if currently quitting the editor. The fix avoids editor crashing if closed when Simulator Window is open. Note that the actual issue needs a separate fix in Unity and this package fix is only to avoid running into the issue.
- Fixed an issue where Input Action name would not display correctly in Inspector if serialized as `[SerializedProperty]` within a class not derived from `MonoBehavior` ([case ISXB-124](https://issuetracker.unity3d.com/product/unity/issues/guid/ISXB-124).
- Fix an issue where users could end up with the wrong device assignments when using the InputUser API directly and removing a user ([case ISXB-274](https://issuetracker.unity3d.com/product/unity/issues/guid/ISXB-231)).
- Fixed an issue where PlayerInput behavior description was not updated when changing action assset ([case ISXB-286](https://issuetracker.unity3d.com/product/unity/issues/guid/ISXB-286)).

### Changed
- Readded OnDisable() member to MultiplayerEventSystem which was previously removed from the API
- Improved performance of HID descriptor parsing by moving json parsing to a simple custom predicitve parser instead of relying on Unity's json parsing. This should improve domain reload times when there are many HID devices connected to a machine.

### Changed

- Documentation improvements: New workflows and concepts pages. Reorganised table of contents. Improved some code samples. Updated screenshots.

## [1.4.2] - 2022-08-12

### Changed
- Hide XR legacy HMD and controllers layouts from Editor UI dropdown.

### Fixed
- Fix UI sometimes ignoring the first mouse click event after losing and regaining focus ([case ISXB-127](https://issuetracker.unity3d.com/product/unity/issues/guid/ISXB-127).
- Fixed issue when using MultiplayerEventSystems where the visual state of UI controls would change due to constant toggling of CanvasGroup.interactable on and off ([case ISXB-112](https://issuetracker.unity3d.com/product/unity/issues/guid/ISXB-112)).
- Fixed minor issue when renaming input actions where unique renaming would incorrectly consider the input action being renamed as a different action and not allow renaming of 'A' to 'a' without appending a unique integer for example ([case ISXB-25](https://issuetracker.unity3d.com/product/unity/issues/guid/ISXB-25)).
- Fixed an issue where the Input Action asset icon would not be visible during asset creation ([case ISXB-6](https://issuetracker.unity3d.com/product/unity/issues/guid/ISXB-6)).
- Fixed DualSense low frequency motor speed being always set to min value.
- Fixed an issue where `ReadUnprocessedValueFromState` in PoseControl always returning default values.
- Fix Player 1's UI controls stop working after second player joins ([case ISXB-125](https://issuetracker.unity3d.com/product/unity/issues/guid/ISXB-125)))

## [1.4.1] - 2022-05-30

### Fixed
- Fixed composite touchscreen controls were not firing an action if screen was touched before enabling the action ([case ISXB-98](https://issuetracker.unity3d.com/product/unity/issues/guid/ISXB-98)).

## [1.4.0] - 2022-04-10

### Changed

- `Button` type `InputAction`s now go to `started` when a button goes from a press to below the release threshold but not yet to 0.
  ```CSharp
  // Before:
  Set(Gamepad.current.rightTrigger, 0.7f); // Performed (pressed)
  Set(Gamepad.current.rightTrigger, 0.2f); // Canceled (released)
  Set(Gamepad.current.rightTrigger, 0.1f); // Started!!
  Set(Gamepad.current.rightTrigger, 0f);   // Canceled

  // Now:
  Set(Gamepad.current.rightTrigger, 0.7f); // Performed (pressed)
  Set(Gamepad.current.rightTrigger, 0.2f); // Started (released but not fully)
  Set(Gamepad.current.rightTrigger, 0.1f); // <Nothing>
  Set(Gamepad.current.rightTrigger, 0f);   // Canceled
  ```
  * This also applies to `PressInteraction` when set to `Press` behavior.
  * In effect, it means that a button will be in `started` or `performed` phase for as long as its value is not 0 and will only go to `canceled` once dropping to 0.
- Processors are now always applied when reading action values through `InputAction.ReadValue<>` or `CallbackContext.ReadValue<>`. Previously, if no bound control was actuated, ReadValue calls would return the default value for the action type but not run the value through the processors.([case 1293728](https://issuetracker.unity3d.com/product/unity/issues/guid/1293728/)).
- Made the following internal types public. These types can be useful when deconstructing raw events captured via `InputEventTrace`.
  * `UnityEngine.InputSystem.Android.LowLevel.AndroidAxis`
  * `UnityEngine.InputSystem.Android.LowLevel.AndroidGameControllerState`
  * `UnityEngine.InputSystem.Android.LowLevel.AndroidKeyCode`
- Adding or removing a device no longer leads to affected actions being temporarily disabled ([case 1379932](https://issuetracker.unity3d.com/issues/inputactionreferences-reading-resets-when-inputactionmap-has-an-action-for-the-other-hand-and-that-hand-starts-slash-stops-tracking)).
  * If, for example, an action was bound to `<Gamepad>/buttonSouth` and was enabled, adding a second `Gamepad` would lead to the action being temporarily disabled, then updated, and finally re-enabled.
  * This was especially noticeable if the action was currently in progress as it would get cancelled and then subsequently resumed.
  * Now, an in-progress action will get cancelled if the device of its active control is removed. If its active control is not affected, however, the action will keep going regardless of whether controls are added or removed from its `InputAction.controls` list.
- Installing the package for the first time will now set `"Active Input Handling"` to `"Both"` rather than `"Input System Package"`.
  * This means, that by default, both the old and the new input system will run side by side where supported.
  * This can be manually switched by going to `Edit >> Project Settings >> Player >> Active Input Handling`.

### Fixed

- Fixed an issue where a layout-override registered via `InputSystem.RegisterLayoutOverride(...)` would cause the editor to malfunction or crash if the layout override had a name already used by an existing layout (case 1377685).
- Fixed an issue where attempting to replace an existing layout-override by using an existing layout-override name didn't work as expected and would instead aggregate overrides instead of replacing them when an override with the given name already exists.
- Fixed Switch Pro controller not working correctly in different scenarios ([case 1369091](https://issuetracker.unity3d.com/issues/nintendo-switch-pro-controller-output-garbage), [case 1190216](https://issuetracker.unity3d.com/issues/inputsystem-windows-switch-pro-controller-only-works-when-connected-via-bluetooth-but-not-via-usb), case 1314869).
- Fixed DualShock 4 controller not allowing input from other devices due to noisy input from its unmapped sensors ([case 1365891](https://issuetracker.unity3d.com/issues/input-from-the-keyboard-is-not-working-when-the-dualshock-4-controller-is-connected)).
- Fixed `InputSystem.onAnyButtonPress` so that it doesn't throw exceptions when trying to process non state or delta events ([case 1376034](https://issuetracker.unity3d.com/product/unity/issues/guid/1376034/)).
- Fixed `InputControlPath.Matches` incorrectly reporting matches when only a prefix was matching.
  * This would, for example, cause `Keyboard.eKey` to be matched by `<Keyboard>/escape`.
  * Fix contributed by [Fredrik Ludvigsen](https://github.com/steinbitglis) in [#1485](https://github.com/Unity-Technologies/InputSystem/pull/1485).
- Fixed `OnScreenButton` triggering `NullReferenceException` in combination with custom devices ([case 1380790 ](https://issuetracker.unity3d.com/issues/nullreferenceexception-error-when-setting-on-screen-button-to-a-custom-device)).
- Fixed no devices being available in `Start` and `Awake` methods if, in the player, any `InputSystem` API was accessed during the `SubsystemRegistration` phase ([case 1392358](https://issuetracker.unity3d.com/issues/inputsystem-does-not-initialize-properly-in-a-build-when-accessed-early)).
- Fixed dropdown for "Supported Devices" in settings not showing all device layouts.
- Fixed "STAT event with state format TOUC cannot be used with device 'Touchscreen:/Touchscreen'" when more than max supported amount of fingers, currently 10, are present on the screen at a same time (case 1395648).
- Fixed mouse events not being timesliced when input system is switched to process input in fixed updates (case 1386738).
- Fixed missing tooltips in PlayerInputManagerEditor for the Player Limit and Fixed Splitscreen sizes labels ([case 1396945](https://issuetracker.unity3d.com/issues/player-input-manager-pops-up-placeholder-text-when-hovering-over-it)).
- Fixed DualShock 4 controllers not working in some scenarios by adding support for extended mode HID reports ([case 1281633](https://issuetracker.unity3d.com/issues/input-system-dualshock4-controller-returns-random-input-values-when-connected-via-bluetooth-while-steam-is-running), case 1409867).
- Fixed `BackgroundBehavior.IgnoreFocus` having no effect when `Application.runInBackground` was false ([case 1400456](https://issuetracker.unity3d.com/issues/xr-head-tracking-lost-when-lost-focus-with-action-based-trackedposedriver-on-android)).
- Fixed an issue where a device was left disabled when it was disconnected while an application was out-of-focus and then re-connected when in-focus (case 1404320).

#### Actions

- Fixed `InvalidCastException: Specified cast is not valid.` being thrown when clicking on menu separators in the control picker ([case 1388049](https://issuetracker.unity3d.com/issues/invalidcastexception-is-thrown-when-selecting-the-header-of-an-advanceddropdown)).
- Fixed accessing `InputAction`s directly during `RuntimeInitializeOnLoad` not initializing the input system as a whole and leading to exceptions ([case 1378614](https://issuetracker.unity3d.com/issues/input-system-nullreferenceexception-error-is-thrown-when-using-input-actions-in-builds)).
- Fixed `InputAction.GetTimeoutCompletionPercentage` jumping to 100% completion early ([case 1377009](https://issuetracker.unity3d.com/issues/gettimeoutcompletionpercentage-returns-1-after-0-dot-1s-when-hold-action-was-started-even-though-it-is-not-performed-yet)).
- Fixed d-pad inputs sometimes being ignored on actions that were binding to multiple controls ([case 1389858](https://unity.slack.com/archives/G01RVV1SPU4/p1642501574002300)).
- Fixed `IndexOutOfRangeException` when having multiple interactions on an action and/or binding in an action map other than the first of an asset ([case 1392559](https://issuetracker.unity3d.com/issues/map-index-on-trigger-and-indexoutofrangeexception-are-thrown-when-using-interaction-on-both-binding-and-its-parent-action)).
  * Fix contributed by [Russell Quinn](https://github.com/russellquinn) in [#1483](https://github.com/Unity-Technologies/InputSystem/pull/1483).
- Fixed `AxisComposite` not respecting processors applied to `positive` and `negative` bindings (case 1398942).
  * This was a regression introduced in [1.0.0-pre.6](#axiscomposite-min-max-value-fix).
- Fixed calling `action.AddCompositeBinding(...).With(...)` while action is enabled not correctly updating controls for part bindings of the composite.
- Fixed `TwoModifiersComposite` inadvertently not allowing controls other than `ButtonControl`s being bound to its `binding` part.
- Added support for keyboard shortcuts and mutually exclusive use of modifiers.
  * In short, this means that a "Shift+B" binding can now prevent a "B" binding from triggering.
  * `OneModifierComposite`, `TwoModifiersComposite`, as well as the legacy `ButtonWithOneModifierComposite` and `ButtonWithTwoModifiersComposite` now require their modifiers to be pressed __before__ (or at least simultaneously with) pressing the target button.
    * This check is performed only if the target is a button. For a binding such as `"CTRL+MouseDelta"` the check is bypassed. It can also be manually bypassed via the `overrideModifiersNeedToBePressedFirst`.
  * State change monitors on a device (`IInputStateChangeMonitor`) are now sorted by their `monitorIndex` and will trigger in that order.
  * Actions are now automatically arranging their bindings to trigger in the order of decreasing "complexity". This metric is derived automatically. The more complex a composite a binding is part of, the higher its complexity. So, `"Shift+B"` has a higher "complexity" than just `"B"`.
  * If an binding of higher complexity "consumes" a given input, all bindings waiting to consume the same input will automatically get skipped. So, if a `"Shift+B"` binding composite consumes a `"B"` key press, a binding to `"B"` that is waiting in line will get skipped and not see the key press.
  * If your project is broken by these changes, you can disable the new behaviors via a feature toggle in code:
    ```CSharp
    InputSystem.settings.SetInternalFeatureFlag("DISABLE_SHORTCUT_SUPPORT", true);
    ```
- Added new APIs for getting and setting parameter values on interactions, processors, and composites.
  ```CSharp
  // Get parameter.
  action.GetParameterValue("duration");     // Any "duration" value on any binding.
  action.GetParameterValue("tap:duration"); // "duration" on "tap" interaction on any binding.
  action.GetParameterValue("tap:duration",  // "duration" on "tap" on binding in "Gamepad" group.
      InputBinding.MaskByGroup("Gamepad"));

  // Set parameter.
  action.ApplyParameterOverride("duration", 0.4f);
  action.ApplyParameterOverride("tap:duration", 0.4f);
  action.ApplyParameterOverride("tap:duration", 0.4f,
      InputBinding.MaskByGroup("Gamepad"));

  // Can also apply parameter overrides at the level of
  // InputActionMaps and InputActionAssets with an effect
  // on all the bindings contained therein.
  asset.ApplyParameterOverride("scaleVector2:x", 0.25f,
      new InputBinding("<Mouse>/delta"));
  ```

### Added

- Added support for "Hori Co HORIPAD for Nintendo Switch", "HORI Pokken Tournament DX Pro Pad", "HORI Wireless Switch Pad", "HORI Real Arcade Pro V Hayabusa in Switch Mode", "PowerA NSW Fusion Wired FightPad", "PowerA NSW Fusion Pro Controller (USB only)", "PDP Wired Fight Pad Pro: Mario", "PDP Faceoff Wired Pro Controller for Nintendo Switch", "PDP Faceoff Wired Pro Controller for Nintendo Switch", "PDP Afterglow Wireless Switch Controller", "PDP Rockcandy Wired Controller".
- Added support for SteelSeries Nimbus+ gamepad on Mac (addition contributed by [Mollyjameson](https://github.com/MollyJameson)).
- Added support for Game Core platforms to XR layouts, devices, and input controls. These classes were previously only enabled on platforms where `ENABLE_VR` is defined.
- Added a new `DeltaControl` control type that is now used for delta-style controls such as `Mouse.delta` and `Mouse.scroll`.
  * Like `StickControl`, this control has individual `up`, `down`, `left`, and `right` controls (as well as `x` and `y` that it inherits from `Vector2Control`). This means it is now possible to directly bind to individual scroll directions (such as `<Mouse>/scroll/up`).
- Added the 'Cursor Lock Behavior' setting to InputSystemUIInputModule to control the origin point of UI raycasts when the cursor is locked. This enables the use of PhysicsRaycaster when the cursor is locked to the center of the screen ([case 1395281](https://issuetracker.unity3d.com/product/unity/issues/guid/1395281/)).
- Added support for using the Unity Remote app with the Input System.
  * Requires Unity 2021.2.18 or later.

## [1.3.0] - 2021-12-10

### Changed

- The artificial `ctrl`, `shift`, and `alt` controls (which combine the left and right controls into one) on the keyboard can now be written to and no longer throw `NotSupportedException` when trying to do so ([case 1340793](https://issuetracker.unity3d.com/issues/on-screen-button-errors-on-mouse-down-slash-up-when-its-control-path-is-set-to-control-keyboard)).
- All devices are now re-synced/reset in next update after entering play mode, this is needed to read current state of devices before any intentional input is provided ([case 1231907](https://issuetracker.unity3d.com/issues/mouse-coordinates-reported-as-00-until-the-first-move)).
- Replaced `UnityLinkerBuildPipelineData.inputDirectory` with hardcoded `Temp` folder because `inputDirectory` is deprecated.
- Deprecated `InputSettings.filterNoiseOnCurrent`. Now noise filtering is always enabled. Device only will become `.current` if any non-noise control have changed state.
- A device reset (such as when focus is lost) on `Touchscreen` will now result in all ongoing touches getting cancelled instead of all touches being simply reset to default state.
- Calling `InputTestFixture.Press`, `InputTestFixture.Set`, etc. from within a `[UnityTest]` will no longer immediately process input. Instead, input will be processed like it normally would as part of the Unity player loop.

### Fixed

- Fixed writing values into the half-axis controls of sticks (such as `Gamepad.leftStick.left`) producing incorrect values on the stick ([case 1336240](https://issuetracker.unity3d.com/issues/inputtestfixture-tests-return-inverted-values-when-pressing-gamepads-left-or-down-joystick-buttons)).
- Fixed setting size of event trace in input debugger always growing back to largest size set before.
- Fixed successive clicks not getting triggered with `TouchSimulation` on when not moving the mouse in-between clicks ([case 1330014](https://issuetracker.unity3d.com/issues/onclick-isnt-triggered-on-the-second-click-when-the-mouse-isnt-moved-and-simulate-touch-input-from-mouse-or-pen-is-enabled)).
- Fixed `InputSystemUIInputModule` stopping to listen for input when swapping `InputActionAsset` instances while input was disabled ([case 1371332](https://issuetracker.unity3d.com/issues/ui-navigation-stops-working-after-adding-two-input-devices-to-a-scene)).
- Fixed `InputSystemUIInputModule` showing incorrect bindings after pressing the 'Fix UI Input Module' button in PlayerInput component([case 1319968](https://issuetracker.unity3d.com/product/unity/issues/guid/1319968/)).
- Fixed an issue where UI button clicks could be ignored by `InputSystemUIInputModule` if modifying on-screen devices from Update() callbacks ([case 1365070](https://issuetracker.unity3d.com/product/unity/issues/guid/1365070)).
- Fixed an issue with `InputSystemUIInputModule` that would cause UI to stop responding during play mode after changing a script file while Recompile and Continue mode is active, or by forcing a script recompile using `RequestScriptCompilation`([case 1324215](https://issuetracker.unity3d.com/product/unity/issues/guid/1324215/)).
- Fixed `InputSystemUIInputModule` inspector showing all action bindings as "None" when assigned a runtime created actions asset ([case 1304943](https://issuetracker.unity3d.com/issues/input-system-ui-input-module-loses-prefab-action-mapping-in-local-co-op)).
- Fixed a problem with UI Toolkit buttons remaining active when multiple fingers are used on a touchscreen, using `InputSystemUIInputModule` with pointerBehavior set to `UIPointerBehavior.SingleUnifiedPointer`. UI Toolkit will now always receive the same pointerId when that option is in use, regardless of the hardware component that produced the pointer event. ([case 1369081](https://issuetracker.unity3d.com/issues/transitions-get-stuck-when-pointer-behavior-is-set-to-single-unified-pointer-and-multiple-touches-are-made)).
- Fixed a problem with `InputUser` where devices would be removed and not added again after layout overrides preventing certain devices, e.g. gamepads to not work correctly when associated with action map bindings tied to `PlayerInput` ([case 1347320](https://issuetracker.unity3d.com/product/unity/issues/guid/1347320)).
- Fixed DualSense on iOS not inheriting from `DualShockGamepad` ([case 1378308](https://issuetracker.unity3d.com/issues/input-dualsense-detection-ios)).
- Fixed a device becoming `.current` (e.g. `Gamepad.current`, etc) when sending a new state event that contains no control changes (case 1377952).
- Fixed calling `IsPressed` on an entire device returning `true` ([case 1374024](https://issuetracker.unity3d.com/issues/inputcontrol-dot-ispressed-always-returns-true-when-using-new-input-system)).
- Fixed HIDs having blackslashes in their vendor or product names leading to binding paths generated by interactive rebinding that failed to resolve to controls and thus lead to no input being received ([case 1335465](https://issuetracker.unity3d.com/product/unity/issues/guid/1335465/)).
- Fixed `InputSystem.RegisterLayoutOverride` resulting in the layout that overrides are being applied to losing the connection to its base layout ([case 1377719](https://fogbugz.unity3d.com/f/cases/1377719/)).
- Fixed `Touch.activeTouches` still registering touches after the app loses focus ([case 1364017](https://issuetracker.unity3d.com/issues/input-system-new-input-system-registering-active-touches-when-app-loses-focus)).
- Fixed `MultiplayerEventSystem` not preventing keyboard and gamepad/joystick navigation from one player's UI moving to another player's UI ([case 1306361](https://issuetracker.unity3d.com/issues/input-system-ui-input-module-lets-the-player-navigate-across-other-canvases)).
  * This fix relies on a `CanvasGroup` being injected into each `playerRoot` and the `interactable` property of the group being toggled back and forth depending on which part of the UI is being updated.
- Fixed `InputTestFixture` incorrectly running input updates out of sync with the player loop ([case 1341740](https://issuetracker.unity3d.com/issues/buttoncontrol-dot-waspressedthisframe-is-false-when-using-inputtestfixture-dot-press)).
  * This had effects such as `InputAction.WasPressedThisFrame()` returning false expectedly.
- Fixed broken code example for state structs in `Devices.md` documentation (fix contributed by [jeffreylanters](https://github.com/jeffreylanters)).
- Fixed `TrackedDeviceRaycaster` not picking closest hit in scene (fix originally contributed by [alexboost222](https://github.com/alexboost222)).

#### Actions

- Fixed opening a new project (or one that needs a full reimport) leading to several exceptions in the console if the most recently opened project was closed with a `.inputactions` editor open ([case 1313185](https://issuetracker.unity3d.com/issues/exceptions-about-previously-open-action-map-being-thrown-when-opening-new-project)).
- Fixed incorrect indentation of input actions in the inspector ([case 1285546](https://issuetracker.unity3d.com/product/unity/issues/guid/1285546/)).
- Fixed an issue where serialized `InputAction` properties would have display name "Input Action" in the Inspector window instead of their given name. ([case 1367240](https://issuetracker.unity3d.com/product/unity/issues/guid/1367240)).
- Fixed an issue where `InputAction.Enable` would not reuse memory allocated prior and thus lead to memory leaks ([case 1367442](https://issuetracker.unity3d.com/issues/input-system-puts-a-lot-of-pressure-on-the-garbage-collector-when-enabling-and-disabling-inputactionmaps)).
- Fixed interactions such as `Press` not getting processed correctly when having multiple of them on different bindings of the same action and receiving simultaneous input on all of them ([case 1364667](https://issuetracker.unity3d.com/issues/new-input-system-stops-working-after-pressing-2-keyboard-buttons-at-the-same-time)).
  * If, for example, you bind the A and S key on the same action, put a `Press` interaction on both, and then press both keys, interactions would get missed or got stuck.
- Fixed `InputAction.IsPressed`/`WasPressed`/`WasReleased` returning incorrect results when binding multiple buttons on the same action and pressing/releasing them simultaneously.
- Improved performance of looking up actions by name.
- Fixed `InputAction.controls` exhibiting bad performance when there were no controls bound to an action ([case 1347829](https://issuetracker.unity3d.com/issues/inputaction-dot-controls-are-accessed-slower-when-the-gamepad-slash-controller-is-not-connected)).
- Fixed interactions involving timeouts (such as `HoldInteraction`) performing erroneous delayed triggers on actions when input is composed of multiple controls ([1251231](https://issuetracker.unity3d.com/issues/input-system-composites-hold-interaction-can-be-performed-when-no-keys-are-hold)).
  * For example, if you bind `Shift+B` using a `OneModifierComposite` and put a `HoldInteraction` on the binding, then depending on the order in which the keys are pressed, you would sometimes see the action spuriously getting triggered when in fact no input was received.
- Fixed control schemes of bindings not getting updates when being pasted from one `.inputactions` asset into another ([case 1276106](https://issuetracker.unity3d.com/issues/input-system-control-schemes-are-not-resolved-when-copying-bindings-between-inputactionassets)).
  * For example, if you copied a binding from an asset that had a "Gamepad" control scheme into an asset that had none, the resulting binding would be unusable.
  * All associations with control schemes that do not exist in the target asset are now removed from bindings upon pasting.
- Fixed `InputActionSetupExtensions.AddCompositeBinding` not setting name of composite.

## [1.2.0] - 2021-10-22

### Changed

- When exceptions occur in user code inside of Input System callbacks, the exception message is now printed __first__ and details about the callback second.
  * Previously a message similar to "Exception ... while executing '...' callbacks" was printed first and then followed by exception log. This was hiding the actual exception and created confusion.

### Fixed

- Fixed a performance issue on entering/exiting playmode where HID device capabilities JSON could be parsed multiple times for a single device([case 1362733](https://issuetracker.unity3d.com/issues/input-package-deserializing-json-multiple-times-when-entering-slash-exiting-playmode)).
- Fixed a problem where explicitly switching to the already active control scheme and device set for PlayerInput would cancel event callbacks for no reason when the control scheme switch would have no practical effect. This fix detects and skips device unpairing and re-pairing if the switch is detected to not be a change to scheme or devices. (case 1342297)
- Any unhandled exception in `InputManager.OnUpdate` failing latter updates with `InvalidOperationException: Already have an event buffer set! Was OnUpdate() called recursively?`. Instead the system will try to handle the exception and recover into a working state.
- Fixed an issue that broke the `VirtualMouseInput` component in the editor ([case 1367553](https://issuetracker.unity3d.com/issues/vitrualmouseinput-stickaction-doesnt-work)).
- Fixed a problem where only using runtimes that are not XR supported causes a compile error. This fix adds back in `ENABLE_VR` checks to prevent this case (case 1368300)
- Fixed input action for Android gamepad's right stick will be correctly invoked when only y axis is changing ([case 1308637](https://issuetracker.unity3d.com/issues/android-input-system-right-analog-stick-tracking-is-erratic-when-using-a-gamepad-connected-to-an-android-device)).
- Generic gamepad short display button names were incorrectly mapped on Switch (`A` instead of `B`, etc).
- Fixed an issue where resetting an action via `InputAction.Reset()` while being in disabled state would prevent the action from being enabled again. ([case 1370732](https://issuetracker.unity3d.com/product/unity/issues/guid/1370732/)).
- Fixed "Default constructor not found for type UnityEngine.InputSystem.iOS.LowLevel.iOSStepCounter" any other potential exceptions due to classes, methods, fields and properties being stripped when managed stripping setting set to medium or high ([case 1368761](https://issuetracker.unity3d.com/issues/ios-new-input-system-iosstepcounter-crash-on-launch-with-managed-stripping)).
- Fixed an issue where `InvalidOperationExceptions` are thrown if an input for an action with multiple interactions is held  while disconnecting the device([case 1354098](https://issuetracker.unity3d.com/issues/input-system-errors-are-thrown-when-disconnecting-controller-while-holding-a-button-with-press-and-release-set-up-separately)).
- Fixed `action.ReadValue` and others returning invalid data when used from `FixedUpdate` or early update when running in play mode in the editor ([case 1368559](https://issuetracker.unity3d.com/issues/enter-key-is-not-registered-when-using-waspressedthisframe-with-input-system-1-dot-1-1) [case 1367556](https://issuetracker.unity3d.com/issues/input-action-readvalue-always-returns-zero-when-called-from-fixedupdate) [case 1372830](https://issuetracker.unity3d.com/issues/querying-inputs-before-preupdate-dot-newinputupdate-returns-invalid-data-when-running-in-play-mode-in-editor)).
- Fixed current being `null` for sensors (`Accelerometer.current`, others) ([case 1371204](https://issuetracker.unity3d.com/issues/accelerometer-not-working-when-using-input-system-1-dot-1-1)).

### Added

- Added support for PS5 DualSense controllers on Mac and Windows.
- Improved the user experience when creating single vs multi-touch touchscreen bindings in the Input Action Asset editor by making both options visible in the input action dropdown menu. Now it's not neccessary to be aware of the touch\*/press path binding syntax ([case 1357664](https://issuetracker.unity3d.com/issues/inputsystem-touchscreens-multi-touch-doesnt-work-when-using-a-custom-inputactionasset)).
- Added support for the Unity Remote app.
  * __NOTE__: This unfortunately requires a change in the Unity native runtime. We are in the process of rolling out the change to Unity versions. A public build that receives the change will automatically enable the functionality in the Input System package.

## [1.1.1] - 2021-09-03

### Fixed

- Fixed `InvalidCastException: Specified cast is not valid.` and `InvalidOperationException: Already have an event buffer set! Was OnUpdate() called recursively?` when upgrading from 1.1.0-pre.5 or earlier. If you experience this issue you can also restart the editor to resolve it.
- Fixed `InputDeviceChange.Destroyed` not being available, now it's correctly marked as obsolete instead.
- Removed documentation around platform user account management of `InputUser` which was ahead of actual backend support for the feature.

## [1.1.0] - 2021-08-27

### Changed

- Modified the fix that landed in `1.1-preview.3` for [any given control being added to an action only once](#same_control_multiple_times_fix).
  * This caused a regression with some setups that, for example, bound the same control multiple times in a composite using processors to alter the value of the control.
  * Internally, a control is now again allowed to feed into the same action through more than one binding.
  * However, externally the control will be mentioned on the action's `InputAction.controls` list only once.
- Adding `InputSystemUIInputModule` from code now installs `DefaultInputActions`. This is equivalent to the default setup when adding the component in the editor ([case 1259306](https://issuetracker.unity3d.com/issues/input-system-ugui-button-does-not-react-when-clicked)).
  ```CSharp
  var go = new GameObject();
  go.AddComponent<EventSystem>();
  var uiModule = go.AddComponent<InputSystemUIInputModule>();
  // uiModule.actionsAsset now has a DefaultInputActions() asset assigned to it and the various
  // action references point to its actions.
  ```
  * `InputSystemUIInputModule.UnassignActions` has been added to remove all actions from the module en bloc.
  ```CSharp
  uiModule.UnassignActions();
  ```

### Fixed

- Fixed an issue where mixing test cases based on `InputTestFixture` (using mocked `InputSystem`) and regular test cases (using real `InputSystem`) would lead to static state leaking between test cases causing random failures and unexpected/undefined behavior ([case 1329015](https://issuetracker.unity3d.com/product/unity/issues/guid/1329015)).
- Fixed `InputSystemUIInputModule.AssignDefaultActions` not assigning `trackedDeviceOrientation` and `trackedDevicePosition`.
- Fixed regression introduced by [previous change](#ui_multiple_scenes_fix) where `InputSystemUIInputModule` would not disable actions correctly.
- Fixed `InputAction.canceled` not getting triggered reliably for `InputActionType.PassThrough` actions when `InputSystem.ResetDevice` was called.
- Fixed device resets (e.g. happening as part of focus changes) leading to only some actions bound to these devices getting cancelled instead of all of them.

## [1.1.0-pre.6] - 2021-08-23

### Fixed

- Fixed pairing devices to existing `InputUser`s potentially corrupting list of paired devices from other `InputUser`s ([case 1327628](https://issuetracker.unity3d.com/issues/input-system-devices-are-reassigned-to-the-wrong-users-after-adding-a-new-device)).
- Fixed duplication of control paths when viewing collections of `InputControl`s in the inspector.
  * Fix contributed by [NibbleByte](https://github.com/NibbleByte) in [1354](https://github.com/Unity-Technologies/InputSystem/pull/1354).
- Fixed `StackOverflowException` caused by calling `InputSystem.Update` from inside an input action callback such as `InputAction.performed` ([case 1316000](https://issuetracker.unity3d.com/issues/crash-when-adding-inputsystem-dot-update-to-inputsystem-command-handler-to-force-processing-an-event-and-sending-input)).
- Fixed `InputTestFixture` leaving all `.current` getters uninitialized after a test run ([case 1329015](https://issuetracker.unity3d.com/issues/inputsystem-mouseeventhandler-breaks-when-running-multiple-playmode-tests)).
- Fixed broken script references in Touch Samples project ([case 1190598](https://issuetracker.unity3d.com/issues/input-system-sample-projects-have-missing-script-references)).
- Fixed `PointerInput` composite in `TouchSamples` project being registered only after scenes already loaded ([case 1215048](https://issuetracker.unity3d.com/issues/mobile-input-system-custom-binding-broken-slash-not-registered-when-using-runtimeinitializeonloadmethod-and-loading-scene-directly)).
- Fixed `InputControlExtensions.EnumerateChangedControls` skipping over `left`, `right`, and `down` controls on PS4 controller's dpad ([case 1315107](https://issuetracker.unity3d.com/issues/input-system-left-right-and-down-directional-pad-buttons-do-not-switch-controls-over-to-controller)).
- Fixed undo not working in `Input System Package` project settings pane ([case 1291709](https://issuetracker.unity3d.com/issues/inputsystem-exception-thrown-continuously-when-undo-operation-is-performed-with-supported-devices-list-in-the-project-settings)).
- Fixed incorrect indexing in `InputUser.OnDeviceChanged` that could result in incorrect pairing of devices or `IndexOutOfRangeException` being thrown when removing, adding or reconfiguring a device. Fix contribution by [Mikael Klages](https://github.com/ITR13) in [#1359](https://github.com/Unity-Technologies/InputSystem/pull/1359).
- Fixed incorrect indexing when sorting magnitude based on score in `InputActionRebindingExtensions.RebindingOperation` which could result in incorrect magnitudes for candidates. Contribution by [Fredrik Ludvigsen](https://github.com/steinbitglis) in [#1348](https://github.com/Unity-Technologies/InputSystem/pull/1348).
- Fixed inconsistent ordering and execution when adding to or removing from the various callbacks in the API (such as `InputSystem.onDeviceChange` but also `InputAction.started` etc.) during the execution of a callback ([case 1322530](https://issuetracker.unity3d.com/issues/inputsystems-events-are-not-called-the-order-they-were-added-when-they-are-modified-in-the-middle-of-the-call-by-other-listener).
- Fixed inconsistent behavior of WebGL gamepad left/right stick. Up/Down controls were reverse of X/Y controls. ([case 1348959](https://fogbugz.unity3d.com/f/cases/1348959))
- Fixed `PlayerInputManager`s join action not triggering when using a referenced `InputAction` ([case 1260625](https://issuetracker.unity3d.com/issues/input-system-player-input-managers-join-action-is-not-triggered-when-using-a-referenced-input-action)).
- Fixed UI issue where pressing the wrong button was possible while quickly moving through a UI because the submit action fired on action press instead of action release ([1333563](https://issuetracker.unity3d.com/issues/input-submit-action-is-called-on-release-rather-than-on-press-when-using-enter-key)).
- Fixed InvalidOperationException when opening a preset created from a .inputactions asset ([case 1199544](https://issuetracker.unity3d.com/issues/input-system-properties-are-not-visible-and-invalidoperationexception-is-thrown-on-selecting-inputactionimporter-preset-asset)).
- Fixed a problem arising when combining InputSystemUIInputModule and PlayInput with SendMessage or BroadcastMessage callback behavior on the same game object or hierarchy which is an ambiguous input setup. This fix eliminates callbacks into InputSystemUIInputModule. Related to ([1343712](https://issuetracker.unity3d.com/issues/input-system-ui-components-lags-when-using-input-system-ui-input-module-together-with-player-input-component)).
- Fixed inconsistent usage of `ENABLE_PROFILER` define together with `Profiler.BeginSample`/`Profiler.EndSample` by removing `ENABLE_PROFILER` macro check because `BeginSample`/`EndSample` are already conditional with `[Conditional("ENABLE_PROFILER")]` ([case 1350139](https://issuetracker.unity3d.com/issues/inconsistent-enable-profiler-scripting-defines-in-inputmanager-dot-cs-when-using-profiler-dot-beginssample-and-profiler-dot-endsample)).
- Remediated majority of performance issues with high frequency mice (>=1kHz poll rates) in release mode by merging consecutive mouse move events together ([case 1281266](https://issuetracker.unity3d.com/issues/many-input-events-when-using-1000hz-mouse)), see the events documentation for more information.
- Fixed `InputEventTrace` replays skipping over empty frames and thus causing playback to happen too fast.
- Fixed `"Pointer should have exited all objects before being removed"` error when changing screen orientation on mobile.
- Controls such as mouse positions are no longer reset when focus is lost.
- Pressing a uGUI `Button` and then alt-tabbing away, letting go of the button, and then going back to the application will no longer trigger a button click.
- Fixed `Input.onUnpairedDeviceActivity` triggering from editor input.
- Fixed 'up' and 'down' controls on `WebGLGamepad` left and right sticks not being clamped correctly.

#### Actions

- Fixed right-clicking in empty action map or action list not popping up context menu ([case 1336426](https://issuetracker.unity3d.com/issues/cant-open-drop-down-menu-when-hovering-over-free-space-in-input-action)).
- Fixed binding paths being misaligned in UI when switching to text mode editing ([case 1200107](https://issuetracker.unity3d.com/issues/input-system-path-input-field-text-is-clipping-under-binding-in-the-properties-section)).
- Fixed `"Exception: Style.Draw may not be called with GUIContent that is null."` error from `PlayerInput` inspector when having an action map with no actions ([case 1317735](https://issuetracker.unity3d.com/issues/multiple-error-messages-are-thrown-when-trying-to-expand-the-event-list-of-an-input-actions-asset-that-has-an-empty-action-map)).
- Fixed calling `GetBindingDisplayString()` on an `InputAction` with a composite binding leading to doubled up output ([case 1321175](https://issuetracker.unity3d.com/issues/macos-input-system-getbindingdisplaystring-returns-empty-strings-for-some-mappings)).
- Fixed `MultiTapInteraction` not respecting `InputSettings.multiTapDelayTime` ([case 1292754](https://issuetracker.unity3d.com/issues/multitapdelaytime-does-not-influence-maxtapspacing-in-input-action-assets)).
- Fixed changing values in `Input System Package` project settings not affecting default values displayed in `.inputactions` editor window ([case 1292754](https://issuetracker.unity3d.com/issues/multitapdelaytime-does-not-influence-maxtapspacing-in-input-action-assets)).
- Fixed rebinding a part of a composite with `RebindingOperation.WithTargetBinding` not also changing the type of control being looked for ([case 1272563](https://issuetracker.unity3d.com/issues/input-system-performinteractiverebinding-method-doesnt-detect-button-input-when-rebinding-part-of-a-2d-vector-composite)).
- <a name="axiscomposite-min-max-value-fix"></a> Fixed `AxisComposite` not respecting `minValue` and `maxValue` properties ([case 1335838](https://issuetracker.unity3d.com/issues/inputsystem-1d-axis-composite-binding-will-return-a-incorrect-value-if-minvalue-and-maxvalue-is-not-1-and-1)).
- Fixed `ArgumentOutOfRangeException` caused by `IsPointerOverGameObject` ([case 1337354](https://issuetracker.unity3d.com/issues/mobile-argumentoutofrangeexception-is-thrown-when-calling-ispointerovergameobject)).
- `PlayerInput` no longer logs an error message when it is set to `Invoke UnityEvents` and can't find  an action in the given `.inputactions` asset ([case 1259577](https://issuetracker.unity3d.com/issues/an-error-is-thrown-when-deleting-an-input-action-and-entering-play-mode)).
- Fixed `HoldInteraction` getting stuck when hold and release happens in same event ([case 1346786](https://issuetracker.unity3d.com/issues/input-system-the-canceled-event-is-not-fired-when-clicking-a-button-for-a-precise-amount-of-time)).
- Fixed adding an action in the `.inputactions` editor automatically duplicating interactions and processors from the first action in the map.
- Fixed `InputActionSetupExtensions.ChangeBinding` when modifying binding from a different action than specified. Contribution by [Fredrik Ludvigsen](https://github.com/steinbitglis) in [#1348](https://github.com/Unity-Technologies/InputSystem/pull/1352).

### Added

- Added `InputSystem.runUpdatesInEditMode` to enable processing of non-editor updates without entering playmode (only available for XR).
- Added a new "UI vs Game Input" sample to the package. The sample can be installed from the Unity Package Manager UI in the editor.
  * The sample demonstrates how to deal with inputs that may both lead to UI actions as well as in-game actions.
- Added method `SetMotorSpeedsAndLightBarColor` as a workaround for setting both the light bar and motor speeds simultaneously on a DualShock 4 controller ([case 1271119](https://issuetracker.unity3d.com/issues/dualshock4-setlightbarcolor-and-setmotorspeeds-cannot-be-called-on-the-same-frame-using-input-system)).
- Added the concept of "soft" and "hard" device resets.
  * In general, resetting a device will reset its state to default values.
  * Individual controls can be marked as `dontReset` to exclude them from resets. This makes the reset "soft" (default).
    ```CSharp
    //  Perform a "soft" reset of the mouse. The mouse position will not be affected
    // but controls such as buttons will be reset.
    InputSystem.ResetDevice(Mouse.current);
    ```
  * A "hard" reset can be forced through the API. This also resets `dontReset` controls.
    ```CSharp
    // Perform a "hard" reset of the mouse. The mouse position will also be reset to (0,0).
    InputSystem.ResetDevice(Mouse.current, alsoResetDontResetControls: true);
    ```
  * Resets will lead to `InputAction`s that are enabled and in-progress from controls that being reset, to be canceled. This will not perform actions even if they trigger on, for example, button release.
- `InputDevice.canRunInBackground` can now be force-set through layouts.
   ```CSharp
   // Force XInputWindows gamepads to not run in the background.
   InputSystem.RegisterLayoutOverride(@"
       {
           ""name"": ""XInputWindowsNoCanRunInBackground"",
           ""extend"": ""XInputWindows"",
           ""runInBackground"": ""off""
       }
   ");
   ```
- Improved performance of `Touchscreen` by merging consecutive touch move events together. See the events documentation for more information.

#### Actions

- Added a new `InputAction.wantsInitialStateCheck` property that allows toggling on initial state checks for `Button` and `Pass-Through` actions (implicitly enabled for `Value` actions).
  * This allows responding immediately to controls that are already actuated when the action is enabled.
- Added new API for more easily listening for event changes.
  ```CSharp
  InputSystem.onEvent
    .ForDevice<Gamepad>()
    .Where(e => e.HasButtonPress())
    .CallOnce(e => Debug.Log("Button pressed!));
  ```
- Added new API to easily listen for button presses on any device.
  ```CSharp
  InputSystem.onAnyButtonPress
    .CallOnce(ctrl => Debug.Log($"Button '{ctrl}' pressed"));
  ```
  * This is a simple wrapper around the new API mentioned above.

### Changed

- Application focus handling behavior has been reworked.
  * When `runInBackground` is off, no action will be taken on focus loss. When focus comes back, all devices will receive a sync request. Those that don't support it will see a "soft" reset.
  * When `runInBackground` is on (which, when running in the editor, is considered to always be the case), a new setting `InputSettings.backgroundBehavior` dictates how input is to be handled while the application does not have focus. The default setting of `ResetAndDisableNonBackgroundDevices` will soft-reset and disable all devices for which `InputDevice.canRunInBackground` is false. While in the background, devices that are flagged as `canRunInBackground` will keep running as in the foreground.
  * In the editor, devices other than `Pointer` and `Keyboard` devices (i.e. anything not used to operate the editor UI) are now by default routing their input to the Game View regardless of focus. This also fixes the problem of gamepad sticks resetting to `(0,0)` on focus loss ([case 1222305](https://issuetracker.unity3d.com/issues/input-system-gamepad-stick-values-are-cached-when-changing-editor-window-focus)).
  * A new setting `InputSettings.gameViewFocus` has been introduced to determine how Game View focused is handled in the editor with respect to input.
- Editor: Removed 'Lock Input to Game View' setting in the Input Debugger.
  * The setting has been replaced by the new 'Game View Focus' project setting.
- `InputSystem.defaultButtonPressPoint` is now clamped to a minimum value of `0.0001` ([case 1349002](https://issuetracker.unity3d.com/issues/onclick-not-working-when-in-player)).
- `InputDevice.OnConfigurationChanged` can now be overridden in derived classes.
- `InputSystemUIInputModule` now defers removing pointers for touches by one frame.
  * This is to ensure that `IsPointerOverGameObject` can meaningfully be queried for touches that have happened within the frame &ndash; even if by the time the method is called, a touch has technically already ended ([case 1347048](https://issuetracker.unity3d.com/issues/input-system-ispointerovergameobject-returns-false-when-used-with-a-tap-interaction)).
  * More precisely, this means that whereas before a `PointerExit` and `PointerUp` was received in the same frame, a touch will now see a `PointerUp` in the frame of release but only see a `PointerExit` in the subsequent frame.
- Calling `EventSystem.IsPointerOverGameObject()` from within `InputAction` callbacks (such as `InputAction.performed`) will now result in a warning.
  * UI updates *after* input and consumes input through `InputAction`s as they are processed. Thus, querying UI state from within `InputAction` callbacks will query outdated UI state.
- Changed `TrackedPoseDriver` to use properties of type `InputActionProperty` rather than `InputAction` to allow more flexibility.
- Changed quickstart documentation sample to use the Update method instead of FixedUpdate to show a more correct usage of the `wasPressedThisFrame` API.

## [1.1.0-pre.5] - 2021-05-11

- Fixes a problem with the package's manifest missing a dependency on the UI Elements module.

## [1.1.0-pre.4] - 2021-05-04

### Changed

- The `VirtualMouseInput` component is now part of the Input System assembly. It was previously packaged with the `Gamepad Mouse Cursor` sample.
  * The component has a different GUID from before, so existing setups that use the component from the sample are not broken. To use the built-in component you must explicitly switch over.
- `InputTestFixture` no longer deletes the `GameObject`s in the current scene in its `TearDown` ([case 1286987](https://issuetracker.unity3d.com/issues/input-system-inputtestfixture-destroys-test-scene)).
  * This was added for the sake of the Input System's own tests but should not have been in the public fixture.
- Generic `Gamepad` now has platform independent long button names. Previously it used different names if editor targeted PS4/Switch consoles (case 1321676).
- When creating a new control scheme with a name `All Control Schemes`, `All Control Schemes1` will be created to avoid confusion with implicit `All Control Schemes` scheme ([case 1217379](https://issuetracker.unity3d.com/issues/control-scheme-cannot-be-selected-when-it-is-named-all-control-schemes)).
- Display names of keyboard buttons are now passed through `ToLower` and `ToTitleCase` to enforce consistent casing between different platforms and keyboard layouts ([case 1254705](https://issuetracker.unity3d.com/issues/the-display-names-for-keyboard-keys-in-the-input-debugger-do-not-match-those-defined-in-input-system-package)).
- Editor: All remaining `InputUser` instances are now removed automatically when exiting play mode. This means that all devices are automatically unpaired.
  * In essence, like `InputAction`, `InputUser` is now considered a player-only feature.
- Events queued __during__ event processing (i.e. `InputSystem.Update()`) are now processed in the same frame. This eliminates the 1-frame lag previously incurred by simulated input.
  * Note that this does not extend to input queued __outside__ of event processing but in the same frame. For example, input queued by the UI (such as by `OnScreenButton` and `OnScreenStick`) will still see a 1-frame lag as UI event processing happens later in the frame and outside of input event processing.

#### Actions

- When removing/unplugging a device, it will now also be removed from the device list of `InputActionMap.devices` and `InputActionAsset.devices`.
  ```CSharp
  var gamepad = InputSystem.AddDevice<Gamepad>();
  var actions = new MyGeneratedActions();
  actions.devices = new[] { gamepad };
  InputSystem.RemoveDevice(gamepad);
  // `actions.devices` is now an empty array.
  ```
- Adding an action to a `InputActionMap` that is part of an `InputActionAsset` now requires all actions in the asset to be disabled ([case 1288335](https://issuetracker.unity3d.com/issues/adding-actions-at-runtime-to-existing-map-from-asset-triggers-assertion-error)).
  * This used to trigger an `Assert` at runtime but now properly throws an `InvalidOperationException`.

### Fixed

- Fixed inputs in game view sometimes not working when running in the editor, as initial focus state could end up being incorrect.
- Fixed bad performance in Input Debugger with high-frequency devices (e.g. 1+ KHz gaming mice). Before, high event volumes led to excessive refreshes of debugger data.
- Fixed compile error on tvOS due to step counter support for iOS added in `1.1.0-preview.3`.
- Fixed PS4- and PS3-specific `rightTriggerButton` and `leftTriggerButton` controls not being marked as synthetic and thus conflicting with `rightTrigger` and `leftTrigger` input ([case 1293734](https://issuetracker.unity3d.com/issues/input-system-when-binding-gamepad-controls-triggerbutton-gets-bound-instead-of-triggeraxis)).
  * This manifested itself, for example, when using interactive rebinding and seeing `rightTriggerButton` getting picked instead of the expected `rightTrigger` control.
- Fixed changes to usages of devices in remote player not being reflected in Input Debugger.
- Fixed exceptions and incorrect values with HIDs using 32-bit fields ([case 1189859](https://issuetracker.unity3d.com/issues/inputsystem-error-when-vjoy-is-installed)).
  * This happened, for example, with vJoy installed.
- Fixed `InputUser` no longer sending `InputUserChange.ControlsChanged` when adding a new user after previously, all users were removed.
  * Fix contributed by [Sven Herrmann](https://github.com/SvenRH) in [1292](https://github.com/Unity-Technologies/InputSystem/pull/1292).
- Fixed `AxisDeadzoneProcessor` min/max values not being settable to 0 in editor UI ([case 1293744](https://issuetracker.unity3d.com/issues/input-system-input-system-axis-deadzone-minimum-value-fallsback-to-default-value-if-its-set-to-0)).
- Fixed blurry icons in input debugger, asset editor, input settings ([case 1299595](https://issuetracker.unity3d.com/issues/inputsystem-supported-device-list-dropdown-icons-present-under-project-settings-are-not-user-friendly)).
- Fixed `clickCount` not being incremented correctly by `InputSystemUIInputModule` for successive mouse clicks ([case 1317239](https://issuetracker.unity3d.com/issues/eventdata-dot-clickcount-doesnt-increase-when-clicking-repeatedly-in-the-new-input-system)).
- <a name="ui_multiple_scenes_fix"></a>Fixed UI not working after additively loading scenes with additional InputSystemUIInputModule modules ([case 1251720](https://issuetracker.unity3d.com/issues/input-system-buttons-cannot-be-pressed-after-additively-loading-scenes-with-additional-event-systems)).
- Fixed no `OnPointerExit` received when changing UI state without moving pointer ([case 1232705](https://issuetracker.unity3d.com/issues/input-system-onpointerexit-is-not-triggered-when-a-ui-element-interrupts-a-mouse-hover)).
- Fixed reference to `.inputactions` of `Player Prefab` referenced by `PlayerInputManager` being destroyed on going into play mode, if the player prefab was a nested prefab ([case 1319756](https://issuetracker.unity3d.com/issues/playerinput-component-loses-its-reference-to-an-inputactionasset)).
- Fixed "Scheme Name" label clipped in "Add Control Schema" popup window ([case 1199560]https://issuetracker.unity3d.com/issues/themes-input-system-scheme-name-is-clipped-in-add-control-schema-window-with-inter-default-font)).
- Fixed `InputSystem.QueueEvent` calls from within `InputAction` callbacks getting dropped entirely ([case 1297339](https://issuetracker.unity3d.com/issues/input-system-ui-button-wont-click-when-simulating-a-mouse-click-with-inputsystem-dot-queueevent)).
- Fixed `InputSystemUIInputModule` being in invalid state when added from `Awake` to a game object when entering playmode ([case 1323566](https://issuetracker.unity3d.com/issues/input-system-default-ui-actions-do-not-register-when-adding-inputsystemuiinputmodule-at-runtime-to-an-active-game-object)).
- Fixed `Keyboard.current` becoming `null` after `OnScreenButton` is disabled or destroyed ([case 1305016](https://issuetracker.unity3d.com/issues/inputsystem-keyboard-dot-current-becomes-null-after-onscreenbutton-is-destroyed)).

#### Actions

- Fixed rebinding not working for any discrete control that was held when the rebinding operation started ([case 1317225](https://issuetracker.unity3d.com/issues/inputsystem-a-key-will-not-be-registered-after-rebinding-if-it-was-pressed-when-the-rebinding-operation-started)).
- Fixed bindings being added to every InputAction in a collection when editing a collection of InputActions in the inspector. ([case 1258578](https://issuetracker.unity3d.com/issues/adding-a-binding-to-one-inputaction-element-in-a-list-adds-the-same-binding-to-all-the-other-elements-in-the-list))
- Fixed `Retrieving array element that was out of bounds` and `SerializedProperty ... has disappeared!` errors when deleting multiple action bindings in the input asset editor ([case 1300506](https://issuetracker.unity3d.com/issues/errors-are-thrown-in-the-console-when-deleting-multiple-bindings)).
- Fixed delete key not working in the input actions editor ([case 1282090](https://issuetracker.unity3d.com/issues/input-system-delete-key-doesnt-work-in-the-input-actions-window)).
- Fixed actions embedded into `MonoBehaviours` not showing bindings added directly from within constructors ([case 1291334](https://issuetracker.unity3d.com/issues/input-action-binding-doesnt-show-up-in-the-inspector-when-set-using-a-script)).
  ```CSharp
  public class MyMB : MonoBehaviour {
    // This would end up not showing the binding in the inspector.
    public InputAction action = new InputAction(binding: "<Gamepad>/leftStick");
  ```
- Fixed tooltips not appearing for elements of the Input Actions editor window ([case 1311595](https://issuetracker.unity3d.com/issues/no-tooltips-appear-when-hovering-over-parts-of-input-action-editor-window)).
- Fixed `NullReferenceException` when reading values through `InputAction.CallbackContext` on a `OneModifierComposite` or `TwoModifierComposite` binding.
- Fixed multi-taps not working when multiple controls were bound to an action ([case 1267805](https://issuetracker.unity3d.com/issues/input-system-multi-tap-interaction-doesnt-get-triggered-when-there-are-2-or-more-bindings-in-the-active-control-scheme)).
  * When there were multiple controls bound to an action, this bug would get triggered by any interaction that did not result in a phase change on the action.
- Fixed runtime rebinds added as new bindings from leaking into .inputactions assets when exiting play mode ([case 1190502](https://issuetracker.unity3d.com/issues/inputsystem-runtime-rebinds-are-leaking-into-inputactions-asset))
- Fixed `IndexOutOfRangeException` and `null` elements in `InputUser.lostDevices` when an `InputUser` loses a devices from a control scheme with only optional devices ([case 1275148](https://issuetracker.unity3d.com/issues/disconnecting-and-reconnecting-input-device-causes-exception-in-inputuser)).
- Fixed binding path selection windows not remembering navigation state when going up through hierarchy ([case 1254981](https://issuetracker.unity3d.com/issues/action-binding-path-selection-windows-doesnt-remember-navigation-state)).

### Added

- Support for Device Simulator touchscreen input.
- Enabled XR device support on Magic Leap (Lumin).
- Added ability to force XR Support in a project by defining `UNITY_INPUT_FORCE_XR_PLUGIN`.
- Added a warning message to PlayerInputManager editor when the attached input action asset won't work with Join Players When Button Is Pressed behaviour due to missing control scheme device requirements ([case 1265853](https://issuetracker.unity3d.com/issues/input-system-player-prefabs-are-not-instantiated-on-join-action-when-they-have-inputactionasset-assigned-to-them)).
- Added support for [UI Toolkit](https://docs.unity3d.com/Manual/UIElements.html) with Unity 2021.1+.
  * UITK is now supported as a UI solution in players. Input support for both [Unity UI](https://docs.unity3d.com/Manual/com.unity.ugui.html) and [UI Toolkit](https://docs.unity3d.com/Manual/UIElements.html) is based on the same `InputSystemUIInputModule` code path. More details in the manual.
- `InputSystemUIInputModule` now has an `xrTrackingOrigin` property. When assigned, this will transform all tracked device positions and rotations from it's local space into Unity's world space ([case 1308480](https://issuetracker.unity3d.com/issues/xr-sdk-tracked-device-raycaster-does-not-work-correctly-with-worldspace-canvas-when-xr-camera-is-offset-from-origin)).
- Added `InputSystemUIInputModule.GetLastRaycastResult`. This returns the most recent raycast result and can be used to draw ray visualizations or get information on the most recent UI object hit.
- Added `InputStateBlock` support for `kFormatSBit` when working with floats ([case 1258003](https://issuetracker.unity3d.com/issues/hid-exceptions-are-thrown-when-launching-a-project-while-analog-keyboard-is-connected-to-the-machine)).
- Added an API to parse control paths.
  ```CSharp
  var parsed = InputControlPath.Parse("<XRController>{LeftHand}/trigger").ToArray();

  Debug.Log(parsed.Length); // Prints 2.
  Debug.Log(parsed[0].layout); // Prints "XRController".
  Debug.Log(parsed[0].name); // Prints an empty string.
  Debug.Log(parsed[0].usages.First()); // Prints "LeftHand".
  Debug.Log(parsed[1].layout); // Prints null.
  Debug.Log(parsed[1].name); // Prints "trigger".
  ```
  * Can, for example, be used with `InputBinding.path`.
- Added a new API-only setting in the form of `InputSystem.settings.maxEventBytesPerUpdate`.
  * Puts an upper limit on the number of event bytes processed in a single update.
  * If exceeded, any additional event data will get thrown away and an error will be issued.
  * Set to 5MB by default.
- Added a new API-only setting called `InputSystem.settings.maxQueuedEventsPerUpdate`.
  * This limits the number of events that can be queued during event processing using the `InputSystem.QueueEvent` method. This guards against infinite loops in the case where an action callback queues an event that causes the same action callback to be called again.
- Added `InputSystemUIInputModule.AssignDefaultActions` to assign default actions when creating ui module in runtime.
- Added `UNITY_INCLUDE_TESTS` define constraints to our test assemblies, which is 2019.2+ equivalent to `"optionalUnityReferences": ["TestAssemblies"]`.

## [1.1.0-preview.3] - 2021-02-04

### Changed

- An upper limit of 1024 controls per device and 1kb of memory state per device has been introduced.
  * This allows for certain optimizations.
  * Should the limits prove too tight, they can be raised in the future.
  * The most complex device we have at the moment (`Touchscreen`) has 242 controls and 616 bytes of state.
- `TouchSimulation` now __disables__ the `Pointer` devices it reads input from.
  * This is to address the problem of mouse input leading to __both__ mouse and touch input happening concurrently. Instead, enabling touch simulation will now effectively __replace__ mouse and pen input with touch input.
  * Devices such `Mouse` and `Pen` will remain in place but will not get updated. Events received for them will be consumed by `TouchSimulation`.
- Enabled XR device support on Switch.

### Fixed

- Fixed Right stick to use AXIS.Z and AXIS.RZ for Android gamepads.
- Fixed triggers to always use Axis.Gas and Axis.Brake for Android gamepads.
- Fixed precompiled layouts such as `FastKeyboard` leading to build time regressions with il2cpp (case 1283676).
- Fixed `InputDevice.canRunInBackground` not being correctly set for VR devices (thus not allowing them to receive input while the application is not focused).
- Fixed `InputUser.OnEvent` and `RebindingOperation.OnEvent` exhibiting bad performance profiles and leading to multi-millisecond input update times (case 1253371).
  * In our own measurements, `InputUser.OnEvent` is >9 times faster than before and `RebindingOperation.OnEvent` is ~2.5 times faster.
- Fixed PS4 controller not recognized on Mac when connected over Bluetooth ([case 1286449](https://issuetracker.unity3d.com/issues/input-system-dualshock-4-zct1e-dualshock-2-v1-devices-are-not-fully-recognised-over-bluetooth)).
- Fixed `EnhancedTouch` leaking `NativeArray` memory on domain reloads ([case 1190150](https://issuetracker.unity3d.com/issues/new-input-system-simulated-touch-in-editor-doesnt-work)).
- Fixed `TouchSimulation` leading to `"Pointer should have exited all objects before being removed"` errors ([case 1190150](https://issuetracker.unity3d.com/issues/new-input-system-simulated-touch-in-editor-doesnt-work)).
- Fixed multi-touch not working with `InputSystemUIInputModule` ([case 1271942](https://issuetracker.unity3d.com/issues/android-onenddrag-not-being-called-when-there-are-at-least-2-touches-on-the-screen)).
  * This also manifested itself when using On-Screen Controls and not being able to use multiple controls at the same time (for example, in the [Warriors demo](https://github.com/UnityTechnologies/InputSystem_Warriors)).
- Fixed restart prompt after package installation not appearing on Unity 2020.2+ ([case 1292513](https://issuetracker.unity3d.com/issues/input-system-after-package-install-the-update-slash-switch-and-restart-prompt-does-not-appear)).
- Fixed action with multiple bindings getting stuck in `Performed` state when two or more controls are pressed at the same time ([case 1295535](https://issuetracker.unity3d.com/issues/input-system-not-registering-multiple-inputs)).
  * Regression introduced in 1.1-preview.2.
- Fixed `Touch.activeTouches` having incorrect touch phases after calling `EnhancedTouch.Disable()` and then `EnhancedTouch.Enable()` ([case 1286865](https://issuetracker.unity3d.com/issues/new-input-system-began-moved-and-ended-touch-phases-are-not-reported-when-a-second-scene-is-loaded)).
- Fixed compile errors related to XR/AR on console platforms.

#### Actions

- <a name="same_control_multiple_times_fix"></a>Fixed actions not triggering correctly when multiple bindings on the same action were referencing the same control ([case 1293808](https://issuetracker.unity3d.com/product/unity/issues/guid/1293808/)).
  * Bindings will now "claim" controls during resolution. If several bindings __on the same action__ resolve to the same control, only the first such binding will successfully resolve to the control. Subsequent bindings will only resolve to controls not already referenced by other bindings on the action.
  ```CSharp
  var action = new InputAction();
  action.AddBinding("<Gamepad>/buttonSouth");
  action.AddBinding("<Gamepad>/buttonSouth"); // Will be ignored.
  action.AddBinding("<Gamepad>/button*"); // Will only receive buttonWest, buttonEast, and buttonNorth.
  ```
  * This also means that `InputAction.controls` will now only contain any control at most once.
- Fixed JSON serialization of action maps not preserving empty binding paths ([case 1231968](https://issuetracker.unity3d.com/issues/cloning-actionmap-through-json-converts-empty-paths-to-null-which-is-not-allowed)).

### Added

- Added DualShock4GamepadAndroid and XboxOneGamepadAndroid layout for Android
- Added a new high-performance way to iterate over changed controls in an event.
  ```CSharp
  // Can optionally specify a magnitude threshold that controls must cross.
  // NOTE: This will note allocate GC memory.
  foreach (var control in eventPtr.EnumerateChangedControls(magnitudeThreshold: 0.1f))
      Debug.Log($"Control {control} changed state");
  ```
  * This can be used, for example, to implement much more performant "any button pressed?" queries.
  ```CSharp
  InputSystem.onEvent +=
      (eventPtr, device) =>
      {
          // Ignore anything that is not a state event.
          var eventType = eventPtr.type;
          if (eventType != StateEvent.Type && eventType != DeltaStateEvent.Type)
              return;

          // Find all changed controls actuated above the button press threshold.
          foreach (var control in eventPtr.EnumerateChangedControls
              (device: device, magnitudeThreshold: InputSystem.settings.defaultButtonPressThreshold))
              // Check if it's a button.
              if (control is ButtonControl button)
                  Debug.Log($"Button {button} was pressed");
      }
  ```
- Added support for Step Counter sensors for iOS.
  * You need to enable **Motion Usage** under Input System settings before using the sensor. You can also manually add **Privacy - Motion Usage Description** to your application's Info.plist file.

## [1.1.0-preview.2] - 2020-10-23

### Changed

- The `submit` and the `cancel` actions of the UI input module now trigger on __release__ instead of press. This makes the behavior consistent with clicks triggering UI response on release rather than press.
- Removed the old "Tanks" demo (previously available from the samples shipped with the package).
  * Added a new and improved demo project, which you can download from the [InputSystem_Warriors](https://github.com/UnityTechnologies/InputSystem_Warriors) GitHub repository.

#### Actions

- Actions of type `InputActionType.Button` now respect button press (and release) points.
  * Previously, button-type actions, when used without explicit "Press" interactions, would perform immediately when a bound control was actuated.
  * Now, a button-type action will behave the same as if a "Press" interaction is applied with "Trigger Behavior" set to "Press Only".
  * This means that a button-type action will now perform (and perform __once__ only) when a control crosses the button press threshold defined in the global settings or, if present, locally on a `ButtonControl`. It will then stay performed and finally cancel only when the control falls back to or below the release threshold.
- `InputAction.ReadValue<T>()` now always returns `default<T>` when the action is canceled.
  * This is to make it consistent with `InputAction.CallbackContext.ReadValue<T>()` which already returned `default<T>` when the action was canceled.
  * In general, all APIs that read values will return default values when an action is in a phase other than `Started` or `Performed`.
- If multiple actions in different action maps but in the same .inputactions asset have the same name, calling `InputActionAsset.FindAction()` with just an action name will now return the first __enabled__ action. If none of the actions are enabled, it will return the first action with a matching name as before ([case 1207550](https://issuetracker.unity3d.com/issues/input-system-action-can-only-be-triggered-by-one-of-the-action-maps-when-action-name-is-identical)).
  ```CSharp
  var map1 = new InputActionMap("map1");
  var map2 = new InputActionMap("map2");
  map1.AddAction("actionWithSameName");
  map2.AddAction("actionWithSameName");
  var asset = ScriptableObject.CreateInstance<InputActionAsset>();
  asset.AddActionMap(map1);
  asset.AddActionMap(map2);

  map2["actionWithSameName"].Enable();

  var action = asset["actionWithSameName"];
  // Before: "map1/actionWithSameName"
  // Now: "map2/actionWithSameName"
  ```

### Fixed

- Fixed player build causing `ProjectSettings.asset` to be checked out in Perforce ([case 1254502](https://issuetracker.unity3d.com/issues/projectsettings-dot-asset-is-checked-out-in-perforce-when-building-a-project-with-the-input-system-package-installed)).
- Fixed player build corrupting preloaded asset list in `PlayerSettings` if it was modified by another build processor.
- Fixed remoting in Input Debugger not working for devices in the player that are created from generated layouts (such as XR devices).
- Fixed potential `NullReferenceException` in `InputActionProperty` when the `InputActionReference` is `null`.
- Fixed "On-Screen Controls" sample still using `StandaloneInputModule` and thus throwing `InvalidOperationException` when used with "Active Input Handling" set to "Input System Package (New)" ([case 1201866](https://issuetracker.unity3d.com/issues/input-system-old-input-module-is-available-in-onscreencontrolssample-sample-scene-from-package)).
- Fixed `OnScreenButton` leaving button controls in pressed state when disabled in-between receiving `OnPointerDown` and `OnPointerUp`. Usually manifested itself by having to click the button twice next time it was enabled.
- Fixed exiting out of play mode in the Unity Editor while a test run is in progress leading to the Input System permanently losing all its state until the editor is restarted ([case 1251724](https://issuetracker.unity3d.com/issues/the-input-system-does-not-get-re-enabled-when-a-playmode-input-test-is-interrupted)).
- Fixed max values for `Axis` and `Double` controls stored as multi-bit fields being off by one ([case 1223436](https://issuetracker.unity3d.com/issues/value-equal-to-1-is-not-returned-by-the-input-system-when-reading-a-multi-bit-control)).
  * Fix contributed by [jamre](https://github.com/jamre) in [962](https://github.com/Unity-Technologies/InputSystem/pull/962). Thank you!
- Fixed debug assert in `InputDeviceTester` sample when simultaneously pressing two buttons on gamepad ([case 1244988](https://issuetracker.unity3d.com/issues/input-system-runtime-errors-when-pressing-more-than-one-button-at-the-same-time)).
- Fixed use of UI `Slider` causing drag thresholds to no longer work ([case 1275834](https://issuetracker.unity3d.com/issues/inputsystem-drag-threshold-value-is-ignored-for-scroll-view-after-interacting-with-a-slider-slash-scroll-bar)).
- Fixed layout lists in Input Debugger not updating when removing layouts.
- Fixed device connects leading to different but similar device being reported as reconnected.

#### Actions

- Fixed Action with multiple bindings becoming unresponsive after a Hold interaction was performed ([case 1239551](https://issuetracker.unity3d.com/issues/input-system-hold-interaction-makes-an-input-action-unresponsive-when-2-or-more-binding-are-attached-to-the-same-input-action)).
- Fixed `NullReferenceException` when `Player Input` component `Create Action` is pressed and saved ([case 1245921](https://issuetracker.unity3d.com/issues/input-system-nullreferenceexception-is-thrown-when-player-input-component-create-action-is-pressed-and-saved)).
- Fixed `InputActionTrace.ActionEventPtr.ReadValueAsObject` leading to `InvalidCastException` when trying to read values that came from composite bindings.
- Fixed not being able to stack a `MultiTap` on top of a `Tap` ([case 1261462](https://issuetracker.unity3d.com/issues/multi-tap-and-tap-interactions-in-the-same-action-doesnt-work-properly)).
- Fixed rebinds triggered by the Enter key causing stuck Enter key states ([case 1271591](https://issuetracker.unity3d.com/issues/input-system-rebind-action-requires-two-inputs-slash-presses-when-using-the-enter-key)).
- Fixed `Map index on trigger` and `IndexOutOfRangeException` errors when using multiple Interactions on the same Action. ([case 1253034](https://issuetracker.unity3d.com/issues/map-index-on-trigger-and-indexoutofrangeexception-errors-when-using-multiple-interactions-on-the-same-action)).
- Fixed context menu in action editor not filtering out composites the same way that the `+` icon menu does. This led to, for example, a "2D Vector" composite being shown as an option for a button type action.
- Fixed initial state checks for composite bindings failing if performed repeatedly. For example, doing a `ReadValue<Vector2>` for a WASD binding would return an incorrect value after disabling the map twice while no input from the keyboard was received ([case 1274977](https://issuetracker.unity3d.com/issues/input-system-cannot-read-vector2-values-after-inputactionset-has-been-disabled-and-enabled-twice)).
- Fixed "Add Interaction" menu in action editor not filtering out interactions with incompatible value types ([case 1272772](https://issuetracker.unity3d.com/issues/new-input-system-action-gets-called-only-once-when-using-mouse-press-interaction)).
- Fixed `PlayerInput` no longer auto-switching control schemes if `neverAutoSwitchControlSchemes` was toggled off and back on after the component was first enabled ([case 1232039](https://issuetracker.unity3d.com/issues/input-system-auto-switch-locks-on-one-device-when-its-disabled-and-re-enabled-via-script)).
- Fixed action map name being the same as .inputactions asset name leading to compile errors when `Generate C# Class` is used; now leads to import error ([case 1212052](https://issuetracker.unity3d.com/issues/input-system-user-can-name-inputaction-asset-and-action-map-the-same-creating-compilation-errors-on-generation)).
- Fixed bindings not getting updated when binding by display name and there is no control with the given display name initially.
  ```
  // If at the time this action is enabled, there's no ä key on the keyboard,
  // this did not update properly later when switched to a layout that does have the key.
  var action = new InputAction(binding: "<Keyboard>/#(ä)");
  ```

### Added

- Added tvOS documentation entries in 'Supported Input Devices' page.

#### Actions

- Added "release thresholds" for buttons.
  * Release points are now separated from press points by a percentage threshold.
  * The threshold is defined by `InputSettings.buttonReleaseThreshold`.
  * Thresholds are defined as percentages of press points. A release is thus defined as a button, after having reached a value of at least `InputSettings.defaultButtonPressPoint` (or whatever local press is used), falling back to a value equal to or less than `InputSettings.buttonReleaseThreshold` percent of the press point.
  * This is intended to solve the problem of buttons flickering around button press points.
  * The default threshold is set at 75%, that is, buttons release at 3/4 of the press point.
- Added new methods to the `InputAction` class:
  * `InputAction.IsPressed()`: Whether a bound control has crossed the press threshold and has not yet fallen back below the release threshold.
  * `InputAction.WasPressedThisFrame()`: Whether a bound control has crossed the press threshold this frame.
  * `InputAction.WasReleasedThisFrame()`: Whether a bound control has fallen back below the release threshold this frame.
  * `InputAction.WasPerformedThisFrame()`: Whether the action was performed at any point during the current frame. Equivalent to `InputAction.triggered`, which will be deprecated in the future.
  * `InputAction.Reset()`: Forcibly reset the action state. Cancels the action, if it is currently in progress.
- Added `InputAction.GetTimeoutCompletionPercentage` to query the amount left to complete a currently ongoing interaction.
  ```CSharp
  // Let's say there's a hold interaction on a "warp" action. The user presses a button bound
  // to the action and then holds it. While the user holds the button, we want to know how much
  // longer the user will have to hold it so that we can display feedback in the UI.
  var holdCompleted = playerInput.actions["warp"].GetTimeoutCompletionPercentage();
  ```
- Added three new binding composite types:
  * `OneModifierComposite`: This is a generalization of `ButtonWithOneModifier` (which is still available but now hidden from the UI) which also represents bindings such as "SHIFT+1" but now can be used to target bindings other than buttons (e.g. "SHIFT+delta").
  * `TwoModifiersComposite`: This is a generalization of `ButtonWithTwoModifiers` (which is still available but now hidden from the UI) which also represents bindings such as "SHIFT+CTRL+1" but now can be used to target bindings other than buttons (e.g. "SHIFT+CTRL+delta").
  * `Vector3Composite`: Works the same way `Vector2Composite` does. Adds a `forward` and `backward` binding in addition to `up`, `down`, `left`, and `right`.

## [1.1.0-preview.1] - 2020-08-20

>__The minimum version requirement for the Input System package has been moved up to 2019.4 LTS.__

### Changed

#### Actions

- Auto-generated C# files now have `<auto-generated>` headers so they get ignored by Rider code analysis.
- Auto-generated C# classes are now `partial` so that they can be manually extended.
- Deleting a composite binding with `action.ChangeBinding(0).Erase()` now also erases all the bindings that are part of the composite.
- Trigger binding resolution from within action callbacks (e.g. `InputAction.performed`) will now defer resolution until after the callback has completed.
  * This fixes crashes such as [case 1242406](https://issuetracker.unity3d.com/issues/mecanim-crash-when-entering-or-exiting-play-mode-destroying-gameobjects) where disabling `PlayerInput` from within an action callback led to an action's state being released while the action was still in a callback.

### Fixed

- Fixed input history on Android mono build by alligning memory of history records
- Fixed no input being processed when running a `[UnityTest]` over several frames. Before, this required calling `InputSystem.Update` manually.
- Fixed clicking on help page button in Unity inspector for Input System components not going to relevant manual pages.
- Fixed a bug that prevented DualShock controllers from working on tvOS. (case 1221223).
- `GravitySensor`, `LinearAccelerationSensor`, and `AttitudeSensor` not being initialized on iOS ([case 1251382](https://issuetracker.unity3d.com/product/unity/issues/guid/1251382/)).
- Fixed compilation issues with XR and VR references when building to platforms that do not have complete XR and VR implementations.
- Fixed possible `NullReferenceException`s on ARMs with controls that receive automatic memory offsets.
- Fixed `TouchControl.tapCount` resetting to 0 when "Script Debugging" is enabled (case 1194636).
- Fixed `Touch.activeTouches` not having a `TouchPhase.Began` entry for touches that moved in the same frame that they began in ([case 1230656](https://issuetracker.unity3d.com/issues/input-system-mobile-enhancedtouch-screen-taps-start-with-moved-or-stationary-phase-instead-of-began)).
- Fixed sequential taps causing touches to get stuck in `Touch.activeTouches`.
- Improved performance of `Touch.activeTouches` (most notably, a lot of time was spent in endlessly repetitive safety checks).
- Fixed `EnhancedTouch` APIs not indicating that they need to be enabled with `EnhancedTouchSupport.Enable()`.
  - The APIs now throw `InvalidOperationException` when used without being enabled.
- Fixed memory corruption in `InputEventTrace.AllocateEvent` ([case 1262496](https://issuetracker.unity3d.com/issues/input-system-crash-with-various-stack-traces-when-using-inputactiontrace-dot-subscribetoall))
  * Manifested itself, for example, as crashes when using `InputActionTrace.SubscribeToAll`.
- AxisControls and Vector2Controls' X and Y subcontrols on XR devices now have a minimum range of -1 and a maximum range of 1. This means they can now properly respond to modifiers and interactions in the binding system.

#### Actions

- Fixed drag&drop reordering actions while having one control scheme selected causing bindings from other control schemes to be lost ([case 122800](https://issuetracker.unity3d.com/issues/input-system-bindings-get-cleared-for-other-control-scheme-actions-when-reordering-an-action-in-a-specific-control-scheme)).
- Fixed stack overflow in `PlayerInput.SwitchCurrentActionMap` when called from action callback ([case 1232893](https://issuetracker.unity3d.com/issues/inputsystem-switchcurrentactionmap-causes-a-stackoverflow-when-called-by-each-pahse-of-an-action)).
- Fixed control picker ending up empty when listing devices in "Supported Devices" ([case 1254150](https://issuetracker.unity3d.com/product/unity/issues/guid/1254150/)).

### Added

- Device layouts can now be "precompiled" for speed. `Keyboard`, `Mouse`, and `Touchscreen` are now included as precompiled layouts greatly reducing instantiation time and GC heap cost for these devices. For `Touchscreen`, this results in a >20x speed-up for `InputSystem.AddDevice<Touchscreen>()`.
- Added Pose Control layout. The Pose Control is used on XR Devices and wraps tracking state, position, rotation, and velocity information.

#### Actions

- Can now save binding overrides as JSON strings and restore them from such using the newly added `SaveBindingOverridesAsJson` and `LoadBindingOverridesFromJson` extension methods.
  ```CSharp
  void SaveUserRebinds(PlayerInput player)
  {
      var rebinds = player.actions.SaveBindingOverridesAsJson();
      PlayerPrefs.SetString("rebinds", rebinds);
  }

  void LoadUserRebinds(PlayerInput player)
  {
      var rebinds = PlayerPrefs.GetString("rebinds");
      player.actions.LoadBindingOverridesFromJson(rebinds);
  }
  ```

## [1.0.0] - 2020-04-23

### Fixed

- Fixed compilation issues in `TrackedDeviceRaycaster` when disabling built-in XR module.

## [1.0.0-preview.7] - 2020-04-17

### Fixed

- `VirtualMouseInput` not moving the software cursor when set to `HardwareCursorIsAvailable` but not having a hardware cursor ()
- Can now override built-in Android gamepad layouts. Previously, the input system would always choose its default defaults even after registering more specific layouts using `InputSystem.RegisterLayout`.
- `InputControlPath.TryGetControlLayout` no longer throws `NotImplementedException` for `<Mouse>/scroll/x` and similar paths where the layout is modifying a control it inherited from its base layout ([thread](https://forum.unity.com/threads/notimplementedexception-when-using-inputcontrolpath-trygetcontrollayout-on-mouse-controls.847129/)).
- Fixed compilation errors when disabling built-in VR and XR modules. ([case 1214248](https://issuetracker.unity3d.com/issues/enable-input-system-symbol-is-not-being-updated-when-the-input-system-is-changed-in-player-settings/)).
- Fixed compilation errors when disabling built-in Physics and Physics2D modules. ([case 1191392](https://issuetracker.unity3d.com/issues/inputsystem-trackeddeviceraycaster-has-hard-references-on-both-physics-and-physics2d)).
- No longer throws `NotImplementedException` when matching against a field of `InputDeviceDescription.capabilities` when the value of the field used scientific notation.
- No longer incorrectly matches fields of `InputDeviceDescription.capabilities` by prefix only (i.e. previously it would find the field "foo" when actually looking for "foobar").
- Input device debugger window slowing editor to a crawl when opened on PS4 DualShock controller.
- `InputUser.UnpairDevices()` corrupting user device list.

#### Actions

- Controls are now re-resolved after adding or removing bindings from actions ([case 1218544](https://issuetracker.unity3d.com/issues/input-system-package-does-not-re-resolve-bindings-when-adding-a-new-binding-to-a-map-that-has-already-generated-its-state)).
- Can now have spaces and special characters in action names when using `PlayerInput` with the `SendMessages` or `BroadcastMessages` behavior. Previously, an incorrect method name was generated (fix contributed by [BHSPitMonkey](https://github.com/BHSPitMonkey) in [#1022](https://github.com/Unity-Technologies/InputSystem/pull/1022); [case 1214519](https://issuetracker.unity3d.com/issues/player-input-send-messages-wont-trigger-when-input-action-name-contains-spaces)).
- Adding a new action now sets `expectedControlType` to `Button` as expected ([case 1221015](https://issuetracker.unity3d.com/issues/input-system-default-value-of-expectedcontroltype-is-not-being-set-when-creating-a-new-action)).
- Player joins with `PlayerInputManager` from button presses no longer fail if there are multiple devices of the same type present and the join was not on the first gamepad ([case 226920](https://fogbugz.unity3d.com/f/cases/1226920/)).
- `PlayerInputEditor` no longer leads to the player's `InputActionAsset` mistakenly getting replaced with a clone when the inspector is open on a `PlayerInput` component ([case 1228636](https://issuetracker.unity3d.com/issues/action-map-gets-lost-on-play-when-prefab-is-highlighted-in-inspector)).
- The control picker in the .inputactions editor will no longer incorrectly filter out layouts such as `Xbox One Gamepad (on XB1)` when using them in control schemes. Also, it will no longer filter out controls from base layouts (such as `Gamepad`) ([case 1219415](https://issuetracker.unity3d.com/issues/impossible-to-choose-gamepad-as-binding-path-when-control-scheme-is-set-as-xboxone-scheme)).
- `RebindOperation`s will no longer pick controls right away that are already actuated above the magnitude threshold when the operation starts. Instead, these controls will have to change their actuation from their initial level such that they cross the magnitude threshold configured in the operation ([case 1215784](https://issuetracker.unity3d.com/issues/unnecessary-slash-unwanted-binding-candidates-are-found-when-detecting-and-changing-an-input-value-of-an-input-device)).
- Newly added actions and action maps are now scrolled to when there are more items than fit into view. Previously newly added item was appended but outside of the visible area.
- Actions and bindings in the `.inputactions` editor are no longer force-expanded on every domain reload and whenever a new action or binding is added.
- The importer for `.inputactions` assets will now check out from version control the generated .cs file when overwriting it &ndash; which only happens if the contents differ ([case 1222972](https://issuetracker.unity3d.com/issues/inputsystem-editor-generated-c-number-file-is-not-checked-out-when-overwriting)).
- The editor for `.inputactions` assets will now check out from version control the asset before saving it.
- Drag-reordering action maps no longer throws "Should have drop target" asserts in the console (case [1229146](https://issuetracker.unity3d.com/issues/inputsystem-reordering-of-actionmaps-in-input-action-window-fails-and-throws-should-have-drop-target-error)).
- Drag-reordering actions no longer changes action IDs of some of the existing actions ([case 1231233](https://issuetracker.unity3d.com/issues/input-systems-action-ids-dont-stick-with-action-names-when-input-actions-are-reorganized)).
- References to `InputActionReference` objects created by the importer for `.inputactions` files are no longer broken when the action referenced by the object is renamed ([case 1229145](https://issuetracker.unity3d.com/issues/inputsystem-inputactionreference-loses-guid-when-its-action-is-moved-or-renamed-in-the-inputaction-asset)).
  * __NOTE: This fix does not apply to existing `InputActionReference` instances.__ The problem was inherent in the internal file IDs generated for actions &ndash; which were affected by action and map names. Thus, changing the name of an action or map would change the resulting file ID of the `InputActionReference`.<br>However, changing file IDs will break any existing reference to the object. Thus we had to preserve the existing `InputActionReference` objects under their original file ID. We hide them in the Project Browser, however. The ones that are visible now have the new, fixed file IDs.<br>To switch existing `InputActionReference` properties to the new file IDs, simply replace them with the newly created `InputActionReference`.

### Changed

- `InputDevice.all` has been deprecated due to the confusion it creates with other getters like `Gamepad.all`. Use `InputSystem.devices` instead ([case 1231216](https://issuetracker.unity3d.com/issues/joystick-dot-all-lists-more-than-just-joysticks)).
  * In the same vein, we added a new `Joystick.all` getter that works the same as `Gamepad.all`.
- Changed UI Package to be optional dependency. Removing the package will now disable all UI relevant Input code.

## [1.0.0-preview.6] - 2020-03-06

### Changed

* `InputSystemUIInputModule.trackedDeviceSelect` has been removed. Use `InputSystemUIInputModule.leftClick` instead.
* `InputSystemUIInputModule.repeatDelay` has been renamed to `moveRepeatDelay` and `repeatRate` has been renamed to `moveRepeatRate`.

### Fixed

- Fixed CS0109 warning being generated during player build due to use of `new` with the `PlayerInput.camera property` (case 1174688).
- Fixed a number of issues in `InputSystemUIInputModule`.
  * Fixed GC heap garbage when click-dragging.
  * Fixed number of pointer states growing indefinitely if OS did not reuse touch IDs.
  * Fixed `lastPress` on `PointerEventData` getting lost.
  * Fixed button press-and-release happening in same frame resulting in no UI input.
  * Fixed clicks initiated from non-pointer devices resulting in pointer inputs with `(0,0)` positions.
  * Fixed huge screen deltas on pointer events from tracked devices.
  * Fixed touch input not sending pointer exit events ([case 1213550](https://issuetracker.unity3d.com/issues/input-system-onpointerexit-does-not-work)).
- Fixed `TrackedDeviceRaycaster` not setting `screenPosition` in `RaycastResult`.

#### Actions

- Mixing the enabling&disabling of single actions (as, for example, performed by `InputSystemUIInputModule`) with enabling&disabling of entire action maps (as, for example, performed by `PlayerInput`) no longer leaves to unresponsive input and `"should not reach here"` assertions ([forum thread](https://forum.unity.com/threads/error-while-switching-between-action-maps.825204/)).
- Leaving play mode no longer leaves state change monitors lingering around from enabled actions.
- Enabling action maps with bindings that do not refer to an existing action in the map no longer leads to asserts and exceptions when input on the bindings is received ([case 1213085](https://issuetracker.unity3d.com/issues/input-system-input-actions-cause-exceptions-and-should-not-get-here-errors-to-appear-after-deleting-an-action-map)).
- `PressInteraction` no longer misses the next button press if it gets reset from within the `performed` callback ([case 1205285](https://issuetracker.unity3d.com/issues/inputsystem-problem-with-button-state-after-deactivating-and-reactivating-an-action-map)).
- `InputBinding.DisplayStringOptions.DontIncludeInteractions` is now properly respected.
- Reading the value of a composite binding no longer causes processors from the last active part binding to be applied rather than the processors of the composite itself, if any ([case 1207082](https://issuetracker.unity3d.com/issues/input-system-invert-processors-have-no-effect-on-the-inputaction-dot-callbackcontext-value)).
- Fixed `InputSystem.onActionChange` getting invoked too many times on binding changes.

### Added

- `InputSystemUIInputModule` now sends pointer events using a new `ExtendedPointerEventData` instead of using the base `PointerEventData` class. This surfaces additional input data in pointer events.
- Added `InputSystemUIInputModule.pointerBehavior` to allow dictating how the UI will resolve concurrent input from multiple pointers.

#### Actions

- Added `InputAction.CallbackContext.ReadValueAsButton`.

## [1.0.0-preview.5] - 2020-02-14

### Changed

- We've changed the rules that govern how action phases have to progress:
  * __This is a breaking change!__
    - The primary effect is additional callbacks getting triggered.
  * __Before__:
    - There were no enforced rules about how an action would go through `InputAction.started`, `InputAction.performed`, and `InputAction.canceled`. Which of the callbacks were triggered and in what order depended on a number of factors, the biggest influencer of which were the different interactions that could be applied to actions (like `Press` or `Hold`).
    - This made for unpredictable and frequently surprising results. In addition, it led to bugs where, for [example](https://issuetracker.unity3d.com/issues/input-system-ui-becomes-unresponsive-after-the-first-ui-button-press), adding a `Press` interaction to the `Click` action of `InputSystemUIInputModule` would cause the click state to get stuck because the click action would never cancel.
  * __Now__:
    - The system will now *always* trigger `InputAction.started` first. If this is not done explicitly, it happens implicitly.
    - Likewise, the system will now *always* trigger `InputAction.canceled` before going back to waiting state. Like with `InputAction.started`, if this isn't done explicitly, it will happen implicitly. This implies that `InputAction.canceled` no longer signifies an action getting aborted because it stopped after it started but before it performed. It now simply means "the action has ended" whether it actually got performed or not.
    - In-between `InputAction.started` and `InputAction.canceled`, `InputAction.performed` may be triggered arbitrary many times (including not at all).
  * While late in the cycle for 1.0, we've opted to make this change now in order to fix a range of bugs and problems we've observed that people encountered because of the previous behavior of the system.
- Related to the change above, the behavior of `PressInteraction` has been tweaked and now is the following:
  * `Press Only`: Starts and immediately performs when pressed, then stays performed and cancels when button is released.
  * `Release Only`: Starts when button is pressed and then performs and immediately cancels when the button is released.
  * `Press And Release`: Starts and immediately performs when button is pressed, then stays performed and performs again and immediately cancels when button is released.
- `Vector2Composite` now has a `mode` parameter which can be used to choose between `DigitalNormalized` (the default), `Digital` (same as `DigitalNormalized` but does not normalize the resulting vector), and `Analog` (uses float input values as is).
  * `Vector2Composite.normalize` has been deprecated. Note that it will not work together with `Analog`. The parameter will be removed in the future.

### Fixed

- XR controllers and HMDs have proper display names in the UI again. This regressed in preview.4 such that all XR controllers were displayed as just "XR Controller" in the UI and all HMDs were displayed as "XR HMD".
- `InputSystemUIInputModule` no longer generates GC heap garbage every time mouse events are processed.
- Fixed a bug where an internal array helper method was corrupting array contents leading to bugs in both `InputUser` and `Touch`.
- Fixed exception when saving changes to an Input Action asset and the parent directory has been renamed. ([case 1207527](https://issuetracker.unity3d.com/issues/input-system-console-errors-appear-when-you-save-input-action-asset-after-changing-the-name-of-the-folder-containing-it))

#### Actions

- The regression in 1.0.0-preview.4 of `PlayerInputManager` not joining players correctly if a scheme has more than one device requirement has been fixed.
  * This most notably manifested itself with keyboard+mouse control schemes.
- `PlayerInputManager` will no longer join players when control schemes are used and none of the schemes produces a successful match based on the devices available for the join.
- When no action map is selected in action editor, plus icon to add an action is now disabled; formerly threw an exception when clicked (case 1199562).
- Removing a callback from actions from the callback itself no longer throws `ArgumentOutOfRangeException` ([case 1192972](https://issuetracker.unity3d.com/issues/input-system-package-argumentoutofrangeexception-error-is-thrown-when-the-callback-is-removed-while-its-being-triggered)).
- "Invalid user" `ArgumentException` when turning the same `PlayerInput` on and off ([case 1198889](https://issuetracker.unity3d.com/issues/input-system-package-argumentexception-invalid-user-error-is-thrown-when-the-callback-disables-game-object-with-playerinput)).
- The list of device requirements for a control scheme in the action editor no longer displays devices with their internal layout name rather than their external display name.
- `StackOverflowException` when `Invoke Unity Events` is selected in `PlayerInput` and it cannot find an action (#1033).
- `HoldInteraction` now stays performed after timer has expired and cancels only on release of the control ([case 1195498](https://issuetracker.unity3d.com/issues/inputsystem-inputaction-dot-readvalue-returns-0-when-a-hold-action-is-performed-for-hold-time-amount-of-time)).
- Foldouts in the various action UIs now properly toggle their expansion state when clicked in Unity 2019.3+ ([case 1213781](https://issuetracker.unity3d.com/issues/input-system-package-playerinput-component-events-menu-doesnt-expand-when-clicked-directly-on-the-arrow-icon)).

### Added

- We've added a new `Simple Multiplayer` sample which demonstrates a simple, bare-bones local multiplayer setup.
- We've also added a `Gamepad Mouse Cursor` sample that shows how to drive a UI mouse cursor using the gamepad.
  - The sample contains a reusable `VirtualMouseInput` component that does most of the work.
- Added a `Deselect On Background Click` option to `InputSystemUIInputModule`. This allows toggling the behavior off where clicking the mouse and not hitting a `GameObject` will automatically clear the current selection -- which will break keyboard and gamepad navigation.

## [1.0.0-preview.4] - 2020-01-24

This release includes a number of Quality-of-Life improvements for a range of common problems that users have reported.

### Added

- To aid in debugging issues, we've extended the system's event tracing and replay functionality to allow persisting and replaying arbitrary input event streams.
  * `InputEventTrace` now has APIs to persist the events to disk and to load them back in from previously persisted event streams. The same API can be used to persist in arbitrary C# `Stream` instances, not just in file streams.
     ```CSharp
    // Write.
    myTrace.WriteTo("file.inputtrace");

    // Read.
    InputEventTrace.LoadFrom("file.inputtrace");
     ```
  * `InputEventTrace` now has built-in replay functionality.
     ```CSharp
    myTrace.Replay().PlayAllFramesOneByOne();
     ```
  * The event trace in device windows of the Input Debugger has been extended with controls to save and load traces.
- We've added a new `InputRecording` sample which has a reusable `MonoBehaviour` component that can be used to capture and replay device activity.
- `Keyboard` now has a `FindKeyOnCurrentKeyboardLayout` method to look up key controls by their display names.
- Keyboards now have synthetic controls that combine left and right variants of modifier keys.
  * This means that you can bind to just "shift" now, for example, instead of having to bind to both "left shift" and "right shift".
    ```CSharp
    new InputAction(binding: "<Keyboard>/shift");
    ```
  * The controls are also available as properties on `Keyboard`.
    ```CSharp
    if (Keyboard.current.shiftKey.isPressed) /* ... */;

    // Is equivalent to:
    if (Keyboard.current.leftShiftKey.isPressed ||
        Keyboard.current.rightShiftKey.isPressed) /* ... */;
    ```

#### Actions

- `PlayerInput` now has a new `Controls Changed` event/message which is triggered when the control setup of the player changes (e.g. when switching control schemes).
    ```CSharp
        public void OnControlsChanged()
        {
            // Update UI display hints, for example...
        }
    ```
- We've added APIs to simplify turning bindings into strings suitable for display in UIs.
    ```CSharp
    // Takes things such as currently bound controls and active binding masks into account
    // and can handle composites.
    action.GetBindingDisplayString();
    ```
  * Related to this, custom binding composites can now be annotated with the new `DisplayStringFormat` attribute to control how composites as a whole are turned into display strings.
    ```CSharp
    [DisplayStringFormat("{button}+{stick}")]
    public class MyComposite : InputBindingComposite<Vector2>
    {
        [InputControl(layout = "Button")] public int button;
        [InputControl(layout = "Stick")] public int stick;
    }
    ```
- `InputActionRebindingExtension.RebindingOperation` has a new configuration method `WithMatchingEventsBeingSuppressed` which allows suitable input events to automatically be swallowed while a rebind is ongoing. This greatly helps with not having something else respond to input while a rebind is in progress.
- We've added two new samples:
  * __Rebinding UI__: Demonstrates how to create a rebinding screen using the Input System's APIs. The sample also includes a reusable prefab you can use directly in your projects to quickly put rebinding screens together.
  * __In-Game Hints__: Demonstrates how to show context-sensitive help that respects the current control scheme.

### Changed

- The logic for resetting devices on focus loss has changed somewhat:
  * When focus is lost, all devices are forcibly reset to their default state. As before, a `RequestResetCommand` for each device is also sent to the backend but regardless of whether the device responds or not, the input state for the device will be overwritten to default.
  * __Noisy controls are exempted from resets__. The assumption here is that noisy controls most often represent sensor readings of some kind (e.g. tracking data) and snapping the values back to their default will usually
  * If `Application.runInBackground` is `true`, all devices that return `true` from `InputDevice.canRunInBackground` are exempted from resets entirely. This, for example, allows XR devices to continue running regardless of focus change.
  * This fixes problems such as keyboard keys getting stuck when alt-tabbing between applications (case 1206199).
- `InputControlExtensions.GetStatePtrFromStateEvent` no longer throws `InvalidOperationException` when the state format for the event does not match that of the device. It simply returns `null` instead (same as when control is found in the event's state).
- `InputEventTrace` instances are no longer disposed automatically from their finalizer but __MUST__ be disposed of explicitly using `Dispose()`.
  * This is to allow event traces to survive domain reloads. If they are disposed of automatically during finalizers, even if they survive the reload, the next GC will cause traces to be deallocated.

#### Actions

* `InputActionRebindingExtensions.PerformInteractiveRebinding` has been greatly enhanced to apply a wide range of default configurations to the rebind. This greatly reduces the need to manually configure the resulting rebind.
    ```CSharp
    // Start a rebind with the default configuration.
    myAction.PerformInteractiveRebinding().Start();
    ```
  - Pointer position input will be ignored by default.
  - If not a suitable binding target itself, `<Keyboard>/escape` will automatically be made to quit the rebind.
  - Events with control input not explicitly matching exclusions will now get suppressed. This prevents input actions from getting triggered while a rebind is in progress.
  - The expected control type is automatically adjusted if a part binding of a composite is targeted by the rebind (e.g. if the action expects a `Vector2` but the part binding expects a `Button`, the rebind switches automatically to `Button`).
  - If the targeted binding is part of a control scheme, controls will automatically be restricted to match the device requirements of the control scheme. For example, if the binding belongs to a "Keyboard&Mouse" scheme that has `<Keyboard>` and a `<Mouse>` requirement, the rebind will ignore input on gamepads.
  - As before, you can always create a `RebindingOperation` from scratch yourself or wipe/alter the configuration returned by `PerformInteractiveRebinding` however you see fit.
- Control schemes can now handle ambiguity.
  * This means that, for example, you can now have one control scheme for generic gamepads and another control scheme specifically for PS4 controllers and the system will reliably pick the PS4 scheme when a PS4 controller is used and fall back to the generic gamepad scheme otherwise.
  * While this is exposed as a new `score` property on `InputControlScheme.MatchResult`, no code changes are necessary to take advantage of this feature.
- `PlayerInput.active` has been renamed to `PlayerInput.inputIsActive` to avoid ambiguities with `GameObject` activation.

### Fixed

- `InputUser` in combination with touchscreens no longer throws `InvalidOperationException` complaining about incorrect state format.
 * In a related change, `InputControlExtensions.GetStatePtrFromStateEvent` now works with touch events, too.
- Stack overflow in `InputTestFixture.currentTime` getter.
- Input that occurs in-between pressing the play button and the game starting no longer leaks into the game (case 1191342).
  * This usually manifested itself as large accumulated mouse deltas leading to such effects as the camera immediately jerking around on game start.
- Removing a device no longer has the potential of corrupting state change monitors (and thus actions getting triggered) from other devices.
  * This bug led to input being missed on a device once another device had been removed.
- `TrackedDevice` layout is no longer incorrectly registered as `Tracked Device`.
- Event traces in the input debugger are no longer lost on domain reloads.
- `IndexOutOfRangeException` being thrown when looking up controls on XR devices.

#### Actions

- Clicking the "Replace with InputSystemUIInputModule" button in the inspector when looking at `StandaloneInputModule`, the resulting operation is now undoable and will properly dirty the scene.

## [1.0.0-preview.3] - 2019-11-14

### Fixed

- Fixed wrong event handlers getting removed when having three or more handlers on an event (case 1196143).
  * This was an bug in an internal data structure that impacted a number of code paths that were using the data structure.
- Fixed `LayoutNotFoundException` being thrown when `InputControlPath.ToHumanReadableString` referenced a layout that could not be found.

## [1.0.0-preview.2] - 2019-11-04

### Changed

- Automatic conversion of window coordinates in `EditorWindow` code is now performed regardless of focus or the setting of `Lock Input to Game View` in the input debugger.

### Fixed

- Fixed touch taps triggering when they shouldn't on Android.
- Fixed custom devices registered from `[InitializeOnLoad]` code being lost on domain reload (case 1192379).
  * This happened when there were multiple pieces of `[InitializeOnLoad]` code that accessed the input system in the project and the `RegisterLayout` for the custom device happened to not be the first in sequence.
- OpenVR touchpad controls (`touchpadClicked` & `touchpadPressed`) now report accurate data.

#### Actions

- Fixed missing keyboard bindings in `DefaultInputActions.inputactions` for navigation in UI.
- Fixed using C# reserved names in .inputactions assets leading to compile errors in generated C# classes (case 1189861).
- Assigning a new `InputActionAsset` to a `InputSystemUIInputModule` will no longer look up action names globally but rather only look for actions that are located in action maps with the same name.
  * Previously, if you e.g. switched from one asset where the `point` action was bound to `UI/Point` to an asset that had no `UI` action map but did have an action called `Point` somewhere else, it would erroneously pick the most likely unrelated `Point` action for use by the UI.
- Fixed missing custom editors for `AxisDeadzoneProcessor` and `StickDeadzoneProcessor` that link `min` and `max` values to input settings.
- Fixed actions ending up being disabled if switching to a control scheme that has no binding for the action (case 1187377).
- Fixed part of composite not being bound leading to subsequent part bindings not being functional (case 1189867).
- Fixed `PlayerInput` not pairing devices added after it was enabled when not having control schemes.
  * This problem would also show in the `SimpleDemo` sample when having the `CustomDeviceUsages` sample installed as well. Gamepads would not get picked up in that case.
- Fixed `ArgumentNullException` when adding a device and a binding in an action map had an empty path (case 1187163).
- Fixed bindings that are not associated with any control scheme not getting enabled with other control schemes as they should.

### Added

- Added a new `EditorWindow Demo` sample that illustrates how to use the input system in editor UI code.

## [1.0.0-preview.1] - 2019-10-11

### Changed

- Generated action wrappers now won't `Destroy` the generated Asset in a finalizer, but instead implement `IDisposable`.
- Added back XR layouts (except for Magic Leap) that were removed for `1.0-preview`.
  * We removed these layouts under the assumption that they would almost concurrently become available in the respective device-specific XR packages. However, this did not work out as expected and the gap here turned out to be more than what we anticipated.
  * To deal with this gap, we have moved the bulk of the XR layouts back and will transition things gradually as support in device-specific packages becomes publicly available.

### Fixed

- Fixed a bug where the Input Settings Window might throw exceptions after assembly reload.
- Correctly implemented `IsPointerOverGameObject` method for `InputSystemUIInputModule`.
- Several bugs with layout overrides registered with (`InputSystem.RegisterLayoutOverrides`).
  * In `1.0-preview`, layout overrides could lead to corruption of the layout state and would also not be handled correctly by the various editor UIs.
- Selecting a layout in the input debugger no longer selects its first child item, too.
- Fixed XR devices reporting noise as valid user input (should fix problem of control schemes involving VR devices always activating when using `PlayerInput`).
- Fixed tap/swipe gesture detection in touch samples.

### Actions

- Fixed a bug where multiple composite bindings for the same controls but on different action maps would throw exceptions.
- Fixed `anyKey` not appearing in control picker for `Keyboard`.
- The text on the "Listen" button is no longer clipped off on 2019.3.
- Controls bound to actions through composites no longer show up as duplicates in the input debugger.
- Fixed "Create Actions..." on `PlayerInput` creating an asset with an incorrect binding for taps on Touchscreens. \
  __NOTE: If you have already created an .inputactions asset with this mechanism, update "tap [Touchscreen]" to "Primary Touch/Tap" to fix the problem manually.__
- Fixed `Invoke CSharp Events` when selected in `PlayerInput` not triggering `PlayerInput.onActionTriggered`.
- Fixed duplicating multiple items at the same time in the action editor duplicating them repeatedly.

### Added

- Will now recognize Xbox One and PS4 controllers connected to iOS devices correctly as Xbox One and PS4 controllers.
- Added a new sample called "Custom Device Usages" that shows how to use a layout override on `Gamepad` to allow distinguishing two gamepads in bindings based on which player the gamepad is assigned to.
- Added abstract `TrackedDevice` input device class as the basis for various kinds of tracked devices.

## [1.0.0-preview] - 2019-09-20

### Fixed

- Will now close Input Action Asset Editor windows from previous sessions when the corresponding action was deleted.
- Fixed an issue where Stick Controls could not be created in Players built with medium or high code stripping level enabled.
- Fixed incorrect default state for axes on some controllers.

#### Actions

- Fixed `CallbackContext.ReadValue` throwing when invoked during device removal

### Changed
### Added

## [0.9.6-preview] - 2019-09-06

### Fixed

- Exceptions in scenes of `Visualizers` sample if respective device was not present on system (e.g. in `PenVisualizer` if no pen was present in system).
- Fixed exception in Input Action Asset Editor window when typing whitespace into the search field.
- Fixed control scheme popup window in input action asset editor window showing in the correct screen position on windows.

#### Actions

- Setting timeouts from `IInputInteraction.Process` not working as expected when processing happened in response to previous timeout expiring (#714).
- Pending timeouts on a device not being removed when device was removed.

### Changed

- Replaced `HIDSupport.shouldCreateHID` event with a new `HIDSupport.supportedHIDUsages` property, which takes an array of supported usages.

### Added

#### Actions

- Added `PlayerInput.neverAutoSwitchControlSchemes` to disable logic that automatically enables control scheme switching when there is only a single `PlayerInput` in the game.
- Added `PlayerInput.SwitchControlScheme` to switch schemes manually.

## [0.9.5-preview] - 2019-08-29

### Fixed

- Don't pass events for null devices (for devices which have not been created) to `InputSystem.onEvent` callbacks.
- Will close debugger input state windows, when the state is no longer valid instead of throwing exceptions.
- Fixed pointer coordinates in editor windows for non-mouse pointing devices.
- Fixed using the input system in il2cpp when managed stripping level is set higher then "Low".
- Device debugger window will still show when reading from specific controls throws exceptions.
- Offsets and sizes for elements on Linux joysticks are now computed correctly.
- Joysticks now have a deadzone processor on the stick itself.
- Up/down/left/right on sticks are now deadzoned just like X and Y on sticks are.
- Removed toplevel `X` and `Y` controls on HIDs when there is a `Stick/X` and `Stick/Y` added for the device.
- HID fallback can now deal with sticks that have X and Y controls of different sizes and sitting in non-contiguous locations in the HID input report.
- Button 1 on HID joysticks will now correctly come out as the `trigger` control. Previously, the trigger control on the joystick was left pointing to random state.

#### Actions

- Binding paths now show the same way in the action editor UI as they do in the control picker.
  * For example, where before a binding to `<XInputController>/buttonSouth` was shown as `rightShoulder [XInputController]`, the same binding will now show as `A [Xbox Controller]`.
- When deleting a control scheme, bindings are now updated. A dialog is presented that allows choosing between deleting the bindings or just unassigning them from the control scheme.
- When renaming a control scheme, bindings are now updated. Previously the old name was in place on bindings.
- Control scheme names can no longer be set to empty strings.
- `PlayerInput.Instantiate` now correctly sets up a given control scheme, if specified.
  * When passing a `controlScheme:` argument, the result used to be a correctly assigned control scheme at the `InputUser` level but no restrictions being actually applied to the bindings, i.e. every single binding was active regardless of the specified control scheme.
- NullReferenceExceptions during event processing from `RebindingOperation`.

### Changed

- `InputUser.onUnpairedDeviceUsed` now receives a 2nd argument which is the event that triggered the callback.
  * Also, the callback is now triggered __BEFORE__ the given event is processed rather than after the event has already been written to the device. This allows updating the pairing state of the system before input is processed.
  * In practice, this means that, for example, if the user switches from keyboard&mouse to gamepad, the initial input that triggered the switch will get picked up right away.
- `InputControlPath.ToHumanReadableString` now takes display names from registered `InputControlLayout` instances into account.
  * This means that the method can now be used to generate strings to display in rebinding UIs.
- `AxisControl.clamp` is now an enum-valued property rather than a bool. Can now perform clamping *before* normalization.

#### Actions

- When switching devices/controls on actions, the system will no longer subsequently force an initial state check on __all__ actions. Instead, every time an action's bindings get re-resolved, the system will simply cancel all on-going actions and then re-enable them the same way it would happen by manually calling `InputAction.Enable`.
- Removed non-functional `InputControlScheme.baseScheme` API and `basedOn` serialized property. This was never fully implemented.

### Added

- Can right-click devices in Input Debugger (also those under "Unsupported") and select "Copy Device Description" to copy the internal `InputDeviceDescription` of the device in JSON format to the system clipboard.
  * This information is helpful for us to debug problems related to specific devices.
- If a device description has been copied to the clipboard, a new menu "Paste Device Description as Device" entry in the "Options" menu of the input debugger appears. This instantiates the device from the description as if it was reported locally by the Unity runtime.

## [0.9.3-preview] - 2019-08-15

### Fixed

- `XInputController` and `XboxOneGamepad` no longer have two extraneous, non-functional "menu" and "view" buttons.
- Fixed `InputUser.onUnpairedDeviceUser` ignoring input on controls that do not support `EvaluateMagnitude`.
  * This led to situations, for example, where `PlayerInput` would not initialize a control scheme switch from a `<Mouse>/delta` binding as the delta X and Y axes do not have min&max limits and thus return -1 from `EvaluateMagnitude`.
- Fixed available processor list not updated right away when changing the action type in the Input Action editor window.

#### Actions

- `NullReferenceException` when the input debugger is open with actions being enabled.
- When selecting a device to add to a control scheme, can now select devices with specific usages, too (e.g. "LeftHand" XRController).

### Changed

- Removed `timesliceEvents` setting - and made this tied to the update mode instead. We now always time slice when using fixed updates, and not when using dynamic updates.
- When adding a composite, only ones compatible with the value type of the current action are shown. This will, for example, no longer display a `2D Vector` composite as an option on a floating-point button action.
- The `InputState.onChange` callback now receives a second argument which is the event (if any) that triggered the state change on the device.

### Added

- `InputSystemUIInputModule` can now track multiple pointing devices separately, to allow multi-touch input - required to allow control of multiple On-Scree controls at the same time with different fingers.
- Two new composite bindings have been added.
  * `ButtonWithOneModifier` can be used to represent shortcut-like bindings such as "CTRL+1".
  * `ButtonWithTwoModifiers` can be used to represent shortcut-like bindings such as "CTRL+SHIFT+1".

## [0.9.2-preview] - 2019-08-09

### Fixed

- A `RebindingOperation` will now fall back to the default path generation behavior if the callback provided to `OnGeneratePath` returns null.
- Fixed the Input Action editor window throwing exceptions when trying to view action properties.

### Actions

- `PlayerInput` will now copy overrides when creating duplicate actions.
- It is now possible to use an empty binding path with a non empty override path.
- It is now possible to use set an empty override path to disable a binding.
- It is not possible to query the effectively used path of a binding using `effectivePath`.
- Actions embedded into MonoBehaviour components can now have their properties edited in the inspector. Previously there was no way to get to the properties in this workflow. There is a gear icon now on the action that will open the action properties.

### Changed

### Added

- Added a new sample to the package called `SimpleDemo`. You can install the sample from the package manager. See the [README.md](https://github.com/Unity-Technologies/InputSystem/Assets/Samples/SimpleDemo/README.md) file for details about the sample.

## [0.9.1-preview] - 2019-08-08

### Fixed

- Fixed GC heap garbage being caused by triggered by event processing.
  * This meant that every processing of input would trigger garbage being allocated on the managed heap. The culprit was a peculiarity in the C# compiler which caused a struct in `InputEventPtr.IsA` to be allocated on the heap.
- The bindings selection popup window will now show child controls matching the current action type even if the parent control does not match.
- Fixed `duration` values reported for Hold and Press interactions.
- DualShock 3 on macOS:
  * Fixed actions bound to the dpad control performing correctly.
  * Fixed non-present touchpad button control being triggered incorrectly.
- Fixed compile issues with switch classes on standalone Linux.
- Leak of unmanaged memory in `InputControlList`.

#### Actions

- Fixed actions not updating their set of controls when the usages of a device are changed.
- Composite bindings with the default interaction will now correctly cancel when the composite is released, even if there are multiple composite bindings on the action.

### Changed

- `MouseState`, `KeyboardState`, and `GamepadState` have been made public again.
- `PlayerInput` and `PlayerInputManager` have been moved from the `UnityEngine.InputSystem.PlayerInput` namespace to `UnityEngine.InputSystem`.
- The signature of `InputSystem.onEvent` has changed. The callback now takes a second argument which is the device the given event is sent to (null if there's no corresponding `InputDevice`).
  ```
  // Before:
  InputSystem.onEvent +=
      eventPtr =>
      {
          var device = InputSystem.GetDeviceById(eventPtr.deviceId);
          //...
      };

  // Now:
  InputSystem.onEvent +=
      (eventPtr, device) =>
      {
          //...
      };
  ```
- The signatures of `InputSystem.onBeforeUpdate` and `InputSystem.onAfterUpdate` have changed. The callbacks no longer receive an `InputUpdateType` argument.
  * Use `InputState.currentUpdateType` in case you need to know the type of update being run.
- `InputUpdateType` has been moved to the `UnityEngine.InputSystem.LowLevel` namespace.
- `InputSystem.Update(InputUpdateType)` has been removed from the public API.
- The way input devices are built internally has been streamlined.
  * `InputDeviceBuilder` is now internal. It is no longer necessary to access it to look up child controls. Simply use `InputControl.GetChildControl` instead.
  * To build a device without adding it to the system, call the newly added `InputDevice.Build` method.
    ```
    InputDevice.Build<Mouse>();
    ```
  * `InputSystem.SetLayoutVariant` has been removed. Layout variants can no longer be set retroactively but must be decided on as part of device creation.
- `InputSystem.RegisterControlProcessor` has been renamed to just `InputSystem.RegisterProcessor`.

#### Actions

* `InputAction.ReadValue<TValue>()` is longer correlated to `InputAction.triggered`. It simply returns the current value of a bound control or composite while the action is being interacted with.
* `InputInteractionContext.PerformedAndGoBackToWaiting` has been renamed to just `InputInteractionContext.Performed`.

#### Actions

- Individual composite part bindings can now no longer have interactions assigned to them as that never made any sense.

### Added

- Devices can now have more than one usage.
  * Call `InputSystem.AddDeviceUsage(device,usage)` to add additional usages to a device.
  * Call `InputSystem.RemoveDeviceUsage(device,usage)` to remove existing usages from a device.
  * `InputSystem.SetDeviceUsage(device,usage)` still exists. It will clear all existing usages from the given device.
- A new `VisualizerSamples` sample that can be installed through the package manager.
  * Contains two components `InputControlVisualizer` and `InputActionVisualizer` that help visualizing/debugging control/device and action activity through in-game overlays. A few sample scenes illustrate how to use them.

#### Actions

- Added `InputAction.ReadValueAsObject` API.
- Added `InputAction.activeControl` API.

## [0.9.0-preview] - 2019-07-18

### Fixed

- Validate all parameters on public APIs.
- Fixed an internal bug in `InlinedArray.RemoveAtByMovingTailWithCapacity`, which could cause data corruption.
- Fixed Xbox controller support on macOS il2cpp.
- Fixed issue of Xbox gamepads on Windows desktop not being able to navigate left and down in a UI.
- Allow using InputSystem package if the XR, VR or Physics modules are disabled for smaller builds.
- Fixed documentation landing page and table of contents.
- Fixed tracked devices assigning pointer ids for UI pointer events correctly.
- Adjusted some UI Elements to fit the Unity 19.3 font.
- Fixed NullReferenceException being thrown when project changes.
- Fixed duplicate devices showing in the "Supported Devices" popup when using a search filter.
- Fixed an error when adding new bindings in the Input Actions editor window when a filter was applied.
- Fixed scroll wheel handling in `InputSystemUIInputModule` not being smooth.
- Fixed compile errors from Switch Pro controller code on Linux.

#### Actions

- Fixed `CallbackContext.control` referencing the composite member control which was actually actuated for this trigger for composite bindings.
- Generated C# wrappers for .inputactions assets are no longer placed in Assets/Assets/ folder on Windows.

### Added

- Touch support has been reworked and extended.
  * `Touchscreen.touch[0..9]` are now bindable from the control picker.
  * `Touchscreen.primaryTouch` is now a separate control which tracks the primary touch on the screen.
  * The controls `Touchscreen` inherits from `Pointer` (such as `position`, `phase`, and `delta`) are now tied to `Touchscreen.primaryTouch` and allow for `Touchscreen` to function as a generic `Pointer` (like `Mouse` and `Pen`).
  * `Touchscreen.press` (renamed from `Touchscreen.button`) is now a working, synthetic button that is down whenever at least one finger is on the screen.
  * Recording of start time and start position has been added to touches.
    - `TouchControl.startPosition` gives the starting position of the touch.
    - `TouchControl.startTime` gives the starting time of the touch.
  * Tap detection has been added to `Touchscreen`.
    - Tap time (i.e. time within which a press-and-release must be completed for a tap to register) corresponds to `InputSettings.defaultTapTime`.
    - Tap release must happen within a certain radius of first contact. This is determined by a new setting `InputSettings.tapRadius`.
    - `TouchControl.tap` is a new button control that triggers then the touch is tapped. Note that this happens instantly when a touch ends. The button will go to 1 and __immediately__ go back to 0. This means that polling the button in `Update`, for example, will never trigger a tap. Either use actions to observe the button or use the `Touch` API from `EnhancedTouch` to poll taps.
  * `Touchscreen.activeTouches` has been removed. Use `Touch.activeTouches` from the new enhanced touch API instead for more reliable touch tracking.
  * `Touchscreen.allTouchControls` has been renamed to `Touchscreen.touches`.
  * A new `EnhancedTouch` plugin has been added which offers an enhanced `Touch` and `Finger` API to reliably track touches and fingers across updates. This obsoletes the need to manually track touch IDs and phases and gives access to individual touch history.
  * Touch can be simulated from mouse or pen input now. To enable simulation, call `TouchSimulation.Enable()` or put the `TouchSimulation` MonoBehaviour in your scene. Also, in the input debugger, you can now enable touch simulation from the "Options" dropdown.
- Changing state has been decoupled from events. While input events are the primary means by which to trigger state changes, anyone can perform state changes manually now from anywhere.
    ```
    InputState.Change(gamepad.leftStick, new Vector2(123, 234));
    ```
  * This change makes it possible to update state __from__ state and thus synthesize input data from other input coming in.
- A new API for recording state changes over time has been added.
    ```
    var history = new InputStateHistory("<Gamepad>/leftStick");
    history.StartRecording();

    //...

    foreach (var record in history)
        Debug.Log(record);
    ```
- Added support for generic joysticks on WebGL (which don't use the standard gamepad mapping).
- Added support for DualShock 3 gamepads on desktops.
- Added support for Nintendo Switch Pro Controllers on desktops.

#### Actions

- Actions now also have a __polling API__!
  * `InputAction.triggered` is true if the action was performed in the current frame.
  * `InputAction.ReadValue<TValue>()` yields the last value that `started`, `performed`, or `cancelled` (whichever came last) was called with. If the action is disabled, returns `default(TValue)`. For `InputActionType.Button` type actions, returns `1.0f` if `triggered==true` and `0.0f` otherwise.
- Generated C# wrappers for .inputactions can now placed relative to the .inputactions file by specifying a path starting with './' (e.g. `./foo/bar.cs`).

### Changed

- **The system no longer supports processing input in __BOTH__ fixed and dynamic updates**. Instead, a choice has to be made whether to process input before each `FixedUpdate()` or before each `Update()`.
  * Rationale: the existing code that supported having both updates receive input independently still had several holes and became increasingly complex and brittle. Our solution was based on not actually processing input twice but on channeling input concurrently into both the state of both updates. Together with the fact that specific inputs have to reset (and possibly accumulate) correctly with respect to their update time slices, this became increasingly hard to do right. This, together with the fact that we've come to increasingly question the value of this feature, led us to removing the capability while preserving the ability to determine where input is processed.
  * NOTE: Timeslicing is NOT affected by this. You can still switch to `ProcessEventInFixedUpdates` and get events timesliced to individual `FixedUpdate` periods according to their timestamps.
  * `InputSettings.UpdateMode.ProcessEventsInBothFixedAndDynamicUpdate` has been removed.
  * `InputSettings.UpdateMode.ProcessEventsInDynamicUpdateOnly` has been renamed to `InputSettings.UpdateMode.ProcessEventsInDynamicUpdate` and is now the default.
  * `InputSettings.UpdateMode.ProcessEventsInFixedUpdateOnly` has been renamed to `InputSettings.UpdateMode.ProcessEventsInFixedUpdate`.
- Added icons for PlayerInput, PlayerInputManager, InputSystemUIInputModule and MultiplayerEventSystem components.
- Changed `Keyboard` IME properties (`imeEnabled`, `imeCursorPosition`) to methods (`SetIMEEnabled`, `SetIMECursorPosition`).
- Added getters to all `IInputRuntime` properties.
- Replace some `GetXxx` methods in our API with `xxx`  properties.
- `Pointer.phase` has been removed and `PointerPhase` has been renamed to `TouchPhase`. Phases are now specific to touch. `PointerPhaseControl` has been renamed to `TouchPhaseControl`.
- `Pointer.button` has been renamed to `Pointer.press` and now is a control that indicates whether the pointer is in "press down" state.
  * For mouse, corresponds to left button press.
  * For pen, corresponds to tip contact.
  * For touch, corresponds to primary touch contact (i.e. whether __any__ finger is down).
- The state change monitor APIs (`IInputStateChangeMonitor` and friends) have been moved out of `InputSystem` into a new static class `InputState` in `UnityEngine.Experimental.Input.LowLevel`.
  * Rationale: These APIs are fairly low-level and not of general interest so having them out of `InputSystem` reduces the API surface visible to most users.
- `InputDeviceChange.StateChanged` has been removed and is now a separate callback `InputState.onChange`.
  * Rationale: The other `InputDeviceChange` notifications are low-frequency whereas `StateChanged` is high-frequency. Putting them all on the same callback made adding a callback to `InputSystem.onDeviceChange` unnecessarily expensive.
- `IInputStateCallbackReceiver` has been rewritten from scratch. Now has two simple methods `OnNextUpdate` and `OnEvent`. If implemented by a device, the device now has completely control over changing its own state. Use the `InputState.Change` methods to affect state changes while trigger state change monitors (e.g. for actions) correctly.
- Simplified handling of XR input in `InputSystemUIInputModule` by having only one set of actions for all XR devices.
- We now use the same hierarchical device picker in the "Add Control Scheme" popup, which is already used in the "Input Settings" window.
- Made all `IInputStateTypeInfo` implementations internal, as these did not offer value to the user.
- Made all `IInputDeviceCommandInfo` implementations internal, as these did not offer value to the user.
- Removed `ReadWriteArray`, which was only used for making `RebindingOperation.scores` editable, which did not add any value.
- Removed `PrimitiveValueOrArray`, as non of it's functionality over `PrimitiveValue` was implemented.
- Made all `InputProcessor` implementation internal, as access to these types is exposed only through text mode representations.
- Removed `CurveProcessor` as it was not implemented.
- Renamed XInputControllerOSX to a more descriptive XboxGamepadMacOS.

#### Actions

- `InputAction.continuous` has been removed. Running logic every frame regardless of input can easily be achieved in game code.
- The way action behavior is configured has been simplified.
  * The previous roster of toggles has been replaced with two settings:
    1. `Action Type`: Determines the behavior of the action. Choices are `Value`, `Button`, and `PassThrough`.
    2. `Control Type`: Determines the type of control (and implicitly the type of value) the action is looking for if the action is a `Value` or `PassThrough` action.
  * The previous `Initial State Check` toggle is now implicit in the action type now. `Value` actions perform an initial state check (i.e. trigger if their control is already actuated when the action is enabled). Other types of actions don't.
  * The previous `Pass Through` toggle is now rolled into the action type.

## [0.2.10-preview] - 2019-05-17

### Added

- Added a `MultiplayerEventSystem` class, which allows you use multiple UI event systems to control different parts of the UI by different players.
- `InputSystemUIInputModule` now lets you specify an `InputActionAsset` in the `actionsAsset` property. If this is set, the inspector will populate all actions from this asset. If you have a `PlayerInput` component on the same game object, referencing the same  `InputActionAsset`, the `PlayerInput` component will keep the actions on the `InputSystemUIInputModule` in synch, allowing easy setup of multiplayer UI systems.

### Changed

- `StickControl.x` and `StickControl.y` are now deadzoned, i.e. have `AxisDeadzone` processors on them. This affects all gamepads and joysticks.
  * __NOTE:__ The deadzoning is __independent__ of the stick. Whereas the stack has a radial deadzones, `x` and `y` have linear deadzones. This means that `leftStick.ReadValue().x` is __not__ necessary equal to `leftStick.x.ReadValue()`.
  * This change also fixes the problem of noise from sticks not getting filtered out and causing devices such as the PS4 controller to constantly make itself `Gamepad.current`.

- Redesigned `UIActionInputModule`
 * Added a button in the inspector to automatically assign actions from an input action asset based on commonly used action names.
 * Will now populate actions with useful defaults.
 * Removed `clickSpeed` property - will use native click counts from the OS where available instead.
 * Removed `sendEventsWhenInBackground` property.
 * Hiding `Touches` and `TrackedDevices` until we decide how to handle them.
 * Remove `moveDeadzone` property as it is made redundant by the action's dead zone.
 * Removed `UIActionInputModuleEnabler` component, `UIActionInputModule` will now enable itself.
- Changed default button press point to 0.5.
- Changed all constants in public API to match Unity naming conventions ("Constant" instead of "kConstant").
- Changed namespace from `UnityEngine.Experimental.Input` to `UnityEngine.InputSystem`.
- Generated wrapper code now has nicer formatting.
- Renamed `UIActionInputModule` to `InputSystemUIInputModule`.
- Nicer icons for `InputActionAssets` and `InputActions` and for `Button` and generic controls.
- Change all public API using `IntPtr` to use unsafe pointer types instead.
- `PlayerInput` will no longer disable any actions not in the currently active action map when disabling input or switching action maps.
- Change some public fields into properties.
- Input System project settings are now called "Input System Package" in the project window instead of "Input (NEW)".
- Removed `Plugins` from all namespaces.
- Rename "Cancelled" -> "Canceled" (US spelling) in all APIs.

### Fixed

- Adding devices to "Supported Devices" in input preferences not allowing to select certain device types (like "Gamepad").
- Fixed scrolling in `UIActionInputModule`.
- Fixed compiling the input system package in Unity 19.2 with ugui being moved to a package now.
- In the Input System project settings window, you can no longer add a supported device twice.

#### Actions

- Custom inspector for `PlayerInput` no longer adds duplicates of action events if `Invoke Unity Events` notification behavior is selected.
- Fixed `Hold` interactions firing immediately before the duration has passed.
- Fixed editing bindings or processors for `InputAction` fields in the inspector (Changes wouldn't persist before).
- Fixed exception message when calling `CallbackContext.ReadValue<TValue>()` for an action with a composite binding with `TValue` not matching the composite's value type.

### Added

#### Actions

- `PlayerInput` can now handle `.inputactions` assets that have no control schemes.
  * Will pair __all__ devices mentioned by any of the bindings except if already paired to another player.

## [0.2.8-preview] - 2019-04-23

### Added

- Added a `clickCount` control to the `Mouse` class, which specifies the click count for the last mouse click (to allow distinguishing between single-, double- and multi-clicks).
- Support for Bluetooth Xbox One controllers on macOS.

#### Actions

- New API for changing bindings on actions
```
    // Several variations exist that allow to look up bindings in various ways.
    myAction.ChangeBindingWithPath("<Gamepad>/buttonSouth")
        .WithPath("<Keyboard>/space");

    // Can also replace the binding wholesale.
    myAction.ChangeBindingWithPath("<Keyboard>/space")
        .To(new InputBinding { ... });

    // Can also remove bindings programmatically now.
    myAction.ChangeBindingWithPath("<Keyboard>/space").Erase();
```

### Changed

- `Joystick.axes` and `Joystick.buttons` have been removed.
- Generated wrapper code for Input Action Assets are now self-contained, generating all the data from code and not needing a reference to the asset; `InputActionAssetReference` has been removed.
- The option to generate interfaces on wrappers has been removed, instead we always do this now.
- The option to generate events on wrappers has been removed, we felt that this no longer made sense.
- Will now show default values in Input Action inspector if no custom values for file path, class name or namespace have been provided.
- `InputSettings.runInBackground` has been removed. This should now be supported or not on a per-device level. Most devices never supported it in the first place, so a global setting did not seem to be useful.
- Several new `Sensor`-based classes have been added. Various existing Android sensor implementations are now based on them.
- `InputControlLayoutAttribute` is no longer inherited.
  * Rationale: A class marked as a layout will usually be registered using `RegisterLayout`. A class derived from it will usually be registered the same way. Because of layout inheritance, properties applied to the base class through `InputControlLayoutAttribute` will affect the subclass as intended. Not inheriting the attribute itself, however, now allows having properties such as `isGenericTypeOfDevice` which should not be inherited.
- Removed `acceleration`, `orientation`, and `angularVelocity` controls from `DualShockGamepad` base class.
  * They are still on `DualShockGamepadPS4`.
  * The reason is that ATM we do not yet support these controls other than on the PS4. The previous setup pretended that these controls work when in fact they don't.
- Marking a control as noisy now also marks all child controls as noisy.
- The input system now defaults to ignoring any HID devices with usage types not known to map to game controllers. You can use `HIDSupport.supportedUsages` to enable specific usage types.
- In the Input Settings window, asset selection has now been moved to the "gear" popup menu. If no asset is created, we now automatically create one.
- In the inspector for Input Settings assets, we now show a button to go to the Input Settings window, and a button to make the asset active if it isn't.
- Tests are now no longer part of the com.unity.inputsystem package. The `InputTestFixture` class still is for when you want to write input-related tests for your project. You can reference the `Unity.InputSystem.TestFixture` assembly when you need to do that.
- Implemented adding usages to and removing them from devices.

#### Actions

- A number of changes have been made to the control picker UI in the editor. \
  ![Input Control Picker](Documentation~/Images/InputControlPicker.png)
  * The button to pick controls interactively (e.g. by pressing a button on a gamepad) has been moved inside the picker and renamed to "Listen". It now works as a toggle that puts the picker into a special kind of 'search' mode. While listening, suitable controls that are actuated will be listed in the picker and can then be picked from.
  * Controls are now displayed with their nice names (e.g. "Cross" instead of "buttonSouth" in the case of the PS4 controller).
  * Child controls are indented instead of listed in "parent/child" format.
  * The hierarchy of devices has been rearranged for clarity. The toplevel groups of "Specific Devices" and "Abstract Devices" are now merged into one hierarchy that progressively groups devices into more specific groups.
  * Controls now have icons displayed for them.
- There is new support for binding to keys on the keyboard by their generated character rather than by their location. \
  ![Keyboard Binding](Documentation~/Images/KeyboardBindByLocationVsCharacter.png)
  * At the toplevel of the Keyboard device, you now have the choice of either binding by keyboard location or binding by generated/mapped character.
  * Binding by location shows differences between the local keyboard layout and the US reference layout.
  * The control path language has been extended to allow referencing controls by display name. `<Keyboard>/#(a)` binds to the control on a `Keyboard` with the display name `a`.
- `continuous` flag is now ignored for `Press and Release` interactions, as it did not  make sense.
- Reacting to controls that are already actuated when an action is enabled is now an __optional__ behavior rather than the default behavior. This is a __breaking__ change.
  * Essentially, this change reverts back to the behavior before 0.2-preview.
  * To reenable the behavior, toggle "Initial State Check" on in the UI or set the `initialStateCheck` property in code.
  ![Inital State Check](Documentation~/Images/InitialStateCheck.png)
  * The reason for the change is that having the behavior on by default made certain setups hard to achieve. For example, if `<Keyboard>/escape` is used in one action map to toggle *into* the main menu and in another action map to toggle *out* of it, then the previous behavior would immediately exit out of the menu if `escape` was still pressed from going into the menu. \
  We have come to believe that wanting to react to the current state of a control right away is the less often desirable behavior and so have made it optional with a separate toggle.
- Processors and Interactions are now shown in a component-inspector-like fashion in the Input Action editor window, allowing you to see the properties of all items at once.
- The various `InputAction.lastTriggerXXX` APIs have been removed.
  * Rationale: They have very limited usefulness and if you need the information, it's easy to set things up in order to keep track of it yourself. Also, we plan on having a polling API for actions in the future which is really what the `lastActionXXX` APIs were trying to (imperfectly) solve.
- `Tap`, `SlowTap`, and `MultiTap` interactions now respect button press points.
- `Tap`, `SlowTap`, and `MultiTap` interactions now have improved parameter editing UIs.

### Fixed

- Input Settings configured in the editor are now transferred to the built player correctly.
- Time slicing for fixed updates now works correctly, even when pausing or dropping frames.
- Make sure we Disable any InputActionAsset when it is being destroyed. Otherwise, callbacks which were not cleaned up would could cause exceptions.
- DualShock sensors on PS4 are now marked as noisy (#494).
- IL2CPP causing issues with XInput on windows and osx desktops.
- Devices not being available yet in `MonoBehavior.Awake`, `MonoBehaviour.Start`, and `MonoBehaviour.OnEnable` in player or when entering play mode in editor.
- Fixed a bug where the event buffer used by `InputEventTrace` could get corrupted.

#### Actions

- Actions and bindings disappearing when control schemes have spaces in their names.
- `InputActionRebindingExceptions.RebindOperation` can now be reused as intended; used to stop working properly the first time a rebind completed or was cancelled.
- Actions bound to multiple controls now trigger correctly when using `PressInteraction` set to `ReleaseOnly` (#492).
- `PlayerInput` no longer fails to find actions when using UnityEvents (#500).
- The `"{...}"` format for referencing action maps and actions using GUIDs as strings has been obsoleted. It will still work but adding the extra braces is no longer necessary.
- Drag&dropping bindings between other bindings that came before them in the list no longer drops the items at a location one higher up in the list than intended.
- Editing name of control scheme in editor not taking effect *except* if hitting enter key.
- Saving no longer causes the selection of the current processor or interaction to be lost.
  * This was especially annoying when having "Auto-Save" on as it made editing parameters on interactions and processors very tedious.
- In locales that use decimal separators other than '.', floating-point parameters on composites, interactions, and processors no longer lead to invalid serialized data being generated.
- Fix choosing "Add Action" in action map context menu throwing an exception.
- The input action asset editor window will no longer fail saving if the asset has been moved.
- The input action asset editor window will now show the name of the asset being edited when asking for saving changes.
- Clicking "Cancel" in the save changes dialog for the input action asset editor window will now cancel quitting the editor.
- Fixed pasting or dragging a composite binding from one action into another.
- In the action map editor window, switching from renaming an action to renaming an action map will no longer break the UI.
- Fixed calling Enable/Disable from within action callbacks sometimes leading to corruption of state which would then lead to actions not getting triggered (#472).
- Fixed setting of "Auto-Save" toggle in action editor getting lost on domain reload.
- Fixed blurry icons in editor for imported .inputactions assets and actions in them.
- `Press` and `Release` interactions will now work correctly if they have multiple bound controls.
- `Release` interactions will now invoke a `Started` callback when the control is pressed.
- Made Vector2 composite actions respect the press points of button controls used to compose the value.

## [0.2.6-preview] - 2019-03-20

>NOTE: The UI code for editing actions has largely been rewritten. There may be regressions.
>NOTE: The minimum version requirement for the new input system has been bumped
       to 2019.1

### Added

- Support gamepad vibration on Switch.
- Added support for Joysticks on Linux.

#### Actions

- Added ability to change which part of a composite a binding that is part of the composite is assigned to.
  * Part bindings can now be freely duplicated or copy-pasted. This allows having multiple bindings for "up", for example. Changing part assignments retroactively allows to freely edit the composite makeup.
- Can now drag&drop multiple items as well as drop items onto others (equivalent to cut&paste). Holding ALT copies data instead of moving it.
- Edits to control schemes are now undoable.
- Control schemes are now sorted alphabetically.
- Can now search by binding group (control scheme) or devices directly from search box.
  * `g:Gamepad` filters bindings to those in the "Gamepad" group.
  * `d:Gamepad` filters bindings to those from Gamepad-compatible devices.

### Changed

- The input debugger will no longer automatically show remote devices when the profiler is connected. Instead, use the new menu in debugger toolbar to connect to players or to enable/disable remote input debugging.
- "Press and Release" interactions will now invoke the `performed` callback on both press and release (instead of invoking `performed` and `cancel`, which was inconsistent with other behaviors).

#### Actions

- Bindings have GUIDs now like actions and maps already did. This allows to persistently and uniquely identify individual bindings.
- Replaced UI overlay while rebinding interactively with cancellable progress bar. Interactive rebinding now cancels automatically after 4 seconds without suitable input.
- Bindings that are not assigned to any control scheme are now visible when a particular control scheme is selected.
  * Bindings not assigned to any control scheme are active in *ALL* control schemes.
  * The change makes this visible in the UI now.
  * When a specific control scheme is selected, these bindings are affixed with `{GLOBAL}` for added visibility.
- When filtering by devices from a control scheme, the filtering now takes layout inheritance into account. So, a binding to a control on `Pointer` will now be shown when the filter is `Mouse`.
- The public control picker API has been revised.
  * The simplest way to add control picker UI to a control path is to add an `InputControlAttribute` to the field.
    ```
    // In the inspector, shows full UI to select a control interactively
    // (including interactive picking through device input).
    [InputControl(layout = "Button")]
    private string buttonControlPath;
    ```
- Processors of incompatible types will now be ignored instead of throwing an exception.

### Fixed

- Remote connections in input debugger now remain connected across domain reloads.
- Don't incorrectly create non-functioning devices if a physical device implements multiple incompatible logical HID devices (such as the MacBook keyboard/touch pad and touch bar).
- Removed non-functioning sort triangles in event list in Input Debugger device windows.
- Sort events in input debugger window by id rather then by timestamp.
- Make parsing of float parameters support floats represented in "e"-notation and "Infinity".
- Input device icons in input debugger window now render in appropriate resolution on retina displays.
- Fixed Xbox Controller on macOS reporting negative values for the sticks when represented as dpad buttons.
- `InputSettings.UpdateMode.ProcessEventsManually` now correctly triggers updates when calling `InputSystem.Update(InputUpdateType.Manual)`.

#### Actions

- Pasting or duplicating an action in an action map asset will now assign a new and unique ID to the action.
- "Add Action" button being active and triggering exceptions when no action map had been added yet.
- Fixed assert when generating C# class and make sure it gets imported correctly.
- Generate directories as needed when generating C# class, and allow path names without "Assets/" path prefix.
- Allow binding dpad controls to actions of type "Vector2".
- Fixed old name of action appearing underneath rename overlay.
- Fixed inspector UIs for on-screen controls throwing exceptions and being non-functional.
- Fixed deleting multiple items at same time in action editor leading to wrong items being deleted.
- Fixed copy-pasting actions not preserving action properties other than name.
- Fixed memory corruptions coming from binding resolution of actions.
- InputActionAssetReferences in ScriptableObjects will continue to work after domain reloads in the editor.
- Fixed `startTime` and `duration` properties of action callbacks.

## [0.2.1-preview] - 2019-03-11

### Changed

 - NativeUpdateCallback API update to match Unity 2018.3.8f1

## [0.2.0-preview] - 2019-02-12

This release contains a number of fairly significant changes. The focus has been on further improving the action system to make it easier to use as well as to make it work more reliably and predictably.

>NOTE: There are some breaking changes. Please see the "Changed" section below.

### Changed

- Removed Unity 2018.2 support code.
- Removed .NET 3.5 support code.
- Started using C# 7.
- `IInputControlProcessor<TValue>` has been replaced with `InputProcessor` and `InputProcessor<TValue>` base classes.
- `IInputBindingComposite` has been replaced with an `InputBindingComposite` base class and the `IInputBindingComposite<TValue>` interface has been merged with the `InputBindingComposite<TValue>` class which had already existed.
- `InputUser.onUnpairedDeviceUser` will now notify for each actuated control until the device is paired or there are no more actuated controls.
- `SensitivityProcessor` has been removed.
    * The approach needs rethinking. What `SensitivityProcessor` did caused more problems than it solved.
- State monitors no longer have their timeouts removed automatically when they fire. This makes it possible to have a timeout that is removed only in response to a specific state change.
- Events for devices that implement `IInputStateCallbacks` (such as `Touchscreen`) are allowed to go back in time. Avoids the problem of having to order events between multiple fingers correctly or seeing events getting rejected.
- `PenState.Button` is now `PenButton`.
- Removed TouchPositionTransformProcessor, was used only by Android, the position transformation will occur in native backend in 2019.x

#### Actions:
- Bindings that have no interactions on them will trigger differently now. __This is a breaking change__.
  * Previously, these bindings would trigger `performed` on every value change including when going back to their default value. This is why you would see two calls of `performed` with a button; one when the button was pressed, another when it was depressed.
  * Now, a binding without an interaction will trigger `started` and then `performed` when a bound control is actuated. Thereafter, the action will remain in `Started` phase. For as long as the control is actuated, every value change will trigger `performed` again. When the control stops being actuated, it will trigger `cancelled` and the action will remain in `Waiting` state.
  * Control actuation is defined as a control having a magnitude (see `InputControl.EvaluateMagnitude`) greater than zero. If a control does not support magnitudes (returns -1 from `EvaluateMagnitude`), then the control is considered actuated when it changes state away from its default state.
  * To restore the previous behavior, simply change code like
      ```
        myAction.performed += MyCallback;
      ```
    to
      ```
        myAction.performed += MyCallback;
        myAction.cancelled += MyCallback;
      ```
  * Alternatively, enable `passThrough` mode on an action. This effectively restores the previous default behavior of actions.
    ```
        new InputAction(binding: "<Gamepad>/leftTrigger") { passThrough = true };
    ```
- As part of the aforementioned change, the following interactions have been removed as they are no longer relevant:
  - `StickInteraction`: Can simply be removed from bindings. The new default behavior obsoletes the need for what `StickInteraction` did. Use `started` to know then the stick starts being actuated, `performed` to be updated on movements, and `cancelled` to know when the stick goes back into rest position.
  - `PressAndReleaseInteraction`: Can simply be removed from bindings. The default behavior with no interaction encompasses press and release detection. Use `started` to know then a button is pressed and `cancelled` to know when it is released. To set a custom button press point, simply put an `AxisDeadzoneProcessor` on the binding.
- `PressInteraction` has been completely rewritten.
  - Trigger behavior can be set through `behavior` parameter and now provides options for observing just presses (`PressOnly`), just releases (`ReleaseOnly`), or both presses and releases (`PressAndRelease`).
  - Also, the interaction now operates on control actuation rather than reading out float values directly. This means that any control that supports magnitudes can be used.
  - Also supports continuous mode now.
- If bound controls are already actuated when an action is enabled, the action will now trigger in the next input update as if the control had just been moved from non-actuated to actuated state.
  - In other words, if e.g. you have a binding to the A button of the gamepad and the A button is already pressed when the action is first enabled, then the action associated with the A button will trigger as if the button had just been pressed. Previously, it required releasing and re-pressing the button first -- which, together with certain interactions, could lead to actions ending up in a confused state.
- When an action is disabled, it will now cancel all ongoing interactions, if any (i.e. you will see `InputAction.cancelled` being called).
  - Note that unlike the above-mentioned callbacks that happen when an action starts out with a control already actuated, the cancellation callbacks happen __immediately__ rather than in the next input update.
- Actions that at runtime are bound to multiple controls will now perform *conflict resolution*, if necessary.
  - This applies only if an action actually receives multiple concurrent actuations from controls.
  - When ambiguity is detected, the greatest amount of actuation on any of the controls gets to drive the action.
  - In practice, this means that as long as any of the controls bound to an action is actuated, the action will keep going. This resolves ambiguities when an action has primary and secondary bindings, for examples, or when an action is bound to multiple different devices at the same time.
  - Composite bindings count as single actuations regardless of how many controls participate in the composite.
  - This behavior __can be bypassed__ by setting the action to be pass-through.
- Action editor now closes when asset is deleted.
  - If there are unsaved changes, asks for confirmation first.
- Interactions and processors in the UI are now filtered based on the type of the action (if set) and sorted by name.
- Renamed "Axis" and "Dpad" composites to "1D Axis" and "2D Vector" composite.
  - The old names can still be used and existing data will load as expected.
  - `DpadComposite` got renamed to `Vector2Composite`; `AxisComposite` is unchanged.
- `InputInteractionContext.controlHasDefaultValue` has been replaced with `InputInteractionContext.ControlIsActuated()`.
- `InputActionChange.BindingsHaveChangedWhileEnabled` has been reworked and split in two:
    1. `InputActionChange.BoundControlsAboutToChange`: Bindings have been previously resolved but are about to be re-resolved.
    2. `InputActionChange.BoundControlsChanged`: Bindings have been resolved on one or more actions.
- Actions internally now allocate unmanaged memory.
  - Disposing should be taken care of automatically (though you can manually `Dispose` as well). If you see errors in the console log about unmanaged memory being leaked, please report the bug.
  - All execution state except for C# heap objects for processors, interactions, and composites has been collapsed into a single block of unmanaged memory. Actions should now be able to re-resolve efficiently without allocating additional GC memory.

### Added

- `PlayerInput` component which simplifies setting up individual player input actions and device pairings. \
  ![PlayerInput](Documentation~/Images/PlayerInput.png)
- `PlayerInputManager` component which simplifies player joining and split-screen setups. \
  ![PlayerInput](Documentation~/Images/PlayerInputManager.png)
- `InputDevice.all` (equivalent to `InputSystem.devices`)
- `InputControl.IsActuated()` can be used to determine whether control is currently actuated (defined as extension method in `InputControlExtensions`).
- Can now read control values from buffers as objects using `InputControl.ReadValueFromBufferAsObject`. This allows reading a value stored in memory without having to know the value type.
- New processors:
    * `ScaleProcessor`
    * `ScaleVector2Processor`
    * `ScaleVector3Processor`
    * `InvertVector2Processor`
    * `InvertVector3Processor`
    * `NormalizeVector2Processor`
    * `NormalizeVector3Processor`
- Added `MultiTapInteraction`. Can be used to listen for double-taps and the like.
- Can get total and average event lag times through `InputMetrics.totalEventLagTime` and `InputMetrics.averageEventLagTime`.
- `Mouse.forwardButton` and `Mouse.backButton`.
- The input debugger now shows users along with their paired devices and actions. See the [documentation](Documentation~/UserManagement.md#debugging)
- Added third and fourth barrel buttons on `Pen`.

#### Actions:
- Actions have a new continuous mode that will cause the action to trigger continuously even if there is no input. See the [documentation](Documentation~/Actions.md#continuous-actions) for details. \
  ![Continuous Action](Documentation~/Images/ContinuousAction.png)
- Actions have a new pass-through mode. In this mode an action will bypass any checks on control actuation and let any input activity on the action directly flow through. See the [documentation](Documentation~/Actions.md#pass-through-actions) for details. \
  ![Pass-Through Action](Documentation~/Images/PassThroughAction.png)
- Can now add interactions and processors directly to actions.
  ![Action Properties](Documentation~/Images/ActionProperties.png)
    * This is functionally equivalent to adding the respective processors and/or interactions to every binding on the action.
- Can now change the type of a composite retroactively.
  ![Composite Properties](Documentation~/Images/CompositeProperties.png)
- Values can now be read out as objects using `InputAction.CallbackContext.ReadValueAsObject()`.
    * Allocates GC memory. Should not be used during normal gameplay but is very useful for testing and debugging.
- Added auto-save mode for .inputactions editor.
  ![Auto Save](Documentation~/Images/AutoSave.png)
- Processors, interactions, and composites can now define their own parameter editor UIs by deriving from `InputParameterEditor`. This solves the problem of these elements not making it clear that the parameters usually have global defaults and do not need to be edited except if local overrides are necessary.
- Can now set custom min and max values for axis composites.
    ```
    var action = new InputAction();
    action.AddCompositeBinding("Axis(minValue=0,maxValue=2)")
        .With("Positive", "<Keyboard>/a")
        .With("Negative", "<Keyboard>/d");
    ```
- "C# Class File" property on .inputactions importer settings now has a file picker next to it.
- `InputActionTrace` has seen various improvements.
    * Recorded data will now stay valid even if actions are rebound to different controls.
    * Can listen to all actions using `InputActionTrace.SubscribeToAll`.
    * `InputActionTrace` now maintains a list of subscriptions. Add subscriptions with `SubscribeTo` and remove a subscription with `UnsubscribeFrom`. See the [documentation](Documentation~/Actions.md#tracing-actions) for details.

### Fixes

- Fixed support for Unity 2019.1 where we landed a native API change.
- `InputUser.UnpairDevicesAndRemoveUser()` corrupting device pairings of other InputUsers
- Control picker in UI having no devices if list of supported devices is empty but not null
- `IndexOutOfRangeException` when having multiple action maps in an asset (#359 and #358).
- Interactions timing out even if there was a pending event that would complete the interaction in time.
- Action editor updates when asset is renamed or moved.
- Exceptions when removing action in last position of action map.
- Devices marked as unsupported in input settings getting added back on domain reload.
- Fixed `Pen` causing exceptions and asserts.
- Composites that assign multiple bindings to parts failing to set up properly when parts are assigned out of order (#410).

### Known Issues

- Input processing in edit mode on 2019.1 is sporadic rather than happening on every editor update.

## [0.1.2-preview] - 2018-12-19

    NOTE: The minimum version requirement for the new input system has been bumped
          to 2018.3. The previous minum requirement of 2018.2 is no longer supported.
          Also, we have dropped support for the .NET 3.5 runtime. The new .NET 4
          runtime is now required to use the new input system.

We've started working on documentation. The current work-in-progress can be found on [GitHub](https://github.com/Unity-Technologies/InputSystem/blob/develop/Packages/com.unity.inputsystem/Documentation~/InputSystem.md).

### Changed

- `InputConfiguration` has been replaced with a new `InputSettings` class.
- `InputConfiguration.lockInputToGame` has been moved to `InputEditorUserSettings.lockInputToGameView`. This setting is now persisted as a local user setting.
- `InputSystem.updateMask` has been replaced with `InputSettings.updateMode`.
- `InputSystem.runInBackground` has been moved to `InputSettings.runInBackground`.
- Icons have been updated for improved styling and now have separate dark and light skin versions.
- `Lock Input To Game` and `Diagnostics Mode` are now persisted as user settings
- Brought back `.current` getters and added `InputSettings.filterNoiseOnCurrent` to control whether noise filtering on the getters is performed or not.
- Removed old and outdated Doxygen-generated API docs.

### Added

- `InputSystem.settings` contains the current input system settings.
- A new UI has been added to "Edit >> Project Settings..." to edit input system settings. Settings are stored in a user-controlled asset in any location inside `Assets/`. Multiple assets can be used and switched between.
- Joystick HIDs are now supported on Windows, Mac, and UWP.
- Can now put system into manual update mode (`InputSettings.updateMode`). In this mode, events will not get automatically processed. To process events, call `InputSystem.Update()`.
- Added shortcuts to action editor window (requires 2019.1).
- Added icons for .inputactions assets.

### Fixed

- `InputSystem.devices` not yet being initialized in `MonoBehaviour.Start` when in editor.

### Known Issues

- Input settings are not yet included in player builds. This means that at the moment, player builds will always start out with default input settings.
- There have been reports of some stickiness to buttons on 2019.1 alpha builds.  We are looking at this now.

## [0.0.14-preview] - 2018-12-11

### Changed

- `Pointer.delta` no longer has `SensitivityProcessor` on it. The processor was causing many issues with mouse deltas. It is still available for adding it manually to action bindings but the processor likely needs additional work.

### Fixed

Core:
- Invalid memory accesses when using .NET 4 runtime
- Mouse.button not being identical to Mouse.leftButton
- DualShock not being recognized when connected via Bluetooth

Actions:
- Parameters disappearing on processors and interactions in UI when edited
- Parameters on processors and interactions having wrong value type in UI (e.g. int instead of float)
- RebindingOperation calling OnComplete() after being cancelled

Misc:
- Documentation no longer picked up as assets in user project

## [0.0.13-preview] - 2018-12-05

First release from stable branch.<|MERGE_RESOLUTION|>--- conflicted
+++ resolved
@@ -34,11 +34,8 @@
 - Fixed an issue where undoing deletion of Action Maps did not restore Actions correctly.
 - Fixed case [ISXB-628](https://issuetracker.unity3d.com/product/unity/issues/guid/ISXB-628) (OnIMECompositionChange does not return an empty string on accept when using Microsoft IME) by clarifying expectations and intended usage for the IME composition change event.
 - Fixed case [ISX-1668] (The Profiler shows incorrect data and spams the console with "Missing Profiler.EndSample" errors when there is an Input System Component in Scene).
-<<<<<<< HEAD
+- Fix for BindingSyntax `WithInteraction()` which was incorrectly using processors.
 - Fixed the [`GetHapticCapabilitiesCommand`](xref:UnityEngine.InputSystem.XR.Haptics.GetHapticCapabilitiesCommand) always failing to execute due to a mismatch in the size in bytes of the payload and the size expected by XR devices. Changed [`HapticCapabilities`](xref:UnityEngine.InputSystem.XR.Haptics.HapticCapabilities) to include all properties returned by the XR input subsystem. This makes Input System match the functionality provided by the [XR](https://docs.unity3d.com/Manual/com.unity.modules.xr.html) module's [`InputDevice.TryGetHapticCapabilities`](https://docs.unity3d.com/ScriptReference/XR.InputDevice.TryGetHapticCapabilities.html) and [`HapticCapabilities`](https://docs.unity3d.com/ScriptReference/XR.HapticCapabilities.html).
-=======
-- Fix for BindingSyntax `WithInteraction()` which was incorrectly using processors.
->>>>>>> 6584c246
 
 ## [1.8.0-pre.1] - 2023-09-04
 
