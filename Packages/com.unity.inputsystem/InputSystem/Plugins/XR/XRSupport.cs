<<<<<<< HEAD
using System;
using System.Collections.Generic;
using UnityEngine.InputSystem.Layouts;

namespace UnityEngine.InputSystem.XR
{
    public static class XRUtilities
    {
        /// <summary>
        /// A simple Regex pattern that allows InputDeviceMatchers to match to any version of the XRInput interface.
        /// </summary>
        public const string kXRInterfaceMatchAnyVersion = "^(XRInput)";

        /// <summary>
        /// The initial, now deprecated interface for XRInput.  This version handles button packing for Android differently from current.
        /// </summary>
        public const string kXRInterfaceV1 = "XRInput";

        /// <summary>
        /// The current interface code sent with devices to identify as XRInput devices.
        /// </summary>
        public const string kXRInterfaceCurrent = "XRInputV1";
    }

    // Sync to UnityXRInputFeatureType in IUnityXRInput.h
    enum FeatureType
    {
        Custom = 0,
        Binary,
        DiscreteStates,
        Axis1D,
        Axis2D,
        Axis3D,
        Rotation,
    }

    // These structures are not explicitly assigned, but they are filled in via JSON serialization coming from matching structs in native.
#pragma warning disable 0649
    [Serializable]
    struct UsageHint
    {
        public string content;
    }

    //Sync to XRInputFeatureDefinition in XRInputDeviceDefinition.h
    [Serializable]
    struct XRFeatureDescriptor
    {
        public string name;
        public List<UsageHint> usageHints;
        public FeatureType featureType;
        public uint customSize;
    }

    // Sync to UnityXRInputDeviceRole in IUnityXRInput.h
    /// <summary>
    /// The generalized role that the device plays.  This can help in grouping devices by type (HMD, vs. hardware tracker vs. handed controller).
    /// </summary>
    public enum DeviceRole
    {
        Unknown = 0,
        Generic,
        LeftHanded,
        RightHanded,
        GameController,
        TrackingReference,
        HardwareTracker,
    }

    //Sync to XRInputDeviceDefinition in XRInputDeviceDefinition.h
    [Serializable]
    class XRDeviceDescriptor
    {
        public string deviceName;
        public string manufacturer;
        public string serialNumber;
        public DeviceRole deviceRole;
        public int deviceId;
        public List<XRFeatureDescriptor> inputFeatures;

        internal string ToJson()
        {
            return JsonUtility.ToJson(this);
        }

        internal static XRDeviceDescriptor FromJson(string json)
        {
            return JsonUtility.FromJson<XRDeviceDescriptor>(json);
        }
    }
#pragma warning restore 0649

    /// <summary>
    /// A small helper class to aid in initializing and registering XR devices and layout builders.
    /// </summary>
#if UNITY_DISABLE_DEFAULT_INPUT_PLUGIN_INITIALIZATION
    public
#else
    internal
#endif
    static class XRSupport
    {
        /// <summary>
        /// Registers all initial templates and the generalized layout builder with the InputSystem.
        /// </summary>
        public static void Initialize()
        {
            InputSystem.RegisterLayout<XRHMD>();
            InputSystem.RegisterLayout<XRController>();

            InputSystem.RegisterLayout<WMRHMD>(
                matches: new InputDeviceMatcher()
                    .WithInterface(XRUtilities.kXRInterfaceMatchAnyVersion)
                    .WithProduct("(Windows Mixed Reality HMD)|(Acer AH100)")
                    .WithManufacturer("(Microsoft)|(WindowsMR)")
            );
            InputSystem.RegisterLayout<WMRSpatialController>(
                matches: new InputDeviceMatcher()
                    .WithInterface(XRUtilities.kXRInterfaceMatchAnyVersion)
                    .WithProduct(@"(^(Spatial Controller))|(^(OpenVR Controller\(WindowsMR))")
                    .WithManufacturer("(Microsoft)|(WindowsMR)")
            );

            InputSystem.RegisterLayout<DaydreamHMD>(
                matches: new InputDeviceMatcher()
                    .WithInterface(XRUtilities.kXRInterfaceMatchAnyVersion)
                    .WithProduct("Daydream HMD"));
            InputSystem.RegisterLayout<DaydreamController>(
                matches: new InputDeviceMatcher()
                    .WithInterface(XRUtilities.kXRInterfaceMatchAnyVersion)
                    .WithProduct("^(Daydream Controller)"));

            InputSystem.RegisterLayout<ViveHMD>(
                matches: new InputDeviceMatcher()
                    .WithInterface(XRUtilities.kXRInterfaceMatchAnyVersion)
                    .WithManufacturer("HTC")
                    .WithProduct(@"^((Vive DVT)|(Vive MV.)|(Vive Pro)|(Vive. MV))"));
            InputSystem.RegisterLayout<ViveWand>(
                matches: new InputDeviceMatcher()
                    .WithInterface(XRUtilities.kXRInterfaceMatchAnyVersion)
                    .WithManufacturer("HTC")
                    .WithProduct(@"^(OpenVR Controller\(((Vive. Controller)|(VIVE. Controller)|(Vive Controller)))"));
            InputSystem.RegisterLayout<KnucklesController>(
                matches: new InputDeviceMatcher()
                    .WithInterface(XRUtilities.kXRInterfaceMatchAnyVersion)
                    .WithManufacturer("Valve")
                    .WithProduct(@"^(OpenVR Controller\(Knuckles)"));
            InputSystem.RegisterLayout<ViveTracker>(
                matches: new InputDeviceMatcher()
                    .WithInterface(XRUtilities.kXRInterfaceMatchAnyVersion)
                    .WithManufacturer("HTC")
                    .WithProduct(@"^(VIVE Tracker)"));
            InputSystem.RegisterLayout<HandedViveTracker>(
                matches: new InputDeviceMatcher()
                    .WithInterface(XRUtilities.kXRInterfaceMatchAnyVersion)
                    .WithManufacturer("HTC")
                    .WithProduct(@"^(OpenVR Controller\(VIVE Tracker)"));
            InputSystem.RegisterLayout<ViveLighthouse>(
                matches: new InputDeviceMatcher()
                    .WithInterface(XRUtilities.kXRInterfaceMatchAnyVersion)
                    .WithManufacturer("HTC")
                    .WithProduct(@"^(HTC V2-XD/XE)"));

            InputSystem.onFindLayoutForDevice += XRLayoutBuilder.OnFindLayoutForDevice;
        }
    }
}
=======
using System;
using System.Collections.Generic;
#if UNITY_INPUT_SYSTEM_ENABLE_XR
using UnityEngine.XR;
#endif
using UnityEngine.InputSystem.Layouts;
using UnityEngine.InputSystem.Controls;

namespace UnityEngine.InputSystem.XR
{
    public static class XRUtilities
    {
        /// <summary>
        /// A simple Regex pattern that allows InputDeviceMatchers to match to any version of the XRInput interface.
        /// </summary>
        public const string kXRInterfaceMatchAnyVersion = "^(XRInput)";

        /// <summary>
        /// The initial, now deprecated interface for XRInput.  This version handles button packing for Android differently from current.
        /// </summary>
        public const string kXRInterfaceV1 = "XRInput";

        /// <summary>
        /// The current interface code sent with devices to identify as XRInput devices.
        /// </summary>
        public const string kXRInterfaceCurrent = "XRInputV1";
    }

    // Sync to UnityXRInputFeatureType in IUnityXRInput.h
    enum FeatureType
    {
        Custom = 0,
        Binary,
        DiscreteStates,
        Axis1D,
        Axis2D,
        Axis3D,
        Rotation,
        Hand,
        Bone,
        Eyes
    }

    // These structures are not explicitly assigned, but they are filled in via JSON serialization coming from matching structs in native.
#pragma warning disable 0649
    [Serializable]
    struct UsageHint
    {
        public string content;
    }

    //Sync to XRInputFeatureDefinition in XRInputDeviceDefinition.h
    [Serializable]
    struct XRFeatureDescriptor
    {
        public string name;
        public List<UsageHint> usageHints;
        public FeatureType featureType;
        public uint customSize;
    }

#if !UNITY_2019_3_OR_NEWER
    // Sync to UnityXRInputDeviceRole in IUnityXRInput.h
    /// <summary>
    /// The generalized role that the device plays.  This can help in grouping devices by type (HMD, vs. hardware tracker vs. handed controller).
    /// </summary>
    public enum DeviceRole
    {
        Unknown = 0,
        Generic,
        LeftHanded,
        RightHanded,
        GameController,
        TrackingReference,
        HardwareTracker,
    }
#endif

    //Sync to XRInputDeviceDefinition in XRInputDeviceDefinition.h
    [Serializable]
    class XRDeviceDescriptor
    {
        public string deviceName;
        public string manufacturer;
        public string serialNumber;
#if UNITY_INPUT_SYSTEM_ENABLE_XR
#if UNITY_2019_3_OR_NEWER
        public InputDeviceCharacteristics characteristics;
#else //UNITY_2019_3_OR_NEWER
        public InputDeviceRole deviceRole;
#endif //UNITY_2019_3_OR_NEWER
#endif //UNITY_INPUT_SYSTEM_ENABLE_XR
        public int deviceId;
        public List<XRFeatureDescriptor> inputFeatures;

        internal string ToJson()
        {
            return JsonUtility.ToJson(this);
        }

        internal static XRDeviceDescriptor FromJson(string json)
        {
            return JsonUtility.FromJson<XRDeviceDescriptor>(json);
        }
    }

    public struct Bone
    {
        // Todo, this should reference another bone in some way
        public uint parentBoneIndex;
        public Vector3 position;
        public Quaternion rotation;
    }

    public struct Eyes
    {
        public Vector3 leftEyePosition;
        public Quaternion leftEyeRotation;
        public Vector3 rightEyePosition;
        public Quaternion rightEyeRotation;
        public Vector3 fixationPoint;
        public float leftEyeOpenAmount;
        public float rightEyeOpenAmount;
    }

    public class BoneControl : InputControl<Bone>
    {
        [InputControl(offset = 0, displayName = "parentBoneIndex")]
        public IntegerControl parentBoneIndex { get; private set; }
        [InputControl(offset = 4, displayName = "Position")]
        public Vector3Control position { get; private set; }
        [InputControl(offset = 16, displayName = "Rotation")]
        public QuaternionControl rotation { get; private set; }

        public BoneControl()
        {}

        protected override void FinishSetup()
        {
            parentBoneIndex = GetChildControl<IntegerControl>("parentBoneIndex");
            position = GetChildControl<Vector3Control>("position");
            rotation = GetChildControl<QuaternionControl>("rotation");

            base.FinishSetup();
        }

        public override unsafe Bone ReadUnprocessedValueFromState(void* statePtr)
        {
            return new Bone()
            {
                parentBoneIndex = (uint)parentBoneIndex.ReadUnprocessedValueFromState(statePtr),
                position = position.ReadUnprocessedValueFromState(statePtr),
                rotation = rotation.ReadUnprocessedValueFromState(statePtr)
            };
        }

        public override unsafe void WriteValueIntoState(Bone value, void* statePtr)
        {
            parentBoneIndex.WriteValueIntoState((int)value.parentBoneIndex, statePtr);
            position.WriteValueIntoState(value.position, statePtr);
            rotation.WriteValueIntoState(value.rotation, statePtr);
        }
    }

    public class EyesControl : InputControl<Eyes>
    {
        [InputControl(offset = 0, displayName = "LeftEyePosition")]
        public Vector3Control leftEyePosition { get; private set; }
        [InputControl(offset = 12, displayName = "LeftEyeRotation")]
        public QuaternionControl leftEyeRotation { get; private set; }
        [InputControl(offset = 28, displayName = "RightEyePosition")]
        public Vector3Control rightEyePosition { get; private set; }
        [InputControl(offset = 40, displayName = "RightEyeRotation")]
        public QuaternionControl rightEyeRotation { get; private set; }
        [InputControl(offset = 56, displayName = "FixationPoint")]
        public Vector3Control fixationPoint { get; private set; }
        [InputControl(offset = 68, displayName = "LeftEyeOpenAmount")]
        public AxisControl leftEyeOpenAmount { get; private set; }
        [InputControl(offset = 72, displayName = "RightEyeOpenAmount")]
        public AxisControl rightEyeOpenAmount { get; private set; }

        public EyesControl()
        {}

        protected override void FinishSetup()
        {
            leftEyePosition = GetChildControl<Vector3Control>("leftEyePosition");
            leftEyeRotation = GetChildControl<QuaternionControl>("leftEyeRotation");
            rightEyePosition = GetChildControl<Vector3Control>("rightEyePosition");
            rightEyeRotation = GetChildControl<QuaternionControl>("rightEyeRotation");
            fixationPoint = GetChildControl<Vector3Control>("fixationPoint");
            leftEyeOpenAmount = GetChildControl<AxisControl>("leftEyeOpenAmount");
            rightEyeOpenAmount = GetChildControl<AxisControl>("rightEyeOpenAmount");

            base.FinishSetup();
        }

        public override unsafe Eyes ReadUnprocessedValueFromState(void* statePtr)
        {
            return new Eyes()
            {
                leftEyePosition = leftEyePosition.ReadUnprocessedValueFromState(statePtr),
                leftEyeRotation = leftEyeRotation.ReadUnprocessedValueFromState(statePtr),
                rightEyePosition = rightEyePosition.ReadUnprocessedValueFromState(statePtr),
                rightEyeRotation = rightEyeRotation.ReadUnprocessedValueFromState(statePtr),
                fixationPoint = fixationPoint.ReadUnprocessedValueFromState(statePtr),
                leftEyeOpenAmount = leftEyeOpenAmount.ReadUnprocessedValueFromState(statePtr),
                rightEyeOpenAmount = rightEyeOpenAmount.ReadUnprocessedValueFromState(statePtr)
            };
        }

        public override unsafe void WriteValueIntoState(Eyes value, void* statePtr)
        {
            leftEyePosition.WriteValueIntoState(value.leftEyePosition, statePtr);
            leftEyeRotation.WriteValueIntoState(value.leftEyeRotation, statePtr);
            rightEyePosition.WriteValueIntoState(value.rightEyePosition, statePtr);
            rightEyeRotation.WriteValueIntoState(value.rightEyeRotation, statePtr);
            fixationPoint.WriteValueIntoState(value.fixationPoint, statePtr);
            leftEyeOpenAmount.WriteValueIntoState(value.leftEyeOpenAmount, statePtr);
            rightEyeOpenAmount.WriteValueIntoState(value.rightEyeOpenAmount, statePtr);
        }
    }
#pragma warning restore 0649

    /// <summary>
    /// A small helper class to aid in initializing and registering XR devices and layout builders.
    /// </summary>
#if UNITY_DISABLE_DEFAULT_INPUT_PLUGIN_INITIALIZATION
    public
#else
    internal
#endif
    static class XRSupport
    {
        /// <summary>
        /// Registers all initial templates and the generalized layout builder with the InputSystem.
        /// </summary>
        public static void Initialize()
        {
            InputSystem.RegisterLayout<BoneControl>("Bone");
            InputSystem.RegisterLayout<EyesControl>("Eyes");

            InputSystem.RegisterLayout<XRHMD>();
            InputSystem.RegisterLayout<XRController>();

            InputSystem.RegisterLayout<KnucklesController>(
                matches: new InputDeviceMatcher()
                    .WithInterface(XRUtilities.kXRInterfaceMatchAnyVersion)
                    .WithManufacturer("Valve")
                    .WithProduct(@"^(OpenVR Controller\(Knuckles)"));

            InputSystem.onFindLayoutForDevice += XRLayoutBuilder.OnFindLayoutForDevice;
        }
    }
}
>>>>>>> 4278b4f9
<|MERGE_RESOLUTION|>--- conflicted
+++ resolved
@@ -1,172 +1,3 @@
-<<<<<<< HEAD
-using System;
-using System.Collections.Generic;
-using UnityEngine.InputSystem.Layouts;
-
-namespace UnityEngine.InputSystem.XR
-{
-    public static class XRUtilities
-    {
-        /// <summary>
-        /// A simple Regex pattern that allows InputDeviceMatchers to match to any version of the XRInput interface.
-        /// </summary>
-        public const string kXRInterfaceMatchAnyVersion = "^(XRInput)";
-
-        /// <summary>
-        /// The initial, now deprecated interface for XRInput.  This version handles button packing for Android differently from current.
-        /// </summary>
-        public const string kXRInterfaceV1 = "XRInput";
-
-        /// <summary>
-        /// The current interface code sent with devices to identify as XRInput devices.
-        /// </summary>
-        public const string kXRInterfaceCurrent = "XRInputV1";
-    }
-
-    // Sync to UnityXRInputFeatureType in IUnityXRInput.h
-    enum FeatureType
-    {
-        Custom = 0,
-        Binary,
-        DiscreteStates,
-        Axis1D,
-        Axis2D,
-        Axis3D,
-        Rotation,
-    }
-
-    // These structures are not explicitly assigned, but they are filled in via JSON serialization coming from matching structs in native.
-#pragma warning disable 0649
-    [Serializable]
-    struct UsageHint
-    {
-        public string content;
-    }
-
-    //Sync to XRInputFeatureDefinition in XRInputDeviceDefinition.h
-    [Serializable]
-    struct XRFeatureDescriptor
-    {
-        public string name;
-        public List<UsageHint> usageHints;
-        public FeatureType featureType;
-        public uint customSize;
-    }
-
-    // Sync to UnityXRInputDeviceRole in IUnityXRInput.h
-    /// <summary>
-    /// The generalized role that the device plays.  This can help in grouping devices by type (HMD, vs. hardware tracker vs. handed controller).
-    /// </summary>
-    public enum DeviceRole
-    {
-        Unknown = 0,
-        Generic,
-        LeftHanded,
-        RightHanded,
-        GameController,
-        TrackingReference,
-        HardwareTracker,
-    }
-
-    //Sync to XRInputDeviceDefinition in XRInputDeviceDefinition.h
-    [Serializable]
-    class XRDeviceDescriptor
-    {
-        public string deviceName;
-        public string manufacturer;
-        public string serialNumber;
-        public DeviceRole deviceRole;
-        public int deviceId;
-        public List<XRFeatureDescriptor> inputFeatures;
-
-        internal string ToJson()
-        {
-            return JsonUtility.ToJson(this);
-        }
-
-        internal static XRDeviceDescriptor FromJson(string json)
-        {
-            return JsonUtility.FromJson<XRDeviceDescriptor>(json);
-        }
-    }
-#pragma warning restore 0649
-
-    /// <summary>
-    /// A small helper class to aid in initializing and registering XR devices and layout builders.
-    /// </summary>
-#if UNITY_DISABLE_DEFAULT_INPUT_PLUGIN_INITIALIZATION
-    public
-#else
-    internal
-#endif
-    static class XRSupport
-    {
-        /// <summary>
-        /// Registers all initial templates and the generalized layout builder with the InputSystem.
-        /// </summary>
-        public static void Initialize()
-        {
-            InputSystem.RegisterLayout<XRHMD>();
-            InputSystem.RegisterLayout<XRController>();
-
-            InputSystem.RegisterLayout<WMRHMD>(
-                matches: new InputDeviceMatcher()
-                    .WithInterface(XRUtilities.kXRInterfaceMatchAnyVersion)
-                    .WithProduct("(Windows Mixed Reality HMD)|(Acer AH100)")
-                    .WithManufacturer("(Microsoft)|(WindowsMR)")
-            );
-            InputSystem.RegisterLayout<WMRSpatialController>(
-                matches: new InputDeviceMatcher()
-                    .WithInterface(XRUtilities.kXRInterfaceMatchAnyVersion)
-                    .WithProduct(@"(^(Spatial Controller))|(^(OpenVR Controller\(WindowsMR))")
-                    .WithManufacturer("(Microsoft)|(WindowsMR)")
-            );
-
-            InputSystem.RegisterLayout<DaydreamHMD>(
-                matches: new InputDeviceMatcher()
-                    .WithInterface(XRUtilities.kXRInterfaceMatchAnyVersion)
-                    .WithProduct("Daydream HMD"));
-            InputSystem.RegisterLayout<DaydreamController>(
-                matches: new InputDeviceMatcher()
-                    .WithInterface(XRUtilities.kXRInterfaceMatchAnyVersion)
-                    .WithProduct("^(Daydream Controller)"));
-
-            InputSystem.RegisterLayout<ViveHMD>(
-                matches: new InputDeviceMatcher()
-                    .WithInterface(XRUtilities.kXRInterfaceMatchAnyVersion)
-                    .WithManufacturer("HTC")
-                    .WithProduct(@"^((Vive DVT)|(Vive MV.)|(Vive Pro)|(Vive. MV))"));
-            InputSystem.RegisterLayout<ViveWand>(
-                matches: new InputDeviceMatcher()
-                    .WithInterface(XRUtilities.kXRInterfaceMatchAnyVersion)
-                    .WithManufacturer("HTC")
-                    .WithProduct(@"^(OpenVR Controller\(((Vive. Controller)|(VIVE. Controller)|(Vive Controller)))"));
-            InputSystem.RegisterLayout<KnucklesController>(
-                matches: new InputDeviceMatcher()
-                    .WithInterface(XRUtilities.kXRInterfaceMatchAnyVersion)
-                    .WithManufacturer("Valve")
-                    .WithProduct(@"^(OpenVR Controller\(Knuckles)"));
-            InputSystem.RegisterLayout<ViveTracker>(
-                matches: new InputDeviceMatcher()
-                    .WithInterface(XRUtilities.kXRInterfaceMatchAnyVersion)
-                    .WithManufacturer("HTC")
-                    .WithProduct(@"^(VIVE Tracker)"));
-            InputSystem.RegisterLayout<HandedViveTracker>(
-                matches: new InputDeviceMatcher()
-                    .WithInterface(XRUtilities.kXRInterfaceMatchAnyVersion)
-                    .WithManufacturer("HTC")
-                    .WithProduct(@"^(OpenVR Controller\(VIVE Tracker)"));
-            InputSystem.RegisterLayout<ViveLighthouse>(
-                matches: new InputDeviceMatcher()
-                    .WithInterface(XRUtilities.kXRInterfaceMatchAnyVersion)
-                    .WithManufacturer("HTC")
-                    .WithProduct(@"^(HTC V2-XD/XE)"));
-
-            InputSystem.onFindLayoutForDevice += XRLayoutBuilder.OnFindLayoutForDevice;
-        }
-    }
-}
-=======
 using System;
 using System.Collections.Generic;
 #if UNITY_INPUT_SYSTEM_ENABLE_XR
@@ -421,5 +252,4 @@
             InputSystem.onFindLayoutForDevice += XRLayoutBuilder.OnFindLayoutForDevice;
         }
     }
-}
->>>>>>> 4278b4f9
+}