# Changelog
All notable changes to the input system package will be documented in this file.

The format is based on [Keep a Changelog](http://keepachangelog.com/en/1.0.0/)
and this project adheres to [Semantic Versioning](http://semver.org/spec/v2.0.0.html).

Due to package verification, the latest version below is the unpublished version and the date is meaningless.
however, it has to be formatted properly to pass verification tests.

## [Unreleased]

### Changed

- Adding an action to a `InputActionMap` that is part of an `InputActionAsset` now requires all actions in the asset to be disabled ([case 1288335](https://issuetracker.unity3d.com/issues/adding-actions-at-runtime-to-existing-map-from-asset-triggers-assertion-error)).
  * This used to trigger an `Assert` at runtime but now properly throws an `InvalidOperationException`.
- The `VirtualMouseInput` component is now part of the Input System assembly. It was previously packaged with the `Gamepad Mouse Cursor` sample.
  * The component has a different GUID from before, so existing setups that use the component from the sample are not broken. To use the built-in component you must explicitly switch over.
- `InputTestFixture` no longer deletes the `GameObject`s in the current scene in its `TearDown` ([case 1286987](https://issuetracker.unity3d.com/issues/input-system-inputtestfixture-destroys-test-scene)).
  * This was added for the sake of the Input System's own tests but should not have been in the public fixture.
<<<<<<< HEAD
- When creating a new control scheme with a name `All Control Schemes`, `All Control Schemes1` will be created to avoid confusion with implicit `All Control Schemes` scheme ([case 1217379](https://issuetracker.unity3d.com/issues/control-scheme-cannot-be-selected-when-it-is-named-all-control-schemes)).
=======
- Generic `Gamepad` now has platform independent long button names. Previously it used different names if editor targeted PS4/Switch consoles (case 1321676).
>>>>>>> 4169f38b

### Fixed

- Fixed inputs in game view sometimes not working when running in the editor, as initial focus state could end up being incorrect.
- Fixed bad performance in Input Debugger with high-frequency devices (e.g. 1+ KHz gaming mice). Before, high event volumes led to excessive refreshes of debugger data.
- Fixed compile error on tvOS due to step counter support for iOS added in `1.1.0-preview.3`.
- Fixed PS4- and PS3-specific `rightTriggerButton` and `leftTriggerButton` controls not being marked as synthetic and thus conflicting with `rightTrigger` and `leftTrigger` input ([case 1293734](https://issuetracker.unity3d.com/issues/input-system-when-binding-gamepad-controls-triggerbutton-gets-bound-instead-of-triggeraxis)).
  * This manifested itself, for example, when using interactive rebinding and seeing `rightTriggerButton` getting picked instead of the expected `rightTrigger` control.
- Fixed changes to usages of devices in remote player not being reflected in Input Debugger.
- Fixed exceptions and incorrect values with HIDs using 32-bit fields ([case 1189859](https://issuetracker.unity3d.com/issues/inputsystem-error-when-vjoy-is-installed)).
  * This happened, for example, with vJoy installed.
- Fixed bindings being added to every InputAction in a collection when editing a collection of InputActions in the inspector. ([case 1258578](https://issuetracker.unity3d.com/issues/adding-a-binding-to-one-inputaction-element-in-a-list-adds-the-same-binding-to-all-the-other-elements-in-the-list))
- Fixed `Retrieving array element that was out of bounds` and `SerializedProperty ... has disappeared!` errors when deleting multiple action bindings in the input asset editor ([case 1300506](https://issuetracker.unity3d.com/issues/errors-are-thrown-in-the-console-when-deleting-multiple-bindings)).
- Fixed `InputUser` no longer sending `InputUserChange.ControlsChanged` when adding a new user after previously, all users were removed.
  * Fix contributed by [Sven Herrmann](https://github.com/SvenRH) in [1292](https://github.com/Unity-Technologies/InputSystem/pull/1292).
- Fixed `AxisDeadzoneProcessor` min/max values not being settable to 0 in editor UI ([case 1293744](https://issuetracker.unity3d.com/issues/input-system-input-system-axis-deadzone-minimum-value-fallsback-to-default-value-if-its-set-to-0)).
- Fixed rebinding not working for any discrete control that was held when the rebinding operation started ([case 1317225](https://issuetracker.unity3d.com/issues/inputsystem-a-key-will-not-be-registered-after-rebinding-if-it-was-pressed-when-the-rebinding-operation-started)).

#### Actions

- Fixed delete key not working in the input actions editor ([case 1282090](https://issuetracker.unity3d.com/issues/input-system-delete-key-doesnt-work-in-the-input-actions-window)).
- Fixed actions embedded into `MonoBehaviours` not showing bindings added directly from within constructors ([case 1291334](https://issuetracker.unity3d.com/issues/input-action-binding-doesnt-show-up-in-the-inspector-when-set-using-a-script)).
  ```CSharp
  public class MyMB : MonoBehaviour {
    // This would end up not showing the binding in the inspector.
    public InputAction action = new InputAction(binding: "<Gamepad>/leftStick");
  ```
- Fixed tooltips not appearing for elements of the Input Actions editor window ([case 1311595](https://issuetracker.unity3d.com/issues/no-tooltips-appear-when-hovering-over-parts-of-input-action-editor-window)).
- Fixed `NullReferenceException` when reading values through `InputAction.CallbackContext` on a `OneModifierComposite` or `TwoModifierComposite` binding.

### Added

- Enabled XR device support on Magic Leap (Lumin).
- Added ability to force XR Support in a project by defining `UNITY_INPUT_FORCE_XR_PLUGIN`.
- Added support for [UI Toolkit](https://docs.unity3d.com/Manual/UIElements.html) with Unity 2021.1+.
  * UITK is now supported as a UI solution in players. Input support for both [Unity UI](https://docs.unity3d.com/Manual/com.unity.ugui.html) and [UI Toolkit](https://docs.unity3d.com/Manual/UIElements.html) is based on the same `InputSystemUIInputModule` code path. More details in the manual.
- `InputSystemUIInputModule` now has an `xrTrackingOrigin` property. When assigned, this will transform all tracked device positions and rotations from it's local space into Unity's world space ([case 1308480](https://issuetracker.unity3d.com/issues/xr-sdk-tracked-device-raycaster-does-not-work-correctly-with-worldspace-canvas-when-xr-camera-is-offset-from-origin)).
- Added `InputSystemUIInputModule.GetLastRaycastResult`. This returns the most recent raycast result and can be used to draw ray visualizations or get information on the most recent UI object hit.

#### Actions

- Fixed multi-taps not working when multiple controls were bound to an action ([case 1267805](https://issuetracker.unity3d.com/issues/input-system-multi-tap-interaction-doesnt-get-triggered-when-there-are-2-or-more-bindings-in-the-active-control-scheme)).
  * When there were multiple controls bound to an action, this bug would get triggered by any interaction that did not result in a phase change on the action.
- Fixed runtime rebinds added as new bindings from leaking into .inputactions assets when exiting play mode ([case 1190502](https://issuetracker.unity3d.com/issues/inputsystem-runtime-rebinds-are-leaking-into-inputactions-asset))

## [1.1.0-preview.3] - 2021-02-04

### Changed

- An upper limit of 1024 controls per device and 1kb of memory state per device has been introduced.
  * This allows for certain optimizations.
  * Should the limits prove too tight, they can be raised in the future.
  * The most complex device we have at the moment (`Touchscreen`) has 242 controls and 616 bytes of state.
- `TouchSimulation` now __disables__ the `Pointer` devices it reads input from.
  * This is to address the problem of mouse input leading to __both__ mouse and touch input happening concurrently. Instead, enabling touch simulation will now effectively __replace__ mouse and pen input with touch input.
  * Devices such `Mouse` and `Pen` will remain in place but will not get updated. Events received for them will be consumed by `TouchSimulation`.
- Enabled XR device support on Switch.

### Fixed

- Fixed precompiled layouts such as `FastKeyboard` leading to build time regressions with il2cpp (case 1283676).
- Fixed `InputDevice.canRunInBackground` not being correctly set for VR devices (thus not allowing them to receive input while the application is not focused).
- Fixed `InputUser.OnEvent` and `RebindingOperation.OnEvent` exhibiting bad performance profiles and leading to multi-millisecond input update times (case 1253371).
  * In our own measurements, `InputUser.OnEvent` is >9 times faster than before and `RebindingOperation.OnEvent` is ~2.5 times faster.
- Fixed PS4 controller not recognized on Mac when connected over Bluetooth ([case 1286449](https://issuetracker.unity3d.com/issues/input-system-dualshock-4-zct1e-dualshock-2-v1-devices-are-not-fully-recognised-over-bluetooth)).
- Fixed `EnhancedTouch` leaking `NativeArray` memory on domain reloads ([case 1190150](https://issuetracker.unity3d.com/issues/new-input-system-simulated-touch-in-editor-doesnt-work)).
- Fixed `TouchSimulation` leading to `"Pointer should have exited all objects before being removed"` errors ([case 1190150](https://issuetracker.unity3d.com/issues/new-input-system-simulated-touch-in-editor-doesnt-work)).
- Fixed multi-touch not working with `InputSystemUIInputModule` ([case 1271942](https://issuetracker.unity3d.com/issues/android-onenddrag-not-being-called-when-there-are-at-least-2-touches-on-the-screen)).
  * This also manifested itself when using On-Screen Controls and not being able to use multiple controls at the same time (for example, in the [Warriors demo](https://github.com/UnityTechnologies/InputSystem_Warriors)).
- Fixed restart prompt after package installation not appearing on Unity 2020.2+ ([case 1292513](https://issuetracker.unity3d.com/issues/input-system-after-package-install-the-update-slash-switch-and-restart-prompt-does-not-appear)).
- Fixed action with multiple bindings getting stuck in `Performed` state when two or more controls are pressed at the same time ([case 1295535](https://issuetracker.unity3d.com/issues/input-system-not-registering-multiple-inputs)).
  * Regression introduced in 1.1-preview.2.
- Fixed `Touch.activeTouches` having incorrect touch phases after calling `EnhancedTouch.Disable()` and then `EnhancedTouch.Enable()` ([case 1286865](https://issuetracker.unity3d.com/issues/new-input-system-began-moved-and-ended-touch-phases-are-not-reported-when-a-second-scene-is-loaded)).
- Fixed compile errors related to XR/AR on console platforms.

#### Actions

- Fixed actions not triggering correctly when multiple bindings on the same action were referencing the same control ([case 1293808](https://issuetracker.unity3d.com/product/unity/issues/guid/1293808/)).
  * Bindings will now "claim" controls during resolution. If several bindings __on the same action__ resolve to the same control, only the first such binding will successfully resolve to the control. Subsequent bindings will only resolve to controls not already referenced by other bindings on the action.
  ```CSharp
  var action = new InputAction();
  action.AddBinding("<Gamepad>/buttonSouth");
  action.AddBinding("<Gamepad>/buttonSouth"); // Will be ignored.
  action.AddBinding("<Gamepad>/button*"); // Will only receive buttonWest, buttonEast, and buttonNorth.
  ```
  * This also means that `InputAction.controls` will now only contain any control at most once.
- Fixed JSON serialization of action maps not preserving empty binding paths ([case 1231968](https://issuetracker.unity3d.com/issues/cloning-actionmap-through-json-converts-empty-paths-to-null-which-is-not-allowed)).

### Added

- Added a new high-performance way to iterate over changed controls in an event.
  ```CSharp
  // Can optionally specify a magnitude threshold that controls must cross.
  // NOTE: This will note allocate GC memory.
  foreach (var control in eventPtr.EnumerateChangedControls(magnitudeThreshold: 0.1f))
      Debug.Log($"Control {control} changed state");
  ```
  * This can be used, for example, to implement much more performant "any button pressed?" queries.
  ```CSharp
  InputSystem.onEvent +=
      (eventPtr, device) =>
      {
          // Ignore anything that is not a state event.
          var eventType = eventPtr.type;
          if (eventType != StateEvent.Type && eventType != DeltaStateEvent.Type)
              return;

          // Find all changed controls actuated above the button press threshold.
          foreach (var control in eventPtr.EnumerateChangedControls
              (device: device, magnitudeThreshold: InputSystem.settings.defaultButtonPressThreshold))
              // Check if it's a button.
              if (control is ButtonControl button)
                  Debug.Log($"Button {button} was pressed");
      }
  ```
- Added support for Step Counter sensors for iOS.
  * You need to enable **Motion Usage** under Input System settings before using the sensor. You can also manually add **Privacy - Motion Usage Description** to your application's Info.plist file.

## [1.1.0-preview.2] - 2020-10-23

### Changed

- The `submit` and the `cancel` actions of the UI input module now trigger on __release__ instead of press. This makes the behavior consistent with clicks triggering UI response on release rather than press.
- Removed the old "Tanks" demo (previously available from the samples shipped with the package).
  * Added a new and improved demo project, which you can download from the [InputSystem_Warriors](https://github.com/UnityTechnologies/InputSystem_Warriors) GitHub repository.

#### Actions

- Actions of type `InputActionType.Button` now respect button press (and release) points.
  * Previously, button-type actions, when used without explicit "Press" interactions, would perform immediately when a bound control was actuated.
  * Now, a button-type action will behave the same as if a "Press" interaction is applied with "Trigger Behavior" set to "Press Only".
  * This means that a button-type action will now perform (and perform __once__ only) when a control crosses the button press threshold defined in the global settings or, if present, locally on a `ButtonControl`. It will then stay performed and finally cancel only when the control falls back to or below the release threshold.
- `InputAction.ReadValue<T>()` now always returns `default<T>` when the action is canceled.
  * This is to make it consistent with `InputAction.CallbackContext.ReadValue<T>()` which already returned `default<T>` when the action was canceled.
  * In general, all APIs that read values will return default values when an action is in a phase other than `Started` or `Performed`.
- If multiple actions in different action maps but in the same .inputactions asset have the same name, calling `InputActionAsset.FindAction()` with just an action name will now return the first __enabled__ action. If none of the actions are enabled, it will return the first action with a matching name as before ([case 1207550](https://issuetracker.unity3d.com/issues/input-system-action-can-only-be-triggered-by-one-of-the-action-maps-when-action-name-is-identical)).
  ```CSharp
  var map1 = new InputActionMap("map1");
  var map2 = new InputActionMap("map2");
  map1.AddAction("actionWithSameName");
  map2.AddAction("actionWithSameName");
  var asset = ScriptableObject.CreateInstance<InputActionAsset>();
  asset.AddActionMap(map1);
  asset.AddActionMap(map2);

  map2["actionWithSameName"].Enable();

  var action = asset["actionWithSameName"];
  // Before: "map1/actionWithSameName"
  // Now: "map2/actionWithSameName"
  ```

### Fixed

- Fixed player build causing `ProjectSettings.asset` to be checked out in Perforce ([case 1254502](https://issuetracker.unity3d.com/issues/projectsettings-dot-asset-is-checked-out-in-perforce-when-building-a-project-with-the-input-system-package-installed)).
- Fixed player build corrupting preloaded asset list in `PlayerSettings` if it was modified by another build processor.
- Fixed remoting in Input Debugger not working for devices in the player that are created from generated layouts (such as XR devices).
- Fixed potential `NullReferenceException` in `InputActionProperty` when the `InputActionReference` is `null`.
- Fixed "On-Screen Controls" sample still using `StandaloneInputModule` and thus throwing `InvalidOperationException` when used with "Active Input Handling" set to "Input System Package (New)" ([case 1201866](https://issuetracker.unity3d.com/issues/input-system-old-input-module-is-available-in-onscreencontrolssample-sample-scene-from-package)).
- Fixed `OnScreenButton` leaving button controls in pressed state when disabled in-between receiving `OnPointerDown` and `OnPointerUp`. Usually manifested itself by having to click the button twice next time it was enabled.
- Fixed exiting out of play mode in the Unity Editor while a test run is in progress leading to the Input System permanently losing all its state until the editor is restarted ([case 1251724](https://issuetracker.unity3d.com/issues/the-input-system-does-not-get-re-enabled-when-a-playmode-input-test-is-interrupted)).
- Fixed max values for `Axis` and `Double` controls stored as multi-bit fields being off by one ([case 1223436](https://issuetracker.unity3d.com/issues/value-equal-to-1-is-not-returned-by-the-input-system-when-reading-a-multi-bit-control)).
  * Fix contributed by [jamre](https://github.com/jamre) in [962](https://github.com/Unity-Technologies/InputSystem/pull/962). Thank you!
- Fixed debug assert in `InputDeviceTester` sample when simultaneously pressing two buttons on gamepad ([case 1244988](https://issuetracker.unity3d.com/issues/input-system-runtime-errors-when-pressing-more-than-one-button-at-the-same-time)).
- Fixed use of UI `Slider` causing drag thresholds to no longer work ([case 1275834](https://issuetracker.unity3d.com/issues/inputsystem-drag-threshold-value-is-ignored-for-scroll-view-after-interacting-with-a-slider-slash-scroll-bar)).
- Fixed layout lists in Input Debugger not updating when removing layouts.
- Fixed device connects leading to different but similar device being reported as reconnected.

#### Actions

- Fixed Action with multiple bindings becoming unresponsive after a Hold interaction was performed ([case 1239551](https://issuetracker.unity3d.com/issues/input-system-hold-interaction-makes-an-input-action-unresponsive-when-2-or-more-binding-are-attached-to-the-same-input-action)).
- Fixed `NullReferenceException` when `Player Input` component `Create Action` is pressed and saved ([case 1245921](https://issuetracker.unity3d.com/issues/input-system-nullreferenceexception-is-thrown-when-player-input-component-create-action-is-pressed-and-saved)).
- Fixed `InputActionTrace.ActionEventPtr.ReadValueAsObject` leading to `InvalidCastException` when trying to read values that came from composite bindings.
- Fixed not being able to stack a `MultiTap` on top of a `Tap` ([case 1261462](https://issuetracker.unity3d.com/issues/multi-tap-and-tap-interactions-in-the-same-action-doesnt-work-properly)).
- Fixed rebinds triggered by the Enter key causing stuck Enter key states ([case 1271591](https://issuetracker.unity3d.com/issues/input-system-rebind-action-requires-two-inputs-slash-presses-when-using-the-enter-key)).
- Fixed `Map index on trigger` and `IndexOutOfRangeException` errors when using multiple Interactions on the same Action. ([case 1253034](https://issuetracker.unity3d.com/issues/map-index-on-trigger-and-indexoutofrangeexception-errors-when-using-multiple-interactions-on-the-same-action)).
- Fixed context menu in action editor not filtering out composites the same way that the `+` icon menu does. This led to, for example, a "2D Vector" composite being shown as an option for a button type action.
- Fixed initial state checks for composite bindings failing if performed repeatedly. For example, doing a `ReadValue<Vector2>` for a WASD binding would return an incorrect value after disabling the map twice while no input from the keyboard was received ([case 1274977](https://issuetracker.unity3d.com/issues/input-system-cannot-read-vector2-values-after-inputactionset-has-been-disabled-and-enabled-twice)).
- Fixed "Add Interaction" menu in action editor not filtering out interactions with incompatible value types ([case 1272772](https://issuetracker.unity3d.com/issues/new-input-system-action-gets-called-only-once-when-using-mouse-press-interaction)).
- Fixed `PlayerInput` no longer auto-switching control schemes if `neverAutoSwitchControlSchemes` was toggled off and back on after the component was first enabled ([case 1232039](https://issuetracker.unity3d.com/issues/input-system-auto-switch-locks-on-one-device-when-its-disabled-and-re-enabled-via-script)).
- Fixed action map name being the same as .inputactions asset name leading to compile errors when `Generate C# Class` is used; now leads to import error ([case 1212052](https://issuetracker.unity3d.com/issues/input-system-user-can-name-inputaction-asset-and-action-map-the-same-creating-compilation-errors-on-generation)).
- Fixed bindings not getting updated when binding by display name and there is no control with the given display name initially.
  ```
  // If at the time this action is enabled, there's no ä key on the keyboard,
  // this did not update properly later when switched to a layout that does have the key.
  var action = new InputAction(binding: "<Keyboard>/#(ä)");
  ```

### Added

- Added tvOS documentation entries in 'Supported Input Devices' page.

#### Actions

- Added "release thresholds" for buttons.
  * Release points are now separated from press points by a percentage threshold.
  * The threshold is defined by `InputSettings.buttonReleaseThreshold`.
  * Thresholds are defined as percentages of press points. A release is thus defined as a button, after having reached a value of at least `InputSettings.defaultButtonPressPoint` (or whatever local press is used), falling back to a value equal to or less than `InputSettings.buttonReleaseThreshold` percent of the press point.
  * This is intended to solve the problem of buttons flickering around button press points.
  * The default threshold is set at 75%, that is, buttons release at 3/4 of the press point.
- Added new methods to the `InputAction` class:
  * `InputAction.IsPressed()`: Whether a bound control has crossed the press threshold and has not yet fallen back below the release threshold.
  * `InputAction.WasPressedThisFrame()`: Whether a bound control has crossed the press threshold this frame.
  * `InputAction.WasReleasedThisFrame()`: Whether a bound control has fallen back below the release threshold this frame.
  * `InputAction.WasPerformedThisFrame()`: Whether the action was performed at any point during the current frame. Equivalent to `InputAction.triggered`, which will be deprecated in the future.
  * `InputAction.Reset()`: Forcibly reset the action state. Cancels the action, if it is currently in progress.
- Added `InputAction.GetTimeoutCompletionPercentage` to query the amount left to complete a currently ongoing interaction.
  ```CSharp
  // Let's say there's a hold interaction on a "warp" action. The user presses a button bound
  // to the action and then holds it. While the user holds the button, we want to know how much
  // longer the user will have to hold it so that we can display feedback in the UI.
  var holdCompleted = playerInput.actions["warp"].GetTimeoutCompletionPercentage();
  ```
- Added three new binding composite types:
  * `OneModifierComposite`: This is a generalization of `ButtonWithOneModifier` (which is still available but now hidden from the UI) which also represents bindings such as "SHIFT+1" but now can be used to target bindings other than buttons (e.g. "SHIFT+delta").
  * `TwoModifiersComposite`: This is a generalization of `ButtonWithTwoModifiers` (which is still available but now hidden from the UI) which also represents bindings such as "SHIFT+CTRL+1" but now can be used to target bindings other than buttons (e.g. "SHIFT+CTRL+delta").
  * `Vector3Composite`: Works the same way `Vector2Composite` does. Adds a `forward` and `backward` binding in addition to `up`, `down`, `left`, and `right`.

## [1.1.0-preview.1] - 2020-08-20

>__The minimum version requirement for the Input System package has been moved up to 2019.4 LTS.__

### Changed

#### Actions

- Auto-generated C# files now have `<auto-generated>` headers so they get ignored by Rider code analysis.
- Auto-generated C# classes are now `partial` so that they can be manually extended.
- Deleting a composite binding with `action.ChangeBinding(0).Erase()` now also erases all the bindings that are part of the composite.
- Trigger binding resolution from within action callbacks (e.g. `InputAction.performed`) will now defer resolution until after the callback has completed.
  * This fixes crashes such as [case 1242406](https://issuetracker.unity3d.com/issues/mecanim-crash-when-entering-or-exiting-play-mode-destroying-gameobjects) where disabling `PlayerInput` from within an action callback led to an action's state being released while the action was still in a callback.

### Fixed

- Fixed input history on Android mono build by alligning memory of history records
- Fixed no input being processed when running a `[UnityTest]` over several frames. Before, this required calling `InputSystem.Update` manually.
- Fixed clicking on help page button in Unity inspector for Input System components not going to relevant manual pages.
- Fixed a bug that prevented DualShock controllers from working on tvOS. (case 1221223).
- `GravitySensor`, `LinearAccelerationSensor`, and `AttitudeSensor` not being initialized on iOS ([case 1251382](https://issuetracker.unity3d.com/product/unity/issues/guid/1251382/)).
- Fixed compilation issues with XR and VR references when building to platforms that do not have complete XR and VR implementations.
- Fixed possible `NullReferenceException`s on ARMs with controls that receive automatic memory offsets.
- Fixed `TouchControl.tapCount` resetting to 0 when "Script Debugging" is enabled (case 1194636).
- Fixed `Touch.activeTouches` not having a `TouchPhase.Began` entry for touches that moved in the same frame that they began in ([case 1230656](https://issuetracker.unity3d.com/issues/input-system-mobile-enhancedtouch-screen-taps-start-with-moved-or-stationary-phase-instead-of-began)).
- Fixed sequential taps causing touches to get stuck in `Touch.activeTouches`.
- Improved performance of `Touch.activeTouches` (most notably, a lot of time was spent in endlessly repetitive safety checks).
- Fixed `EnhancedTouch` APIs not indicating that they need to be enabled with `EnhancedTouchSupport.Enable()`.
  - The APIs now throw `InvalidOperationException` when used without being enabled.
- Fixed memory corruption in `InputEventTrace.AllocateEvent` ([case 1262496](https://issuetracker.unity3d.com/issues/input-system-crash-with-various-stack-traces-when-using-inputactiontrace-dot-subscribetoall))
  * Manifested itself, for example, as crashes when using `InputActionTrace.SubscribeToAll`.
- AxisControls and Vector2Controls' X and Y subcontrols on XR devices now have a minimum range of -1 and a maximum range of 1. This means they can now properly respond to modifiers and interactions in the binding system.

#### Actions

- Fixed drag&drop reordering actions while having one control scheme selected causing bindings from other control schemes to be lost ([case 122800](https://issuetracker.unity3d.com/issues/input-system-bindings-get-cleared-for-other-control-scheme-actions-when-reordering-an-action-in-a-specific-control-scheme)).
- Fixed stack overflow in `PlayerInput.SwitchCurrentActionMap` when called from action callback ([case 1232893](https://issuetracker.unity3d.com/issues/inputsystem-switchcurrentactionmap-causes-a-stackoverflow-when-called-by-each-pahse-of-an-action)).
- Fixed control picker ending up empty when listing devices in "Supported Devices" ([case 1254150](https://issuetracker.unity3d.com/product/unity/issues/guid/1254150/)).

### Added

- Device layouts can now be "precompiled" for speed. `Keyboard`, `Mouse`, and `Touchscreen` are now included as precompiled layouts greatly reducing instantiation time and GC heap cost for these devices. For `Touchscreen`, this results in a >20x speed-up for `InputSystem.AddDevice<Touchscreen>()`.
- Added Pose Control layout. The Pose Control is used on XR Devices and wraps tracking state, position, rotation, and velocity information.

#### Actions

- Can now save binding overrides as JSON strings and restore them from such using the newly added `SaveBindingOverridesAsJson` and `LoadBindingOverridesFromJson` extension methods.
  ```CSharp
  void SaveUserRebinds(PlayerInput player)
  {
      var rebinds = player.actions.SaveBindingOverridesAsJson();
      PlayerPrefs.SetString("rebinds", rebinds);
  }

  void LoadUserRebinds(PlayerInput player)
  {
      var rebinds = PlayerPrefs.GetString("rebinds");
      player.actions.LoadBindingOverridesFromJson(rebinds);
  }
  ```

## [1.0.0] - 2020-04-23

### Fixed

- Fixed compilation issues in `TrackedDeviceRaycaster` when disabling built-in XR module.

## [1.0.0-preview.7] - 2020-04-17

### Fixed

- `VirtualMouseInput` not moving the software cursor when set to `HardwareCursorIsAvailable` but not having a hardware cursor ()
- Can now override built-in Android gamepad layouts. Previously, the input system would always choose its default defaults even after registering more specific layouts using `InputSystem.RegisterLayout`.
- `InputControlPath.TryGetControlLayout` no longer throws `NotImplementedException` for `<Mouse>/scroll/x` and similar paths where the layout is modifying a control it inherited from its base layout ([thread](https://forum.unity.com/threads/notimplementedexception-when-using-inputcontrolpath-trygetcontrollayout-on-mouse-controls.847129/)).
- Fixed compilation errors when disabling built-in VR and XR modules. ([case 1214248](https://issuetracker.unity3d.com/issues/enable-input-system-symbol-is-not-being-updated-when-the-input-system-is-changed-in-player-settings/)).
- Fixed compilation errors when disabling built-in Physics and Physics2D modules. ([case 1191392](https://issuetracker.unity3d.com/issues/inputsystem-trackeddeviceraycaster-has-hard-references-on-both-physics-and-physics2d)).
- No longer throws `NotImplementedException` when matching against a field of `InputDeviceDescription.capabilities` when the value of the field used scientific notation.
- No longer incorrectly matches fields of `InputDeviceDescription.capabilities` by prefix only (i.e. previously it would find the field "foo" when actually looking for "foobar").
- Input device debugger window slowing editor to a crawl when opened on PS4 DualShock controller.
- `InputUser.UnpairDevices()` corrupting user device list.

#### Actions

- Controls are now re-resolved after adding or removing bindings from actions ([case 1218544](https://issuetracker.unity3d.com/issues/input-system-package-does-not-re-resolve-bindings-when-adding-a-new-binding-to-a-map-that-has-already-generated-its-state)).
- Can now have spaces and special characters in action names when using `PlayerInput` with the `SendMessages` or `BroadcastMessages` behavior. Previously, an incorrect method name was generated (fix contributed by [BHSPitMonkey](https://github.com/BHSPitMonkey) in [#1022](https://github.com/Unity-Technologies/InputSystem/pull/1022); [case 1214519](https://issuetracker.unity3d.com/issues/player-input-send-messages-wont-trigger-when-input-action-name-contains-spaces)).
- Adding a new action now sets `expectedControlType` to `Button` as expected ([case 1221015](https://issuetracker.unity3d.com/issues/input-system-default-value-of-expectedcontroltype-is-not-being-set-when-creating-a-new-action)).
- Player joins with `PlayerInputManager` from button presses no longer fail if there are multiple devices of the same type present and the join was not on the first gamepad ([case 226920](https://fogbugz.unity3d.com/f/cases/1226920/)).
- `PlayerInputEditor` no longer leads to the player's `InputActionAsset` mistakenly getting replaced with a clone when the inspector is open on a `PlayerInput` component ([case 1228636](https://issuetracker.unity3d.com/issues/action-map-gets-lost-on-play-when-prefab-is-highlighted-in-inspector)).
- The control picker in the .inputactions editor will no longer incorrectly filter out layouts such as `Xbox One Gamepad (on XB1)` when using them in control schemes. Also, it will no longer filter out controls from base layouts (such as `Gamepad`) ([case 1219415](https://issuetracker.unity3d.com/issues/impossible-to-choose-gamepad-as-binding-path-when-control-scheme-is-set-as-xboxone-scheme)).
- `RebindOperation`s will no longer pick controls right away that are already actuated above the magnitude threshold when the operation starts. Instead, these controls will have to change their actuation from their initial level such that they cross the magnitude threshold configured in the operation ([case 1215784](https://issuetracker.unity3d.com/issues/unnecessary-slash-unwanted-binding-candidates-are-found-when-detecting-and-changing-an-input-value-of-an-input-device)).
- Newly added actions and action maps are now scrolled to when there are more items than fit into view. Previously newly added item was appended but outside of the visible area.
- Actions and bindings in the `.inputactions` editor are no longer force-expanded on every domain reload and whenever a new action or binding is added.
- The importer for `.inputactions` assets will now check out from version control the generated .cs file when overwriting it &ndash; which only happens if the contents differ ([case 1222972](https://issuetracker.unity3d.com/issues/inputsystem-editor-generated-c-number-file-is-not-checked-out-when-overwriting)).
- The editor for `.inputactions` assets will now check out from version control the asset before saving it.
- Drag-reordering action maps no longer throws "Should have drop target" asserts in the console (case [1229146](https://issuetracker.unity3d.com/issues/inputsystem-reordering-of-actionmaps-in-input-action-window-fails-and-throws-should-have-drop-target-error)).
- Drag-reordering actions no longer changes action IDs of some of the existing actions ([case 1231233](https://issuetracker.unity3d.com/issues/input-systems-action-ids-dont-stick-with-action-names-when-input-actions-are-reorganized)).
- References to `InputActionReference` objects created by the importer for `.inputactions` files are no longer broken when the action referenced by the object is renamed ([case 1229145](https://issuetracker.unity3d.com/issues/inputsystem-inputactionreference-loses-guid-when-its-action-is-moved-or-renamed-in-the-inputaction-asset)).
  * __NOTE: This fix does not apply to existing `InputActionReference` instances.__ The problem was inherent in the internal file IDs generated for actions &ndash; which were affected by action and map names. Thus, changing the name of an action or map would change the resulting file ID of the `InputActionReference`.<br>However, changing file IDs will break any existing reference to the object. Thus we had to preserve the existing `InputActionReference` objects under their original file ID. We hide them in the Project Browser, however. The ones that are visible now have the new, fixed file IDs.<br>To switch existing `InputActionReference` properties to the new file IDs, simply replace them with the newly created `InputActionReference`.

### Changed

- `InputDevice.all` has been deprecated due to the confusion it creates with other getters like `Gamepad.all`. Use `InputSystem.devices` instead ([case 1231216](https://issuetracker.unity3d.com/issues/joystick-dot-all-lists-more-than-just-joysticks)).
  * In the same vein, we added a new `Joystick.all` getter that works the same as `Gamepad.all`.
- Changed UI Package to be optional dependency. Removing the package will now disable all UI relevant Input code.

## [1.0.0-preview.6] - 2020-03-06

### Changed

* `InputSystemUIInputModule.trackedDeviceSelect` has been removed. Use `InputSystemUIInputModule.leftClick` instead.
* `InputSystemUIInputModule.repeatDelay` has been renamed to `moveRepeatDelay` and `repeatRate` has been renamed to `moveRepeatRate`.

### Fixed

- Fixed CS0109 warning being generated during player build due to use of `new` with the `PlayerInput.camera property` (case 1174688).
- Fixed a number of issues in `InputSystemUIInputModule`.
  * Fixed GC heap garbage when click-dragging.
  * Fixed number of pointer states growing indefinitely if OS did not reuse touch IDs.
  * Fixed `lastPress` on `PointerEventData` getting lost.
  * Fixed button press-and-release happening in same frame resulting in no UI input.
  * Fixed clicks initiated from non-pointer devices resulting in pointer inputs with `(0,0)` positions.
  * Fixed huge screen deltas on pointer events from tracked devices.
  * Fixed touch input not sending pointer exit events ([case 1213550](https://issuetracker.unity3d.com/issues/input-system-onpointerexit-does-not-work)).
- Fixed `TrackedDeviceRaycaster` not setting `screenPosition` in `RaycastResult`.

#### Actions

- Mixing the enabling&disabling of single actions (as, for example, performed by `InputSystemUIInputModule`) with enabling&disabling of entire action maps (as, for example, performed by `PlayerInput`) no longer leaves to unresponsive input and `"should not reach here"` assertions ([forum thread](https://forum.unity.com/threads/error-while-switching-between-action-maps.825204/)).
- Leaving play mode no longer leaves state change monitors lingering around from enabled actions.
- Enabling action maps with bindings that do not refer to an existing action in the map no longer leads to asserts and exceptions when input on the bindings is received ([case 1213085](https://issuetracker.unity3d.com/issues/input-system-input-actions-cause-exceptions-and-should-not-get-here-errors-to-appear-after-deleting-an-action-map)).
- `PressInteraction` no longer misses the next button press if it gets reset from within the `performed` callback ([case 1205285](https://issuetracker.unity3d.com/issues/inputsystem-problem-with-button-state-after-deactivating-and-reactivating-an-action-map)).
- `InputBinding.DisplayStringOptions.DontIncludeInteractions` is now properly respected.
- Reading the value of a composite binding no longer causes processors from the last active part binding to be applied rather than the processors of the composite itself, if any ([case 1207082](https://issuetracker.unity3d.com/issues/input-system-invert-processors-have-no-effect-on-the-inputaction-dot-callbackcontext-value)).
- Fixed `InputSystem.onActionChange` getting invoked too many times on binding changes.

### Added

- `InputSystemUIInputModule` now sends pointer events using a new `ExtendedPointerEventData` instead of using the base `PointerEventData` class. This surfaces additional input data in pointer events.
- Added `InputSystemUIInputModule.pointerBehavior` to allow dictating how the UI will resolve concurrent input from multiple pointers.

#### Actions

- Added `InputAction.CallbackContext.ReadValueAsButton`.

## [1.0.0-preview.5] - 2020-02-14

### Changed

- We've changed the rules that govern how action phases have to progress:
  * __This is a breaking change!__
    - The primary effect is additional callbacks getting triggered.
  * __Before__:
    - There were no enforced rules about how an action would go through `InputAction.started`, `InputAction.performed`, and `InputAction.canceled`. Which of the callbacks were triggered and in what order depended on a number of factors, the biggest influencer of which were the different interactions that could be applied to actions (like `Press` or `Hold`).
    - This made for unpredictable and frequently surprising results. In addition, it led to bugs where, for [example](https://issuetracker.unity3d.com/issues/input-system-ui-becomes-unresponsive-after-the-first-ui-button-press), adding a `Press` interaction to the `Click` action of `InputSystemUIInputModule` would cause the click state to get stuck because the click action would never cancel.
  * __Now__:
    - The system will now *always* trigger `InputAction.started` first. If this is not done explicitly, it happens implicitly.
    - Likewise, the system will now *always* trigger `InputAction.canceled` before going back to waiting state. Like with `InputAction.started`, if this isn't done explicitly, it will happen implicitly. This implies that `InputAction.canceled` no longer signifies an action getting aborted because it stopped after it started but before it performed. It now simply means "the action has ended" whether it actually got performed or not.
    - In-between `InputAction.started` and `InputAction.canceled`, `InputAction.performed` may be triggered arbitrary many times (including not at all).
  * While late in the cycle for 1.0, we've opted to make this change now in order to fix a range of bugs and problems we've observed that people encountered because of the previous behavior of the system.
- Related to the change above, the behavior of `PressInteraction` has been tweaked and now is the following:
  * `Press Only`: Starts and immediately performs when pressed, then stays performed and cancels when button is released.
  * `Release Only`: Starts when button is pressed and then performs and immediately cancels when the button is released.
  * `Press And Release`: Starts and immediately performs when button is pressed, then stays performed and performs again and immediately cancels when button is released.
- `Vector2Composite` now has a `mode` parameter which can be used to choose between `DigitalNormalized` (the default), `Digital` (same as `DigitalNormalized` but does not normalize the resulting vector), and `Analog` (uses float input values as is).
  * `Vector2Composite.normalize` has been deprecated. Note that it will not work together with `Analog`. The parameter will be removed in the future.

### Fixed

- XR controllers and HMDs have proper display names in the UI again. This regressed in preview.4 such that all XR controllers were displayed as just "XR Controller" in the UI and all HMDs were displayed as "XR HMD".
- `InputSystemUIInputModule` no longer generates GC heap garbage every time mouse events are processed.
- Fixed a bug where an internal array helper method was corrupting array contents leading to bugs in both `InputUser` and `Touch`.
- Fixed exception when saving changes to an Input Action asset and the parent directory has been renamed. ([case 1207527](https://issuetracker.unity3d.com/issues/input-system-console-errors-appear-when-you-save-input-action-asset-after-changing-the-name-of-the-folder-containing-it))

#### Actions

- The regression in 1.0.0-preview.4 of `PlayerInputManager` not joining players correctly if a scheme has more than one device requirement has been fixed.
  * This most notably manifested itself with keyboard+mouse control schemes.
- `PlayerInputManager` will no longer join players when control schemes are used and none of the schemes produces a successful match based on the devices available for the join.
- When no action map is selected in action editor, plus icon to add an action is now disabled; formerly threw an exception when clicked (case 1199562).
- Removing a callback from actions from the callback itself no longer throws `ArgumentOutOfRangeException` ([case 1192972](https://issuetracker.unity3d.com/issues/input-system-package-argumentoutofrangeexception-error-is-thrown-when-the-callback-is-removed-while-its-being-triggered)).
- "Invalid user" `ArgumentException` when turning the same `PlayerInput` on and off ([case 1198889](https://issuetracker.unity3d.com/issues/input-system-package-argumentexception-invalid-user-error-is-thrown-when-the-callback-disables-game-object-with-playerinput)).
- The list of device requirements for a control scheme in the action editor no longer displays devices with their internal layout name rather than their external display name.
- `StackOverflowException` when `Invoke Unity Events` is selected in `PlayerInput` and it cannot find an action (#1033).
- `HoldInteraction` now stays performed after timer has expired and cancels only on release of the control ([case 1195498](https://issuetracker.unity3d.com/issues/inputsystem-inputaction-dot-readvalue-returns-0-when-a-hold-action-is-performed-for-hold-time-amount-of-time)).
- Foldouts in the various action UIs now properly toggle their expansion state when clicked in Unity 2019.3+ ([case 1213781](https://issuetracker.unity3d.com/issues/input-system-package-playerinput-component-events-menu-doesnt-expand-when-clicked-directly-on-the-arrow-icon)).

### Added

- We've added a new `Simple Multiplayer` sample which demonstrates a simple, bare-bones local multiplayer setup.
- We've also added a `Gamepad Mouse Cursor` sample that shows how to drive a UI mouse cursor using the gamepad.
  - The sample contains a reusable `VirtualMouseInput` component that does most of the work.
- Added a `Deselect On Background Click` option to `InputSystemUIInputModule`. This allows toggling the behavior off where clicking the mouse and not hitting a `GameObject` will automatically clear the current selection -- which will break keyboard and gamepad navigation.

## [1.0.0-preview.4] - 2020-01-24

This release includes a number of Quality-of-Life improvements for a range of common problems that users have reported.

### Added

- To aid in debugging issues, we've extended the system's event tracing and replay functionality to allow persisting and replaying arbitrary input event streams.
  * `InputEventTrace` now has APIs to persist the events to disk and to load them back in from previously persisted event streams. The same API can be used to persist in arbitrary C# `Stream` instances, not just in file streams.
     ```CSharp
    // Write.
    myTrace.WriteTo("file.inputtrace");

    // Read.
    InputEventTrace.LoadFrom("file.inputtrace");
     ```
  * `InputEventTrace` now has built-in replay functionality.
     ```CSharp
    myTrace.Replay().PlayAllFramesOneByOne();
     ```
  * The event trace in device windows of the Input Debugger has been extended with controls to save and load traces.
- We've added a new `InputRecording` sample which has a reusable `MonoBehaviour` component that can be used to capture and replay device activity.
- `Keyboard` now has a `FindKeyOnCurrentKeyboardLayout` method to look up key controls by their display names.
- Keyboards now have synthetic controls that combine left and right variants of modifier keys.
  * This means that you can bind to just "shift" now, for example, instead of having to bind to both "left shift" and "right shift".
    ```CSharp
    new InputAction(binding: "<Keyboard>/shift");
    ```
  * The controls are also available as properties on `Keyboard`.
    ```CSharp
    if (Keyboard.current.shiftKey.isPressed) /* ... */;

    // Is equivalent to:
    if (Keyboard.current.leftShiftKey.isPressed ||
        Keyboard.current.rightShiftKey.isPressed) /* ... */;
    ```

#### Actions

- `PlayerInput` now has a new `Controls Changed` event/message which is triggered when the control setup of the player changes (e.g. when switching control schemes).
    ```CSharp
        public void OnControlsChanged()
        {
            // Update UI display hints, for example...
        }
    ```
- We've added APIs to simplify turning bindings into strings suitable for display in UIs.
    ```CSharp
    // Takes things such as currently bound controls and active binding masks into account
    // and can handle composites.
    action.GetBindingDisplayString();
    ```
  * Related to this, custom binding composites can now be annotated with the new `DisplayStringFormat` attribute to control how composites as a whole are turned into display strings.
    ```CSharp
    [DisplayStringFormat("{button}+{stick}")]
    public class MyComposite : InputBindingComposite<Vector2>
    {
        [InputControl(layout = "Button")] public int button;
        [InputControl(layout = "Stick")] public int stick;
    }
    ```
- `InputActionRebindingExtension.RebindingOperation` has a new configuration method `WithMatchingEventsBeingSuppressed` which allows suitable input events to automatically be swallowed while a rebind is ongoing. This greatly helps with not having something else respond to input while a rebind is in progress.
- We've added two new samples:
  * __Rebinding UI__: Demonstrates how to create a rebinding screen using the Input System's APIs. The sample also includes a reusable prefab you can use directly in your projects to quickly put rebinding screens together.
  * __In-Game Hints__: Demonstrates how to show context-sensitive help that respects the current control scheme.

### Changed

- The logic for resetting devices on focus loss has changed somewhat:
  * When focus is lost, all devices are forcibly reset to their default state. As before, a `RequestResetCommand` for each device is also sent to the backend but regardless of whether the device responds or not, the input state for the device will be overwritten to default.
  * __Noisy controls are exempted from resets__. The assumption here is that noisy controls most often represent sensor readings of some kind (e.g. tracking data) and snapping the values back to their default will usually
  * If `Application.runInBackground` is `true`, all devices that return `true` from `InputDevice.canRunInBackground` are exempted from resets entirely. This, for example, allows XR devices to continue running regardless of focus change.
  * This fixes problems such as keyboard keys getting stuck when alt-tabbing between applications (case 1206199).
- `InputControlExtensions.GetStatePtrFromStateEvent` no longer throws `InvalidOperationException` when the state format for the event does not match that of the device. It simply returns `null` instead (same as when control is found in the event's state).
- `InputEventTrace` instances are no longer disposed automatically from their finalizer but __MUST__ be disposed of explicitly using `Dispose()`.
  * This is to allow event traces to survive domain reloads. If they are disposed of automatically during finalizers, even if they survive the reload, the next GC will cause traces to be deallocated.

#### Actions

* `InputActionRebindingExtensions.PerformInteractiveRebinding` has been greatly enhanced to apply a wide range of default configurations to the rebind. This greatly reduces the need to manually configure the resulting rebind.
    ```CSharp
    // Start a rebind with the default configuration.
    myAction.PerformInteractiveRebinding().Start();
    ```
  - Pointer position input will be ignored by default.
  - If not a suitable binding target itself, `<Keyboard>/escape` will automatically be made to quit the rebind.
  - Events with control input not explicitly matching exclusions will now get suppressed. This prevents input actions from getting triggered while a rebind is in progress.
  - The expected control type is automatically adjusted if a part binding of a composite is targeted by the rebind (e.g. if the action expects a `Vector2` but the part binding expects a `Button`, the rebind switches automatically to `Button`).
  - If the targeted binding is part of a control scheme, controls will automatically be restricted to match the device requirements of the control scheme. For example, if the binding belongs to a "Keyboard&Mouse" scheme that has `<Keyboard>` and a `<Mouse>` requirement, the rebind will ignore input on gamepads.
  - As before, you can always create a `RebindingOperation` from scratch yourself or wipe/alter the configuration returned by `PerformInteractiveRebinding` however you see fit.
- Control schemes can now handle ambiguity.
  * This means that, for example, you can now have one control scheme for generic gamepads and another control scheme specifically for PS4 controllers and the system will reliably pick the PS4 scheme when a PS4 controller is used and fall back to the generic gamepad scheme otherwise.
  * While this is exposed as a new `score` property on `InputControlScheme.MatchResult`, no code changes are necessary to take advantage of this feature.
- `PlayerInput.active` has been renamed to `PlayerInput.inputIsActive` to avoid ambiguities with `GameObject` activation.

### Fixed

- `InputUser` in combination with touchscreens no longer throws `InvalidOperationException` complaining about incorrect state format.
 * In a related change, `InputControlExtensions.GetStatePtrFromStateEvent` now works with touch events, too.
- Stack overflow in `InputTestFixture.currentTime` getter.
- Input that occurs in-between pressing the play button and the game starting no longer leaks into the game (case 1191342).
  * This usually manifested itself as large accumulated mouse deltas leading to such effects as the camera immediately jerking around on game start.
- Removing a device no longer has the potential of corrupting state change monitors (and thus actions getting triggered) from other devices.
  * This bug led to input being missed on a device once another device had been removed.
- `TrackedDevice` layout is no longer incorrectly registered as `Tracked Device`.
- Event traces in the input debugger are no longer lost on domain reloads.
- `IndexOutOfRangeException` being thrown when looking up controls on XR devices.

#### Actions

- Clicking the "Replace with InputSystemUIInputModule" button in the inspector when looking at `StandaloneInputModule`, the resulting operation is now undoable and will properly dirty the scene.

## [1.0.0-preview.3] - 2019-11-14

### Fixed

- Fixed wrong event handlers getting removed when having three or more handlers on an event (case 1196143).
  * This was an bug in an internal data structure that impacted a number of code paths that were using the data structure.
- Fixed `LayoutNotFoundException` being thrown when `InputControlPath.ToHumanReadableString` referenced a layout that could not be found.

## [1.0.0-preview.2] - 2019-11-04

### Changed

- Automatic conversion of window coordinates in `EditorWindow` code is now performed regardless of focus or the setting of `Lock Input to Game View` in the input debugger.

### Fixed

- Fixed touch taps triggering when they shouldn't on Android.
- Fixed custom devices registered from `[InitializeOnLoad]` code being lost on domain reload (case 1192379).
  * This happened when there were multiple pieces of `[InitializeOnLoad]` code that accessed the input system in the project and the `RegisterLayout` for the custom device happened to not be the first in sequence.
- OpenVR touchpad controls (`touchpadClicked` & `touchpadPressed`) now report accurate data.

#### Actions

- Fixed missing keyboard bindings in `DefaultInputActions.inputactions` for navigation in UI.
- Fixed using C# reserved names in .inputactions assets leading to compile errors in generated C# classes (case 1189861).
- Assigning a new `InputActionAsset` to a `InputSystemUIInputModule` will no longer look up action names globally but rather only look for actions that are located in action maps with the same name.
  * Previously, if you e.g. switched from one asset where the `point` action was bound to `UI/Point` to an asset that had no `UI` action map but did have an action called `Point` somewhere else, it would erroneously pick the most likely unrelated `Point` action for use by the UI.
- Fixed missing custom editors for `AxisDeadzoneProcessor` and `StickDeadzoneProcessor` that link `min` and `max` values to input settings.
- Fixed actions ending up being disabled if switching to a control scheme that has no binding for the action (case 1187377).
- Fixed part of composite not being bound leading to subsequent part bindings not being functional (case 1189867).
- Fixed `PlayerInput` not pairing devices added after it was enabled when not having control schemes.
  * This problem would also show in the `SimpleDemo` sample when having the `CustomDeviceUsages` sample installed as well. Gamepads would not get picked up in that case.
- Fixed `ArgumentNullException` when adding a device and a binding in an action map had an empty path (case 1187163).
- Fixed bindings that are not associated with any control scheme not getting enabled with other control schemes as they should.

### Added

- Added a new `EditorWindow Demo` sample that illustrates how to use the input system in editor UI code.

## [1.0.0-preview.1] - 2019-10-11

### Changed

- Generated action wrappers now won't `Destroy` the generated Asset in a finalizer, but instead implement `IDisposable`.
- Added back XR layouts (except for Magic Leap) that were removed for `1.0-preview`.
  * We removed these layouts under the assumption that they would almost concurrently become available in the respective device-specific XR packages. However, this did not work out as expected and the gap here turned out to be more than what we anticipated.
  * To deal with this gap, we have moved the bulk of the XR layouts back and will transition things gradually as support in device-specific packages becomes publicly available.

### Fixed

- Fixed a bug where the Input Settings Window might throw exceptions after assembly reload.
- Correctly implemented `IsPointerOverGameObject` method for `InputSystemUIInputModule`.
- Several bugs with layout overrides registered with (`InputSystem.RegisterLayoutOverrides`).
  * In `1.0-preview`, layout overrides could lead to corruption of the layout state and would also not be handled correctly by the various editor UIs.
- Selecting a layout in the input debugger no longer selects its first child item, too.
- Fixed XR devices reporting noise as valid user input (should fix problem of control schemes involving VR devices always activating when using `PlayerInput`).
- Fixed tap/swipe gesture detection in touch samples.

### Actions

- Fixed a bug where multiple composite bindings for the same controls but on different action maps would throw exceptions.
- Fixed `anyKey` not appearing in control picker for `Keyboard`.
- The text on the "Listen" button is no longer clipped off on 2019.3.
- Controls bound to actions through composites no longer show up as duplicates in the input debugger.
- Fixed "Create Actions..." on `PlayerInput` creating an asset with an incorrect binding for taps on Touchscreens. \
  __NOTE: If you have already created an .inputactions asset with this mechanism, update "tap [Touchscreen]" to "Primary Touch/Tap" to fix the problem manually.__
- Fixed `Invoke CSharp Events` when selected in `PlayerInput` not triggering `PlayerInput.onActionTriggered`.
- Fixed duplicating multiple items at the same time in the action editor duplicating them repeatedly.

### Added

- Will now recognize Xbox One and PS4 controllers connected to iOS devices correctly as Xbox One and PS4 controllers.
- Added a new sample called "Custom Device Usages" that shows how to use a layout override on `Gamepad` to allow distinguishing two gamepads in bindings based on which player the gamepad is assigned to.
- Added abstract `TrackedDevice` input device class as the basis for various kinds of tracked devices.

## [1.0.0-preview] - 2019-09-20

### Fixed

- Will now close Input Action Asset Editor windows from previous sessions when the corresponding action was deleted.
- Fixed an issue where Stick Controls could not be created in Players built with medium or high code stripping level enabled.
- Fixed incorrect default state for axes on some controllers.

#### Actions

- Fixed `CallbackContext.ReadValue` throwing when invoked during device removal

### Changed
### Added

## [0.9.6-preview] - 2019-09-06

### Fixed

- Exceptions in scenes of `Visualizers` sample if respective device was not present on system (e.g. in `PenVisualizer` if no pen was present in system).
- Fixed exception in Input Action Asset Editor window when typing whitespace into the search field.
- Fixed control scheme popup window in input action asset editor window showing in the correct screen position on windows.

#### Actions

- Setting timeouts from `IInputInteraction.Process` not working as expected when processing happened in response to previous timeout expiring (#714).
- Pending timeouts on a device not being removed when device was removed.

### Changed

- Replaced `HIDSupport.shouldCreateHID` event with a new `HIDSupport.supportedHIDUsages` property, which takes an array of supported usages.

### Added

#### Actions

- Added `PlayerInput.neverAutoSwitchControlSchemes` to disable logic that automatically enables control scheme switching when there is only a single `PlayerInput` in the game.
- Added `PlayerInput.SwitchControlScheme` to switch schemes manually.

## [0.9.5-preview] - 2019-08-29

### Fixed

- Don't pass events for null devices (for devices which have not been created) to `InputSystem.onEvent` callbacks.
- Will close debugger input state windows, when the state is no longer valid instead of throwing exceptions.
- Fixed pointer coordinates in editor windows for non-mouse pointing devices.
- Fixed using the input system in il2cpp when managed stripping level is set higher then "Low".
- Device debugger window will still show when reading from specific controls throws exceptions.
- Offsets and sizes for elements on Linux joysticks are now computed correctly.
- Joysticks now have a deadzone processor on the stick itself.
- Up/down/left/right on sticks are now deadzoned just like X and Y on sticks are.
- Removed toplevel `X` and `Y` controls on HIDs when there is a `Stick/X` and `Stick/Y` added for the device.
- HID fallback can now deal with sticks that have X and Y controls of different sizes and sitting in non-contiguous locations in the HID input report.
- Button 1 on HID joysticks will now correctly come out as the `trigger` control. Previously, the trigger control on the joystick was left pointing to random state.

#### Actions

- Binding paths now show the same way in the action editor UI as they do in the control picker.
  * For example, where before a binding to `<XInputController>/buttonSouth` was shown as `rightShoulder [XInputController]`, the same binding will now show as `A [Xbox Controller]`.
- When deleting a control scheme, bindings are now updated. A dialog is presented that allows choosing between deleting the bindings or just unassigning them from the control scheme.
- When renaming a control scheme, bindings are now updated. Previously the old name was in place on bindings.
- Control scheme names can no longer be set to empty strings.
- `PlayerInput.Instantiate` now correctly sets up a given control scheme, if specified.
  * When passing a `controlScheme:` argument, the result used to be a correctly assigned control scheme at the `InputUser` level but no restrictions being actually applied to the bindings, i.e. every single binding was active regardless of the specified control scheme.
- NullReferenceExceptions during event processing from `RebindingOperation`.

### Changed

- `InputUser.onUnpairedDeviceUsed` now receives a 2nd argument which is the event that triggered the callback.
  * Also, the callback is now triggered __BEFORE__ the given event is processed rather than after the event has already been written to the device. This allows updating the pairing state of the system before input is processed.
  * In practice, this means that, for example, if the user switches from keyboard&mouse to gamepad, the initial input that triggered the switch will get picked up right away.
- `InputControlPath.ToHumanReadableString` now takes display names from registered `InputControlLayout` instances into account.
  * This means that the method can now be used to generate strings to display in rebinding UIs.
- `AxisControl.clamp` is now an enum-valued property rather than a bool. Can now perform clamping *before* normalization.

#### Actions

- When switching devices/controls on actions, the system will no longer subsequently force an initial state check on __all__ actions. Instead, every time an action's bindings get re-resolved, the system will simply cancel all on-going actions and then re-enable them the same way it would happen by manually calling `InputAction.Enable`.
- Removed non-functional `InputControlScheme.baseScheme` API and `basedOn` serialized property. This was never fully implemented.

### Added

- Can right-click devices in Input Debugger (also those under "Unsupported") and select "Copy Device Description" to copy the internal `InputDeviceDescription` of the device in JSON format to the system clipboard.
  * This information is helpful for us to debug problems related to specific devices.
- If a device description has been copied to the clipboard, a new menu "Paste Device Description as Device" entry in the "Options" menu of the input debugger appears. This instantiates the device from the description as if it was reported locally by the Unity runtime.

## [0.9.3-preview] - 2019-08-15

### Fixed

- `XInputController` and `XboxOneGamepad` no longer have two extraneous, non-functional "menu" and "view" buttons.
- Fixed `InputUser.onUnpairedDeviceUser` ignoring input on controls that do not support `EvaluateMagnitude`.
  * This led to situations, for example, where `PlayerInput` would not initialize a control scheme switch from a `<Mouse>/delta` binding as the delta X and Y axes do not have min&max limits and thus return -1 from `EvaluateMagnitude`.
- Fixed available processor list not updated right away when changing the action type in the Input Action editor window.

#### Actions

- `NullReferenceException` when the input debugger is open with actions being enabled.
- When selecting a device to add to a control scheme, can now select devices with specific usages, too (e.g. "LeftHand" XRController).

### Changed

- Removed `timesliceEvents` setting - and made this tied to the update mode instead. We now always time slice when using fixed updates, and not when using dynamic updates.
- When adding a composite, only ones compatible with the value type of the current action are shown. This will, for example, no longer display a `2D Vector` composite as an option on a floating-point button action.
- The `InputState.onChange` callback now receives a second argument which is the event (if any) that triggered the state change on the device.

### Added

- `InputSystemUIInputModule` can now track multiple pointing devices separately, to allow multi-touch input - required to allow control of multiple On-Scree controls at the same time with different fingers.
- Two new composite bindings have been added.
  * `ButtonWithOneModifier` can be used to represent shortcut-like bindings such as "CTRL+1".
  * `ButtonWithTwoModifiers` can be used to represent shortcut-like bindings such as "CTRL+SHIFT+1".

## [0.9.2-preview] - 2019-08-09

### Fixed

- A `RebindingOperation` will now fall back to the default path generation behavior if the callback provided to `OnGeneratePath` returns null.
- Fixed the Input Action editor window throwing exceptions when trying to view action properties.

### Actions

- `PlayerInput` will now copy overrides when creating duplicate actions.
- It is now possible to use an empty binding path with a non empty override path.
- It is now possible to use set an empty override path to disable a binding.
- It is not possible to query the effectively used path of a binding using `effectivePath`.
- Actions embedded into MonoBehaviour components can now have their properties edited in the inspector. Previously there was no way to get to the properties in this workflow. There is a gear icon now on the action that will open the action properties.

### Changed

### Added

- Added a new sample to the package called `SimpleDemo`. You can install the sample from the package manager. See the [README.md](https://github.com/Unity-Technologies/InputSystem/Assets/Samples/SimpleDemo/README.md) file for details about the sample.

## [0.9.1-preview] - 2019-08-08

### Fixed

- Fixed GC heap garbage being caused by triggered by event processing.
  * This meant that every processing of input would trigger garbage being allocated on the managed heap. The culprit was a peculiarity in the C# compiler which caused a struct in `InputEventPtr.IsA` to be allocated on the heap.
- The bindings selection popup window will now show child controls matching the current action type even if the parent control does not match.
- Fixed `duration` values reported for Hold and Press interactions.
- DualShock 3 on macOS:
  * Fixed actions bound to the dpad control performing correctly.
  * Fixed non-present touchpad button control being triggered incorrectly.
- Fixed compile issues with switch classes on standalone Linux.
- Leak of unmanaged memory in `InputControlList`.

#### Actions

- Fixed actions not updating their set of controls when the usages of a device are changed.
- Composite bindings with the default interaction will now correctly cancel when the composite is released, even if there are multiple composite bindings on the action.

### Changed

- `MouseState`, `KeyboardState`, and `GamepadState` have been made public again.
- `PlayerInput` and `PlayerInputManager` have been moved from the `UnityEngine.InputSystem.PlayerInput` namespace to `UnityEngine.InputSystem`.
- The signature of `InputSystem.onEvent` has changed. The callback now takes a second argument which is the device the given event is sent to (null if there's no corresponding `InputDevice`).
  ```
  // Before:
  InputSystem.onEvent +=
      eventPtr =>
      {
          var device = InputSystem.GetDeviceById(eventPtr.deviceId);
          //...
      };

  // Now:
  InputSystem.onEvent +=
      (eventPtr, device) =>
      {
          //...
      };
  ```
- The signatures of `InputSystem.onBeforeUpdate` and `InputSystem.onAfterUpdate` have changed. The callbacks no longer receive an `InputUpdateType` argument.
  * Use `InputState.currentUpdateType` in case you need to know the type of update being run.
- `InputUpdateType` has been moved to the `UnityEngine.InputSystem.LowLevel` namespace.
- `InputSystem.Update(InputUpdateType)` has been removed from the public API.
- The way input devices are built internally has been streamlined.
  * `InputDeviceBuilder` is now internal. It is no longer necessary to access it to look up child controls. Simply use `InputControl.GetChildControl` instead.
  * To build a device without adding it to the system, call the newly added `InputDevice.Build` method.
    ```
    InputDevice.Build<Mouse>();
    ```
  * `InputSystem.SetLayoutVariant` has been removed. Layout variants can no longer be set retroactively but must be decided on as part of device creation.
- `InputSystem.RegisterControlProcessor` has been renamed to just `InputSystem.RegisterProcessor`.

#### Actions

* `InputAction.ReadValue<TValue>()` is longer correlated to `InputAction.triggered`. It simply returns the current value of a bound control or composite while the action is being interacted with.
* `InputInteractionContext.PerformedAndGoBackToWaiting` has been renamed to just `InputInteractionContext.Performed`.

#### Actions

- Individual composite part bindings can now no longer have interactions assigned to them as that never made any sense.

### Added

- Devices can now have more than one usage.
  * Call `InputSystem.AddDeviceUsage(device,usage)` to add additional usages to a device.
  * Call `InputSystem.RemoveDeviceUsage(device,usage)` to remove existing usages from a device.
  * `InputSystem.SetDeviceUsage(device,usage)` still exists. It will clear all existing usages from the given device.
- A new `VisualizerSamples` sample that can be installed through the package manager.
  * Contains two components `InputControlVisualizer` and `InputActionVisualizer` that help visualizing/debugging control/device and action activity through in-game overlays. A few sample scenes illustrate how to use them.

#### Actions

- Added `InputAction.ReadValueAsObject` API.
- Added `InputAction.activeControl` API.

## [0.9.0-preview] - 2019-07-18

### Fixed

- Validate all parameters on public APIs.
- Fixed an internal bug in `InlinedArray.RemoveAtByMovingTailWithCapacity`, which could cause data corruption.
- Fixed Xbox controller support on macOS il2cpp.
- Fixed issue of Xbox gamepads on Windows desktop not being able to navigate left and down in a UI.
- Allow using InputSystem package if the XR, VR or Physics modules are disabled for smaller builds.
- Fixed documentation landing page and table of contents.
- Fixed tracked devices assigning pointer ids for UI pointer events correctly.
- Adjusted some UI Elements to fit the Unity 19.3 font.
- Fixed NullReferenceException being thrown when project changes.
- Fixed duplicate devices showing in the "Supported Devices" popup when using a search filter.
- Fixed an error when adding new bindings in the Input Actions editor window when a filter was applied.
- Fixed scroll wheel handling in `InputSystemUIInputModule` not being smooth.
- Fixed compile errors from Switch Pro controller code on Linux.

#### Actions

- Fixed `CallbackContext.control` referencing the composite member control which was actually actuated for this trigger for composite bindings.
- Generated C# wrappers for .inputactions assets are no longer placed in Assets/Assets/ folder on Windows.

### Added

- Touch support has been reworked and extended.
  * `Touchscreen.touch[0..9]` are now bindable from the control picker.
  * `Touchscreen.primaryTouch` is now a separate control which tracks the primary touch on the screen.
  * The controls `Touchscreen` inherits from `Pointer` (such as `position`, `phase`, and `delta`) are now tied to `Touchscreen.primaryTouch` and allow for `Touchscreen` to function as a generic `Pointer` (like `Mouse` and `Pen`).
  * `Touchscreen.press` (renamed from `Touchscreen.button`) is now a working, synthetic button that is down whenever at least one finger is on the screen.
  * Recording of start time and start position has been added to touches.
    - `TouchControl.startPosition` gives the starting position of the touch.
    - `TouchControl.startTime` gives the starting time of the touch.
  * Tap detection has been added to `Touchscreen`.
    - Tap time (i.e. time within which a press-and-release must be completed for a tap to register) corresponds to `InputSettings.defaultTapTime`.
    - Tap release must happen within a certain radius of first contact. This is determined by a new setting `InputSettings.tapRadius`.
    - `TouchControl.tap` is a new button control that triggers then the touch is tapped. Note that this happens instantly when a touch ends. The button will go to 1 and __immediately__ go back to 0. This means that polling the button in `Update`, for example, will never trigger a tap. Either use actions to observe the button or use the `Touch` API from `EnhancedTouch` to poll taps.
  * `Touchscreen.activeTouches` has been removed. Use `Touch.activeTouches` from the new enhanced touch API instead for more reliable touch tracking.
  * `Touchscreen.allTouchControls` has been renamed to `Touchscreen.touches`.
  * A new `EnhancedTouch` plugin has been added which offers an enhanced `Touch` and `Finger` API to reliably track touches and fingers across updates. This obsoletes the need to manually track touch IDs and phases and gives access to individual touch history.
  * Touch can be simulated from mouse or pen input now. To enable simulation, call `TouchSimulation.Enable()` or put the `TouchSimulation` MonoBehaviour in your scene. Also, in the input debugger, you can now enable touch simulation from the "Options" dropdown.
- Changing state has been decoupled from events. While input events are the primary means by which to trigger state changes, anyone can perform state changes manually now from anywhere.
    ```
    InputState.Change(gamepad.leftStick, new Vector2(123, 234));
    ```
  * This change makes it possible to update state __from__ state and thus synthesize input data from other input coming in.
- A new API for recording state changes over time has been added.
    ```
    var history = new InputStateHistory("<Gamepad>/leftStick");
    history.StartRecording();

    //...

    foreach (var record in history)
        Debug.Log(record);
    ```
- Added support for generic joysticks on WebGL (which don't use the standard gamepad mapping).
- Added support for DualShock 3 gamepads on desktops.
- Added support for Nintendo Switch Pro Controllers on desktops.

#### Actions

- Actions now also have a __polling API__!
  * `InputAction.triggered` is true if the action was performed in the current frame.
  * `InputAction.ReadValue<TValue>()` yields the last value that `started`, `performed`, or `cancelled` (whichever came last) was called with. If the action is disabled, returns `default(TValue)`. For `InputActionType.Button` type actions, returns `1.0f` if `triggered==true` and `0.0f` otherwise.
- Generated C# wrappers for .inputactions can now placed relative to the .inputactions file by specifying a path starting with './' (e.g. `./foo/bar.cs`).

### Changed

- **The system no longer supports processing input in __BOTH__ fixed and dynamic updates**. Instead, a choice has to be made whether to process input before each `FixedUpdate()` or before each `Update()`.
  * Rationale: the existing code that supported having both updates receive input independently still had several holes and became increasingly complex and brittle. Our solution was based on not actually processing input twice but on channeling input concurrently into both the state of both updates. Together with the fact that specific inputs have to reset (and possibly accumulate) correctly with respect to their update time slices, this became increasingly hard to do right. This, together with the fact that we've come to increasingly question the value of this feature, led us to removing the capability while preserving the ability to determine where input is processed.
  * NOTE: Timeslicing is NOT affected by this. You can still switch to `ProcessEventInFixedUpdates` and get events timesliced to individual `FixedUpdate` periods according to their timestamps.
  * `InputSettings.UpdateMode.ProcessEventsInBothFixedAndDynamicUpdate` has been removed.
  * `InputSettings.UpdateMode.ProcessEventsInDynamicUpdateOnly` has been renamed to `InputSettings.UpdateMode.ProcessEventsInDynamicUpdate` and is now the default.
  * `InputSettings.UpdateMode.ProcessEventsInFixedUpdateOnly` has been renamed to `InputSettings.UpdateMode.ProcessEventsInFixedUpdate`.
- Added icons for PlayerInput, PlayerInputManager, InputSystemUIInputModule and MultiplayerEventSystem components.
- Changed `Keyboard` IME properties (`imeEnabled`, `imeCursorPosition`) to methods (`SetIMEEnabled`, `SetIMECursorPosition`).
- Added getters to all `IInputRuntime` properties.
- Replace some `GetXxx` methods in our API with `xxx`  properties.
- `Pointer.phase` has been removed and `PointerPhase` has been renamed to `TouchPhase`. Phases are now specific to touch. `PointerPhaseControl` has been renamed to `TouchPhaseControl`.
- `Pointer.button` has been renamed to `Pointer.press` and now is a control that indicates whether the pointer is in "press down" state.
  * For mouse, corresponds to left button press.
  * For pen, corresponds to tip contact.
  * For touch, corresponds to primary touch contact (i.e. whether __any__ finger is down).
- The state change monitor APIs (`IInputStateChangeMonitor` and friends) have been moved out of `InputSystem` into a new static class `InputState` in `UnityEngine.Experimental.Input.LowLevel`.
  * Rationale: These APIs are fairly low-level and not of general interest so having them out of `InputSystem` reduces the API surface visible to most users.
- `InputDeviceChange.StateChanged` has been removed and is now a separate callback `InputState.onChange`.
  * Rationale: The other `InputDeviceChange` notifications are low-frequency whereas `StateChanged` is high-frequency. Putting them all on the same callback made adding a callback to `InputSystem.onDeviceChange` unnecessarily expensive.
- `IInputStateCallbackReceiver` has been rewritten from scratch. Now has two simple methods `OnNextUpdate` and `OnEvent`. If implemented by a device, the device now has completely control over changing its own state. Use the `InputState.Change` methods to affect state changes while trigger state change monitors (e.g. for actions) correctly.
- Simplified handling of XR input in `InputSystemUIInputModule` by having only one set of actions for all XR devices.
- We now use the same hierarchical device picker in the "Add Control Scheme" popup, which is already used in the "Input Settings" window.
- Made all `IInputStateTypeInfo` implementations internal, as these did not offer value to the user.
- Made all `IInputDeviceCommandInfo` implementations internal, as these did not offer value to the user.
- Removed `ReadWriteArray`, which was only used for making `RebindingOperation.scores` editable, which did not add any value.
- Removed `PrimitiveValueOrArray`, as non of it's functionality over `PrimitiveValue` was implemented.
- Made all `InputProcessor` implementation internal, as access to these types is exposed only through text mode representations.
- Removed `CurveProcessor` as it was not implemented.
- Renamed XInputControllerOSX to a more descriptive XboxGamepadMacOS.

#### Actions

- `InputAction.continuous` has been removed. Running logic every frame regardless of input can easily be achieved in game code.
- The way action behavior is configured has been simplified.
  * The previous roster of toggles has been replaced with two settings:
    1. `Action Type`: Determines the behavior of the action. Choices are `Value`, `Button`, and `PassThrough`.
    2. `Control Type`: Determines the type of control (and implicitly the type of value) the action is looking for if the action is a `Value` or `PassThrough` action.
  * The previous `Initial State Check` toggle is now implicit in the action type now. `Value` actions perform an initial state check (i.e. trigger if their control is already actuated when the action is enabled). Other types of actions don't.
  * The previous `Pass Through` toggle is now rolled into the action type.

## [0.2.10-preview] - 2019-05-17

### Added

- Added a `MultiplayerEventSystem` class, which allows you use multiple UI event systems to control different parts of the UI by different players.
- `InputSystemUIInputModule` now lets you specify an `InputActionAsset` in the `actionsAsset` property. If this is set, the inspector will populate all actions from this asset. If you have a `PlayerInput` component on the same game object, referencing the same  `InputActionAsset`, the `PlayerInput` component will keep the actions on the `InputSystemUIInputModule` in synch, allowing easy setup of multiplayer UI systems.

### Changed

- `StickControl.x` and `StickControl.y` are now deadzoned, i.e. have `AxisDeadzone` processors on them. This affects all gamepads and joysticks.
  * __NOTE:__ The deadzoning is __independent__ of the stick. Whereas the stack has a radial deadzones, `x` and `y` have linear deadzones. This means that `leftStick.ReadValue().x` is __not__ necessary equal to `leftStick.x.ReadValue()`.
  * This change also fixes the problem of noise from sticks not getting filtered out and causing devices such as the PS4 controller to constantly make itself `Gamepad.current`.

- Redesigned `UIActionInputModule`
 * Added a button in the inspector to automatically assign actions from an input action asset based on commonly used action names.
 * Will now populate actions with useful defaults.
 * Removed `clickSpeed` property - will use native click counts from the OS where available instead.
 * Removed `sendEventsWhenInBackground` property.
 * Hiding `Touches` and `TrackedDevices` until we decide how to handle them.
 * Remove `moveDeadzone` property as it is made redundant by the action's dead zone.
 * Removed `UIActionInputModuleEnabler` component, `UIActionInputModule` will now enable itself.
- Changed default button press point to 0.5.
- Changed all constants in public API to match Unity naming conventions ("Constant" instead of "kConstant").
- Changed namespace from `UnityEngine.Experimental.Input` to `UnityEngine.InputSystem`.
- Generated wrapper code now has nicer formatting.
- Renamed `UIActionInputModule` to `InputSystemUIInputModule`.
- Nicer icons for `InputActionAssets` and `InputActions` and for `Button` and generic controls.
- Change all public API using `IntPtr` to use unsafe pointer types instead.
- `PlayerInput` will no longer disable any actions not in the currently active action map when disabling input or switching action maps.
- Change some public fields into properties.
- Input System project settings are now called "Input System Package" in the project window instead of "Input (NEW)".
- Removed `Plugins` from all namespaces.
- Rename "Cancelled" -> "Canceled" (US spelling) in all APIs.

### Fixed

- Adding devices to "Supported Devices" in input preferences not allowing to select certain device types (like "Gamepad").
- Fixed scrolling in `UIActionInputModule`.
- Fixed compiling the input system package in Unity 19.2 with ugui being moved to a package now.
- In the Input System project settings window, you can no longer add a supported device twice.

#### Actions

- Custom inspector for `PlayerInput` no longer adds duplicates of action events if `Invoke Unity Events` notification behavior is selected.
- Fixed `Hold` interactions firing immediately before the duration has passed.
- Fixed editing bindings or processors for `InputAction` fields in the inspector (Changes wouldn't persist before).
- Fixed exception message when calling `CallbackContext.ReadValue<TValue>()` for an action with a composite binding with `TValue` not matching the composite's value type.

### Added

#### Actions

- `PlayerInput` can now handle `.inputactions` assets that have no control schemes.
  * Will pair __all__ devices mentioned by any of the bindings except if already paired to another player.

## [0.2.8-preview] - 2019-04-23

### Added

- Added a `clickCount` control to the `Mouse` class, which specifies the click count for the last mouse click (to allow distinguishing between single-, double- and multi-clicks).
- Support for Bluetooth Xbox One controllers on macOS.

#### Actions

- New API for changing bindings on actions
```
    // Several variations exist that allow to look up bindings in various ways.
    myAction.ChangeBindingWithPath("<Gamepad>/buttonSouth")
        .WithPath("<Keyboard>/space");

    // Can also replace the binding wholesale.
    myAction.ChangeBindingWithPath("<Keyboard>/space")
        .To(new InputBinding { ... });

    // Can also remove bindings programmatically now.
    myAction.ChangeBindingWithPath("<Keyboard>/space").Erase();
```

### Changed

- `Joystick.axes` and `Joystick.buttons` have been removed.
- Generated wrapper code for Input Action Assets are now self-contained, generating all the data from code and not needing a reference to the asset; `InputActionAssetReference` has been removed.
- The option to generate interfaces on wrappers has been removed, instead we always do this now.
- The option to generate events on wrappers has been removed, we felt that this no longer made sense.
- Will now show default values in Input Action inspector if no custom values for file path, class name or namespace have been provided.
- `InputSettings.runInBackground` has been removed. This should now be supported or not on a per-device level. Most devices never supported it in the first place, so a global setting did not seem to be useful.
- Several new `Sensor`-based classes have been added. Various existing Android sensor implementations are now based on them.
- `InputControlLayoutAttribute` is no longer inherited.
  * Rationale: A class marked as a layout will usually be registered using `RegisterLayout`. A class derived from it will usually be registered the same way. Because of layout inheritance, properties applied to the base class through `InputControlLayoutAttribute` will affect the subclass as intended. Not inheriting the attribute itself, however, now allows having properties such as `isGenericTypeOfDevice` which should not be inherited.
- Removed `acceleration`, `orientation`, and `angularVelocity` controls from `DualShockGamepad` base class.
  * They are still on `DualShockGamepadPS4`.
  * The reason is that ATM we do not yet support these controls other than on the PS4. The previous setup pretended that these controls work when in fact they don't.
- Marking a control as noisy now also marks all child controls as noisy.
- The input system now defaults to ignoring any HID devices with usage types not known to map to game controllers. You can use `HIDSupport.supportedUsages` to enable specific usage types.
- In the Input Settings window, asset selection has now been moved to the "gear" popup menu. If no asset is created, we now automatically create one.
- In the inspector for Input Settings assets, we now show a button to go to the Input Settings window, and a button to make the asset active if it isn't.
- Tests are now no longer part of the com.unity.inputsystem package. The `InputTestFixture` class still is for when you want to write input-related tests for your project. You can reference the `Unity.InputSystem.TestFixture` assembly when you need to do that.
- Implemented adding usages to and removing them from devices.

#### Actions

- A number of changes have been made to the control picker UI in the editor. \
  ![Input Control Picker](Documentation~/Images/InputControlPicker.png)
  * The button to pick controls interactively (e.g. by pressing a button on a gamepad) has been moved inside the picker and renamed to "Listen". It now works as a toggle that puts the picker into a special kind of 'search' mode. While listening, suitable controls that are actuated will be listed in the picker and can then be picked from.
  * Controls are now displayed with their nice names (e.g. "Cross" instead of "buttonSouth" in the case of the PS4 controller).
  * Child controls are indented instead of listed in "parent/child" format.
  * The hierarchy of devices has been rearranged for clarity. The toplevel groups of "Specific Devices" and "Abstract Devices" are now merged into one hierarchy that progressively groups devices into more specific groups.
  * Controls now have icons displayed for them.
- There is new support for binding to keys on the keyboard by their generated character rather than by their location. \
  ![Keyboard Binding](Documentation~/Images/KeyboardBindByLocationVsCharacter.png)
  * At the toplevel of the Keyboard device, you now have the choice of either binding by keyboard location or binding by generated/mapped character.
  * Binding by location shows differences between the local keyboard layout and the US reference layout.
  * The control path language has been extended to allow referencing controls by display name. `<Keyboard>/#(a)` binds to the control on a `Keyboard` with the display name `a`.
- `continuous` flag is now ignored for `Press and Release` interactions, as it did not  make sense.
- Reacting to controls that are already actuated when an action is enabled is now an __optional__ behavior rather than the default behavior. This is a __breaking__ change.
  * Essentially, this change reverts back to the behavior before 0.2-preview.
  * To reenable the behavior, toggle "Initial State Check" on in the UI or set the `initialStateCheck` property in code.
  ![Inital State Check](Documentation~/Images/InitialStateCheck.png)
  * The reason for the change is that having the behavior on by default made certain setups hard to achieve. For example, if `<Keyboard>/escape` is used in one action map to toggle *into* the main menu and in another action map to toggle *out* of it, then the previous behavior would immediately exit out of the menu if `escape` was still pressed from going into the menu. \
  We have come to believe that wanting to react to the current state of a control right away is the less often desirable behavior and so have made it optional with a separate toggle.
- Processors and Interactions are now shown in a component-inspector-like fashion in the Input Action editor window, allowing you to see the properties of all items at once.
- The various `InputAction.lastTriggerXXX` APIs have been removed.
  * Rationale: They have very limited usefulness and if you need the information, it's easy to set things up in order to keep track of it yourself. Also, we plan on having a polling API for actions in the future which is really what the `lastActionXXX` APIs were trying to (imperfectly) solve.
- `Tap`, `SlowTap`, and `MultiTap` interactions now respect button press points.
- `Tap`, `SlowTap`, and `MultiTap` interactions now have improved parameter editing UIs.

### Fixed

- Input Settings configured in the editor are now transferred to the built player correctly.
- Time slicing for fixed updates now works correctly, even when pausing or dropping frames.
- Make sure we Disable any InputActionAsset when it is being destroyed. Otherwise, callbacks which were not cleaned up would could cause exceptions.
- DualShock sensors on PS4 are now marked as noisy (#494).
- IL2CPP causing issues with XInput on windows and osx desktops.
- Devices not being available yet in `MonoBehavior.Awake`, `MonoBehaviour.Start`, and `MonoBehaviour.OnEnable` in player or when entering play mode in editor.
- Fixed a bug where the event buffer used by `InputEventTrace` could get corrupted.

#### Actions

- Actions and bindings disappearing when control schemes have spaces in their names.
- `InputActionRebindingExceptions.RebindOperation` can now be reused as intended; used to stop working properly the first time a rebind completed or was cancelled.
- Actions bound to multiple controls now trigger correctly when using `PressInteraction` set to `ReleaseOnly` (#492).
- `PlayerInput` no longer fails to find actions when using UnityEvents (#500).
- The `"{...}"` format for referencing action maps and actions using GUIDs as strings has been obsoleted. It will still work but adding the extra braces is no longer necessary.
- Drag&dropping bindings between other bindings that came before them in the list no longer drops the items at a location one higher up in the list than intended.
- Editing name of control scheme in editor not taking effect *except* if hitting enter key.
- Saving no longer causes the selection of the current processor or interaction to be lost.
  * This was especially annoying when having "Auto-Save" on as it made editing parameters on interactions and processors very tedious.
- In locales that use decimal separators other than '.', floating-point parameters on composites, interactions, and processors no longer lead to invalid serialized data being generated.
- Fix choosing "Add Action" in action map context menu throwing an exception.
- The input action asset editor window will no longer fail saving if the asset has been moved.
- The input action asset editor window will now show the name of the asset being edited when asking for saving changes.
- Clicking "Cancel" in the save changes dialog for the input action asset editor window will now cancel quitting the editor.
- Fixed pasting or dragging a composite binding from one action into another.
- In the action map editor window, switching from renaming an action to renaming an action map will no longer break the UI.
- Fixed calling Enable/Disable from within action callbacks sometimes leading to corruption of state which would then lead to actions not getting triggered (#472).
- Fixed setting of "Auto-Save" toggle in action editor getting lost on domain reload.
- Fixed blurry icons in editor for imported .inputactions assets and actions in them.
- `Press` and `Release` interactions will now work correctly if they have multiple bound controls.
- `Release` interactions will now invoke a `Started` callback when the control is pressed.
- Made Vector2 composite actions respect the press points of button controls used to compose the value.

## [0.2.6-preview] - 2019-03-20

>NOTE: The UI code for editing actions has largely been rewritten. There may be regressions.
>NOTE: The minimum version requirement for the new input system has been bumped
       to 2019.1

### Added

- Support gamepad vibration on Switch.
- Added support for Joysticks on Linux.

#### Actions

- Added ability to change which part of a composite a binding that is part of the composite is assigned to.
  * Part bindings can now be freely duplicated or copy-pasted. This allows having multiple bindings for "up", for example. Changing part assignments retroactively allows to freely edit the composite makeup.
- Can now drag&drop multiple items as well as drop items onto others (equivalent to cut&paste). Holding ALT copies data instead of moving it.
- Edits to control schemes are now undoable.
- Control schemes are now sorted alphabetically.
- Can now search by binding group (control scheme) or devices directly from search box.
  * `g:Gamepad` filters bindings to those in the "Gamepad" group.
  * `d:Gamepad` filters bindings to those from Gamepad-compatible devices.

### Changed

- The input debugger will no longer automatically show remote devices when the profiler is connected. Instead, use the new menu in debugger toolbar to connect to players or to enable/disable remote input debugging.
- "Press and Release" interactions will now invoke the `performed` callback on both press and release (instead of invoking `performed` and `cancel`, which was inconsistent with other behaviors).

#### Actions

- Bindings have GUIDs now like actions and maps already did. This allows to persistently and uniquely identify individual bindings.
- Replaced UI overlay while rebinding interactively with cancellable progress bar. Interactive rebinding now cancels automatically after 4 seconds without suitable input.
- Bindings that are not assigned to any control scheme are now visible when a particular control scheme is selected.
  * Bindings not assigned to any control scheme are active in *ALL* control schemes.
  * The change makes this visible in the UI now.
  * When a specific control scheme is selected, these bindings are affixed with `{GLOBAL}` for added visibility.
- When filtering by devices from a control scheme, the filtering now takes layout inheritance into account. So, a binding to a control on `Pointer` will now be shown when the filter is `Mouse`.
- The public control picker API has been revised.
  * The simplest way to add control picker UI to a control path is to add an `InputControlAttribute` to the field.
    ```
    // In the inspector, shows full UI to select a control interactively
    // (including interactive picking through device input).
    [InputControl(layout = "Button")]
    private string buttonControlPath;
    ```
- Processors of incompatible types will now be ignored instead of throwing an exception.

### Fixed

- Remote connections in input debugger now remain connected across domain reloads.
- Don't incorrectly create non-functioning devices if a physical device implements multiple incompatible logical HID devices (such as the MacBook keyboard/touch pad and touch bar).
- Removed non-functioning sort triangles in event list in Input Debugger device windows.
- Sort events in input debugger window by id rather then by timestamp.
- Make parsing of float parameters support floats represented in "e"-notation and "Infinity".
- Input device icons in input debugger window now render in appropriate resolution on retina displays.
- Fixed Xbox Controller on macOS reporting negative values for the sticks when represented as dpad buttons.
- `InputSettings.UpdateMode.ProcessEventsManually` now correctly triggers updates when calling `InputSystem.Update(InputUpdateType.Manual)`.

#### Actions

- Pasting or duplicating an action in an action map asset will now assign a new and unique ID to the action.
- "Add Action" button being active and triggering exceptions when no action map had been added yet.
- Fixed assert when generating C# class and make sure it gets imported correctly.
- Generate directories as needed when generating C# class, and allow path names without "Assets/" path prefix.
- Allow binding dpad controls to actions of type "Vector2".
- Fixed old name of action appearing underneath rename overlay.
- Fixed inspector UIs for on-screen controls throwing exceptions and being non-functional.
- Fixed deleting multiple items at same time in action editor leading to wrong items being deleted.
- Fixed copy-pasting actions not preserving action properties other than name.
- Fixed memory corruptions coming from binding resolution of actions.
- InputActionAssetReferences in ScriptableObjects will continue to work after domain reloads in the editor.
- Fixed `startTime` and `duration` properties of action callbacks.

## [0.2.1-preview] - 2019-03-11

### Changed

 - NativeUpdateCallback API update to match Unity 2018.3.8f1

## [0.2.0-preview] - 2019-02-12

This release contains a number of fairly significant changes. The focus has been on further improving the action system to make it easier to use as well as to make it work more reliably and predictably.

>NOTE: There are some breaking changes. Please see the "Changed" section below.

### Changed

- Removed Unity 2018.2 support code.
- Removed .NET 3.5 support code.
- Started using C# 7.
- `IInputControlProcessor<TValue>` has been replaced with `InputProcessor` and `InputProcessor<TValue>` base classes.
- `IInputBindingComposite` has been replaced with an `InputBindingComposite` base class and the `IInputBindingComposite<TValue>` interface has been merged with the `InputBindingComposite<TValue>` class which had already existed.
- `InputUser.onUnpairedDeviceUser` will now notify for each actuated control until the device is paired or there are no more actuated controls.
- `SensitivityProcessor` has been removed.
    * The approach needs rethinking. What `SensitivityProcessor` did caused more problems than it solved.
- State monitors no longer have their timeouts removed automatically when they fire. This makes it possible to have a timeout that is removed only in response to a specific state change.
- Events for devices that implement `IInputStateCallbacks` (such as `Touchscreen`) are allowed to go back in time. Avoids the problem of having to order events between multiple fingers correctly or seeing events getting rejected.
- `PenState.Button` is now `PenButton`.
- Removed TouchPositionTransformProcessor, was used only by Android, the position transformation will occur in native backend in 2019.x

#### Actions:
- Bindings that have no interactions on them will trigger differently now. __This is a breaking change__.
  * Previously, these bindings would trigger `performed` on every value change including when going back to their default value. This is why you would see two calls of `performed` with a button; one when the button was pressed, another when it was depressed.
  * Now, a binding without an interaction will trigger `started` and then `performed` when a bound control is actuated. Thereafter, the action will remain in `Started` phase. For as long as the control is actuated, every value change will trigger `performed` again. When the control stops being actuated, it will trigger `cancelled` and the action will remain in `Waiting` state.
  * Control actuation is defined as a control having a magnitude (see `InputControl.EvaluateMagnitude`) greater than zero. If a control does not support magnitudes (returns -1 from `EvaluateMagnitude`), then the control is considered actuated when it changes state away from its default state.
  * To restore the previous behavior, simply change code like
      ```
        myAction.performed += MyCallback;
      ```
    to
      ```
        myAction.performed += MyCallback;
        myAction.cancelled += MyCallback;
      ```
  * Alternatively, enable `passThrough` mode on an action. This effectively restores the previous default behavior of actions.
    ```
        new InputAction(binding: "<Gamepad>/leftTrigger") { passThrough = true };
    ```
- As part of the aforementioned change, the following interactions have been removed as they are no longer relevant:
  - `StickInteraction`: Can simply be removed from bindings. The new default behavior obsoletes the need for what `StickInteraction` did. Use `started` to know then the stick starts being actuated, `performed` to be updated on movements, and `cancelled` to know when the stick goes back into rest position.
  - `PressAndReleaseInteraction`: Can simply be removed from bindings. The default behavior with no interaction encompasses press and release detection. Use `started` to know then a button is pressed and `cancelled` to know when it is released. To set a custom button press point, simply put an `AxisDeadzoneProcessor` on the binding.
- `PressInteraction` has been completely rewritten.
  - Trigger behavior can be set through `behavior` parameter and now provides options for observing just presses (`PressOnly`), just releases (`ReleaseOnly`), or both presses and releases (`PressAndRelease`).
  - Also, the interaction now operates on control actuation rather than reading out float values directly. This means that any control that supports magnitudes can be used.
  - Also supports continuous mode now.
- If bound controls are already actuated when an action is enabled, the action will now trigger in the next input update as if the control had just been moved from non-actuated to actuated state.
  - In other words, if e.g. you have a binding to the A button of the gamepad and the A button is already pressed when the action is first enabled, then the action associated with the A button will trigger as if the button had just been pressed. Previously, it required releasing and re-pressing the button first -- which, together with certain interactions, could lead to actions ending up in a confused state.
- When an action is disabled, it will now cancel all ongoing interactions, if any (i.e. you will see `InputAction.cancelled` being called).
  - Note that unlike the above-mentioned callbacks that happen when an action starts out with a control already actuated, the cancellation callbacks happen __immediately__ rather than in the next input update.
- Actions that at runtime are bound to multiple controls will now perform *conflict resolution*, if necessary.
  - This applies only if an action actually receives multiple concurrent actuations from controls.
  - When ambiguity is detected, the greatest amount of actuation on any of the controls gets to drive the action.
  - In practice, this means that as long as any of the controls bound to an action is actuated, the action will keep going. This resolves ambiguities when an action has primary and secondary bindings, for examples, or when an action is bound to multiple different devices at the same time.
  - Composite bindings count as single actuations regardless of how many controls participate in the composite.
  - This behavior __can be bypassed__ by setting the action to be pass-through.
- Action editor now closes when asset is deleted.
  - If there are unsaved changes, asks for confirmation first.
- Interactions and processors in the UI are now filtered based on the type of the action (if set) and sorted by name.
- Renamed "Axis" and "Dpad" composites to "1D Axis" and "2D Vector" composite.
  - The old names can still be used and existing data will load as expected.
  - `DpadComposite` got renamed to `Vector2Composite`; `AxisComposite` is unchanged.
- `InputInteractionContext.controlHasDefaultValue` has been replaced with `InputInteractionContext.ControlIsActuated()`.
- `InputActionChange.BindingsHaveChangedWhileEnabled` has been reworked and split in two:
    1. `InputActionChange.BoundControlsAboutToChange`: Bindings have been previously resolved but are about to be re-resolved.
    2. `InputActionChange.BoundControlsChanged`: Bindings have been resolved on one or more actions.
- Actions internally now allocate unmanaged memory.
  - Disposing should be taken care of automatically (though you can manually `Dispose` as well). If you see errors in the console log about unmanaged memory being leaked, please report the bug.
  - All execution state except for C# heap objects for processors, interactions, and composites has been collapsed into a single block of unmanaged memory. Actions should now be able to re-resolve efficiently without allocating additional GC memory.

### Added

- `PlayerInput` component which simplifies setting up individual player input actions and device pairings. \
  ![PlayerInput](Documentation~/Images/PlayerInput.png)
- `PlayerInputManager` component which simplifies player joining and split-screen setups. \
  ![PlayerInput](Documentation~/Images/PlayerInputManager.png)
- `InputDevice.all` (equivalent to `InputSystem.devices`)
- `InputControl.IsActuated()` can be used to determine whether control is currently actuated (defined as extension method in `InputControlExtensions`).
- Can now read control values from buffers as objects using `InputControl.ReadValueFromBufferAsObject`. This allows reading a value stored in memory without having to know the value type.
- New processors:
    * `ScaleProcessor`
    * `ScaleVector2Processor`
    * `ScaleVector3Processor`
    * `InvertVector2Processor`
    * `InvertVector3Processor`
    * `NormalizeVector2Processor`
    * `NormalizeVector3Processor`
- Added `MultiTapInteraction`. Can be used to listen for double-taps and the like.
- Can get total and average event lag times through `InputMetrics.totalEventLagTime` and `InputMetrics.averageEventLagTime`.
- `Mouse.forwardButton` and `Mouse.backButton`.
- The input debugger now shows users along with their paired devices and actions. See the [documentation](Documentation~/UserManagement.md#debugging)
- Added third and fourth barrel buttons on `Pen`.

#### Actions:
- Actions have a new continuous mode that will cause the action to trigger continuously even if there is no input. See the [documentation](Documentation~/Actions.md#continuous-actions) for details. \
  ![Continuous Action](Documentation~/Images/ContinuousAction.png)
- Actions have a new pass-through mode. In this mode an action will bypass any checks on control actuation and let any input activity on the action directly flow through. See the [documentation](Documentation~/Actions.md#pass-through-actions) for details. \
  ![Pass-Through Action](Documentation~/Images/PassThroughAction.png)
- Can now add interactions and processors directly to actions.
  ![Action Properties](Documentation~/Images/ActionProperties.png)
    * This is functionally equivalent to adding the respective processors and/or interactions to every binding on the action.
- Can now change the type of a composite retroactively.
  ![Composite Properties](Documentation~/Images/CompositeProperties.png)
- Values can now be read out as objects using `InputAction.CallbackContext.ReadValueAsObject()`.
    * Allocates GC memory. Should not be used during normal gameplay but is very useful for testing and debugging.
- Added auto-save mode for .inputactions editor.
  ![Auto Save](Documentation~/Images/AutoSave.png)
- Processors, interactions, and composites can now define their own parameter editor UIs by deriving from `InputParameterEditor`. This solves the problem of these elements not making it clear that the parameters usually have global defaults and do not need to be edited except if local overrides are necessary.
- Can now set custom min and max values for axis composites.
    ```
    var action = new InputAction();
    action.AddCompositeBinding("Axis(minValue=0,maxValue=2)")
        .With("Positive", "<Keyboard>/a")
        .With("Negative", "<Keyboard>/d");
    ```
- "C# Class File" property on .inputactions importer settings now has a file picker next to it.
- `InputActionTrace` has seen various improvements.
    * Recorded data will now stay valid even if actions are rebound to different controls.
    * Can listen to all actions using `InputActionTrace.SubscribeToAll`.
    * `InputActionTrace` now maintains a list of subscriptions. Add subscriptions with `SubscribeTo` and remove a subscription with `UnsubscribeFrom`. See the [documentation](Documentation~/Actions.md#tracing-actions) for details.

### Fixes

- Fixed support for Unity 2019.1 where we landed a native API change.
- `InputUser.UnpairDevicesAndRemoveUser()` corrupting device pairings of other InputUsers
- Control picker in UI having no devices if list of supported devices is empty but not null
- `IndexOutOfRangeException` when having multiple action maps in an asset (#359 and #358).
- Interactions timing out even if there was a pending event that would complete the interaction in time.
- Action editor updates when asset is renamed or moved.
- Exceptions when removing action in last position of action map.
- Devices marked as unsupported in input settings getting added back on domain reload.
- Fixed `Pen` causing exceptions and asserts.
- Composites that assign multiple bindings to parts failing to set up properly when parts are assigned out of order (#410).

### Known Issues

- Input processing in edit mode on 2019.1 is sporadic rather than happening on every editor update.

## [0.1.2-preview] - 2018-12-19

    NOTE: The minimum version requirement for the new input system has been bumped
          to 2018.3. The previous minum requirement of 2018.2 is no longer supported.
          Also, we have dropped support for the .NET 3.5 runtime. The new .NET 4
          runtime is now required to use the new input system.

We've started working on documentation. The current work-in-progress can be found on [GitHub](https://github.com/Unity-Technologies/InputSystem/blob/develop/Packages/com.unity.inputsystem/Documentation~/InputSystem.md).

### Changed

- `InputConfiguration` has been replaced with a new `InputSettings` class.
- `InputConfiguration.lockInputToGame` has been moved to `InputEditorUserSettings.lockInputToGameView`. This setting is now persisted as a local user setting.
- `InputSystem.updateMask` has been replaced with `InputSettings.updateMode`.
- `InputSystem.runInBackground` has been moved to `InputSettings.runInBackground`.
- Icons have been updated for improved styling and now have separate dark and light skin versions.
- `Lock Input To Game` and `Diagnostics Mode` are now persisted as user settings
- Brought back `.current` getters and added `InputSettings.filterNoiseOnCurrent` to control whether noise filtering on the getters is performed or not.
- Removed old and outdated Doxygen-generated API docs.

### Added

- `InputSystem.settings` contains the current input system settings.
- A new UI has been added to "Edit >> Project Settings..." to edit input system settings. Settings are stored in a user-controlled asset in any location inside `Assets/`. Multiple assets can be used and switched between.
- Joystick HIDs are now supported on Windows, Mac, and UWP.
- Can now put system into manual update mode (`InputSettings.updateMode`). In this mode, events will not get automatically processed. To process events, call `InputSystem.Update()`.
- Added shortcuts to action editor window (requires 2019.1).
- Added icons for .inputactions assets.

### Fixed

- `InputSystem.devices` not yet being initialized in `MonoBehaviour.Start` when in editor.

### Known Issues

- Input settings are not yet included in player builds. This means that at the moment, player builds will always start out with default input settings.
- There have been reports of some stickiness to buttons on 2019.1 alpha builds.  We are looking at this now.

## [0.0.14-preview] - 2018-12-11

### Changed

- `Pointer.delta` no longer has `SensitivityProcessor` on it. The processor was causing many issues with mouse deltas. It is still available for adding it manually to action bindings but the processor likely needs additional work.

### Fixed

Core:
- Invalid memory accesses when using .NET 4 runtime
- Mouse.button not being identical to Mouse.leftButton
- DualShock not being recognized when connected via Bluetooth

Actions:
- Parameters disappearing on processors and interactions in UI when edited
- Parameters on processors and interactions having wrong value type in UI (e.g. int instead of float)
- RebindingOperation calling OnComplete() after being cancelled

Misc:
- Documentation no longer picked up as assets in user project

## [0.0.13-preview] - 2018-12-05

First release from stable branch.<|MERGE_RESOLUTION|>--- conflicted
+++ resolved
@@ -17,11 +17,8 @@
   * The component has a different GUID from before, so existing setups that use the component from the sample are not broken. To use the built-in component you must explicitly switch over.
 - `InputTestFixture` no longer deletes the `GameObject`s in the current scene in its `TearDown` ([case 1286987](https://issuetracker.unity3d.com/issues/input-system-inputtestfixture-destroys-test-scene)).
   * This was added for the sake of the Input System's own tests but should not have been in the public fixture.
-<<<<<<< HEAD
+- Generic `Gamepad` now has platform independent long button names. Previously it used different names if editor targeted PS4/Switch consoles (case 1321676).
 - When creating a new control scheme with a name `All Control Schemes`, `All Control Schemes1` will be created to avoid confusion with implicit `All Control Schemes` scheme ([case 1217379](https://issuetracker.unity3d.com/issues/control-scheme-cannot-be-selected-when-it-is-named-all-control-schemes)).
-=======
-- Generic `Gamepad` now has platform independent long button names. Previously it used different names if editor targeted PS4/Switch consoles (case 1321676).
->>>>>>> 4169f38b
 
 ### Fixed
 
