--- conflicted
+++ resolved
@@ -1309,15 +1309,10 @@
             device.NotifyRemoved();
 
             // Let listeners know.
-<<<<<<< HEAD
             DelegateHelpers.InvokeCallbacksSafe(ref m_DeviceChangeListeners, device, InputDeviceChange.Removed, "onDeviceChange");
-=======
-            for (var i = 0; i < m_DeviceChangeListeners.length; ++i)
-                m_DeviceChangeListeners[i](device, InputDeviceChange.Removed);
 
             // Try setting next device of same type as current
             InputSystem.GetDevice(device.GetType())?.MakeCurrent();
->>>>>>> 38231687
         }
 
         public void FlushDisconnectedDevices()
@@ -2892,25 +2887,20 @@
                 Profiler.EndSample();
                 #endif
                 InvokeAfterUpdateCallback();
-<<<<<<< HEAD
                 if (canFlushBuffer)
                     eventBuffer.Reset();
                 m_CurrentUpdate = default;
-=======
->>>>>>> 38231687
                 return;
             }
 
             var processingStartTime = Stopwatch.GetTimestamp();
             var totalEventLag = 0.0;
 
-<<<<<<< HEAD
             #if UNITY_EDITOR
             var isPlaying = m_Runtime.isInPlayMode;
             #endif
-=======
+            
             m_InputEventStream = new InputEventStream(ref eventBuffer);
->>>>>>> 38231687
 
             // Handle events.
             while (m_InputEventStream.remainingEventCount > 0)
@@ -2963,26 +2953,16 @@
                     (currentEventTimeInternal < InputSystem.s_SystemObject.enterPlayModeTime ||
                      InputSystem.s_SystemObject.enterPlayModeTime == 0))
                 {
-<<<<<<< HEAD
                     skipEvent = true;
                     leaveInBuffer = false;
-=======
-                    m_InputEventStream.Advance(leaveEventInBuffer: false);
-                    continue;
->>>>>>> 38231687
                 }
                 else
                 #endif
                 // If we're timeslicing, check if the event time is within limits.
                 if (timesliceEvents && currentEventTimeInternal >= currentTime)
                 {
-<<<<<<< HEAD
                     skipEvent = true;
                     leaveInBuffer = true;
-=======
-                    m_InputEventStream.Advance(leaveEventInBuffer: true);
-                    continue;
->>>>>>> 38231687
                 }
                 else
                 {
@@ -3025,7 +3005,6 @@
                     }
                     #endif
 
-<<<<<<< HEAD
                     // If device is disabled, we let the event through only in certain cases.
                     if (!skipEvent && !device.enabled)
                     {
@@ -3040,13 +3019,6 @@
                             if ((device.m_DeviceFlags & InputDevice.DeviceFlags.DisabledInRuntime) != 0)
                                 m_Diagnostics?.OnEventForDisabledDevice(currentEventReadPtr, device);
                             #endif
-=======
-                    m_InputEventStream.Advance(leaveEventInBuffer: false);
-
-                    // No device found matching event. Ignore it.
-                    continue;
-                }
->>>>>>> 38231687
 
                             skipEvent = true;
                             leaveInBuffer = false;
@@ -3056,7 +3028,6 @@
                     // Give listeners a shot at the event.
                     if (!skipEvent && m_EventListeners.length > 0)
                     {
-<<<<<<< HEAD
                         for (var i = 0; i < m_EventListeners.length; ++i)
                             m_EventListeners[i](new InputEventPtr(currentEventReadPtr), device);
 
@@ -3066,17 +3037,12 @@
                             skipEvent = true;
                             leaveInBuffer = false;
                         }
-=======
-                        m_InputEventStream.Advance(leaveEventInBuffer: false);
-                        continue;
->>>>>>> 38231687
                     }
                 }
 
                 if (skipEvent)
                 {
-                    eventBuffer.AdvanceToNextEvent(ref currentEventReadPtr, ref currentEventWritePtr,
-                        ref numEventsRetainedInBuffer, ref remainingEventCount, leaveEventInBuffer: leaveInBuffer);
+                    m_InputEventStream.Advance(leaveEventInBuffer: leaveInBuffer);
                     continue;
                 }
 
