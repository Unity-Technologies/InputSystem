# Changelog

All notable changes to the input system package will be documented in this file.

The format is based on [Keep a Changelog](http://keepachangelog.com/en/1.0.0/)
and this project adheres to [Semantic Versioning](http://semver.org/spec/v2.0.0.html).

Due to package verification, the latest version below is the unpublished version and the date is meaningless.
however, it has to be formatted properly to pass verification tests.

## [Unreleased]

### Changed
- From 2023.2 forward: UI toolkit now uses the "UI" action map of project-wide actions as their default input actions. Previously, the actions were hardcoded and were based on `DefaultInputActions` asset which didn't allow user changes. Also, removing bindings or renaming the 'UI' action map of project wide actions will break UI input for UI toolkit.

### Added
- Added new methods and properties to [`InputAction`](xref:UnityEngine.InputSystem.InputAction):
  - [`InputAction.activeValueType`](xref:UnityEngine.InputSystem.InputAction.activeValueType) returns the `Type` expected by `ReadValue<TValue>` based on the currently active control that is driving the action.
  - [`InputAction.GetMagnitude`](xref:UnityEngine.InputSystem.InputAction.GetMagnitude) returns the current amount of actuation of the control that is driving the action.
  - [`InputAction.WasCompletedThisFrame`](xref:UnityEngine.InputSystem.InputAction.WasCompletedThisFrame) returns `true` on the frame that the action stopped being in the performed phase. This allows for similar functionality to [`WasPressedThisFrame`](xref:UnityEngine.InputSystem.InputAction.WasPressedThisFrame)/[`WasReleasedThisFrame`](xref:UnityEngine.InputSystem.InputAction.WasReleasedThisFrame) when paired with [`WasPerformedThisFrame`](xref:UnityEngine.InputSystem.InputAction.WasPerformedThisFrame) except it is directly based on the interactions driving the action. For example, you can use it to distinguish between the button being released or whether it was released after being held for long enough to perform when using the Hold interaction.
- Added Copy, Paste and Cut support for Action Maps, Actions and Bindings via context menu and key command shortcuts.
- Added Dual Sense Edge controller to be mapped to the same layout as the Dual Sense controller

### Fixed
- Fixed syntax of code examples in API documentation for [`AxisComposite`](xref:UnityEngine.InputSystem.Composites.AxisComposite).
- Fixed missing confirmation popup when deleting a control scheme.
- Fixed support for menu bar/customisable keyboard shortcuts used when interacting with Actions and Action Maps.
- Fixed add bindings button to support left button click.
- Fixed icon for adding bindings and composites button.
- Fixed Documentation~/filter.yml GlobalNamespace rule removing all API documentation.
- Fixed `Destroy may not be called from edit mode` error [ISXB-695](https://issuetracker.unity3d.com/product/unity/issues/guid/ISXB-695)
- Fixed possible exceptions thrown when deleting and adding Action Maps.
- Fixed potential race condition on access to GCHandle in DefferedResolutionOfBindings and halved number of calls to GCHandle resolution [ISXB-726](https://issuetracker.unity3d.com/product/unity/issues/guid/ISXB-726)
- Fixed issue where composite part dropdown manipulates binding path and leaves composite part field unchanged.
<<<<<<< HEAD
- Fixed showing action properties view when there were no actions.

### Added
- Added Copy, Paste and Cut support for Action Maps, Actions and Bindings via context menu and key command shortcuts.
- Added Dual Sense Edge controller to be mapped to the same layout as the Dual Sense controller
=======
- Fixed lingering highlight effect on Save Asset button after clicking.
- Fixed missing name in window title for Input Action assets.
>>>>>>> dac00ca4

## [1.8.0-pre.2] - 2023-11-09

### Changed
- Removed icons from action map list as these were always the same and the icon was placeholder
- Input asset editor now switched to use UI Toolkit which matches the project wide input actions editor interface.
- Changed [`InputActionProperty`](xref:UnityEngine.InputSystem.InputActionProperty) property drawer to be more compact. Use the More menu (`⋮`) button to open a dropdown menu and select between Use Reference and Use Action.
- Static analysis warnings regarding flag enums have been suppressed in order to avoid compile-time warnings or errors.
- Action Map and Action Tree views of the UI Toolkit based Input Action Editor now prevents deselection in both views when Escape key is pressed.
- Input Action Asset editors Auto-save feature has been modified to trigger on focus-lost when activated instead of triggering on every modification to the asset in order to reduce impact of processing required to handle modified assets.
- Project-wide input actions template extension changed from .inputactions to .json. This avoids showing template actions in the action's selector UI that are not intended to be used.
- Re-enabled some UI tests that were disabled on iOS.
- Reorganized package Project Settings so that "Input System Package" setting node contains "Input Actions" and "Settings" becomes a child node when Project-wide Actions are available. For Unity versions where Project-wide Actions are not available, the settings structure remains unchanged.
- Make Project-wide Actions the default actions for Player Input.

### Added
- Support for [Game rotation vector](https://developer.android.com/reference/android/hardware/Sensor#TYPE_GAME_ROTATION_VECTOR) sensor on Android
- Duplicate Input Action Items in the new Input Action Asset Editor with Ctrl+D (Windows) or Cmd+D (Mac)
- Selection of InputActionReferences from project-wide actions on fields that are of type InputActionReference. Uses a new advanced object picker that allows better searching and filtering of actions.
- Reset project wide Input Settings to default via a new Kebab-menu in Input System Project Settings.

### Fixed
- Partially fixed case ISX-1357 (Investigate performance regressing over time).  A sample showed that leaving an InputActionMap enabled could lead to an internal list of listeners growing.  This leads to slow-down, so we now warn if we think this is happening.
- UI fix for input fields in interactions: they are wider now and the width is fixed.
- Fixed exiting empty input fields for actions, action maps and composites in the input action asset editor.
- Fixed an issue where selecting an Action in the Input Action Asset Editor tree-view and then pressing ESC to unselect would throw an `InvalidOperationException`.
- Fixed an issue where selecting an Action Map in the Input Action Asset Editor list and then pressing ESC to unselect would print an `NullReferenceException` to the Debug console.
- Fixed case [ISXB-251](https://issuetracker.unity3d.com/product/unity/issues/guid/ISXB-251) (Action only calls started & performed callbacks when control type is set to Vector3Composite). `EvaluateMagnitude` wasn't overridden for Vector3Composite, also made some minor changes to Vector3Composite and Vector2Composite for consistency.
- Fixed case [ISXB-580](https://issuetracker.unity3d.com/product/unity/issues/guid/ISXB-580) (UI Submit / Cancel not working with Switch Pro controller) by adding "Submit" & "Cancel" usages to the Switch Pro controller input controls.
- Fixed an issue where undoing deletion of Action Maps did not restore Actions correctly.
- Fixed case [ISXB-628](https://issuetracker.unity3d.com/product/unity/issues/guid/ISXB-628) (OnIMECompositionChange does not return an empty string on accept when using Microsoft IME) by clarifying expectations and intended usage for the IME composition change event.
- Fixed issue where the expanded/collapsed state of items in the input action editor was not properly saved between rebuilds of the UI.
- Fixed issue where The Profiler shows incorrect data and spams the console with "Missing Profiler.EndSample" errors when there is an Input System Component in Scene).
- Fixed an issue where undoing duplications of action maps caused console errors.
- Fix for BindingSyntax `WithInteraction()` which was incorrectly using processors.
- Fix for UITK Input Action Editor binding 'Listen' button which wasn't working in the case for Control Type 'Any'.
- Fixed issue of visual elements being null during editing project-wide actions in project settings which prompted console errors.
- Fixed case ISX-1436 (UI TK Input Action Asset Editor - Error deleting Bindings with DeleteKey on Windows).
- Fixed issue with UI Toolkit based Input Action Editor not restoring it's selected items after Domain Reload.
- Fixed the [`GetHapticCapabilitiesCommand`](xref:UnityEngine.InputSystem.XR.Haptics.GetHapticCapabilitiesCommand) always failing to execute due to a mismatch in the size in bytes of the payload and the size expected by XR devices. Changed [`HapticCapabilities`](xref:UnityEngine.InputSystem.XR.Haptics.HapticCapabilities) to include all properties returned by the XR input subsystem. This makes Input System match the functionality provided by the [XR](https://docs.unity3d.com/Manual/com.unity.modules.xr.html) module's [`InputDevice.TryGetHapticCapabilities`](https://docs.unity3d.com/ScriptReference/XR.InputDevice.TryGetHapticCapabilities.html) and [`HapticCapabilities`](https://docs.unity3d.com/ScriptReference/XR.HapticCapabilities.html).
- Fixed issue where deleting a binding in the Input Action Editor would usually result in an unexpected item being selected next.

## [1.8.0-pre.1] - 2023-09-04

### Added
- Initial version of Project Wide Actions for pre-release (`InputSystem.actions`). This feature is available only on Unity Editor versions 2022.3 and above and can be modified in the Project Settings.

### Fixed
- Fixed device selection menu not responding to mouse clicks when trying to add a device in a Control Scheme ([case ISXB-622](https://issuetracker.unity3d.com/product/unity/issues/guid/ISXB-622)).

## [1.7.0] - 2023-08-14

### Added
- Preliminary support for visionOS.
- Show a list of `Derived Bindings` underneath the Binding Path editor to show all controls that matched.

### Changed
- Changed the `InputAction` constructors so it generates an ID for the action and the optional binding parameter. This is intended to improve the serialization of input actions on behaviors when created through API when the property drawer in the Inspector window does not have a chance to generate an ID.

### Fixed
- Fixed missing prefab errors in InputDeviceTester project ([case ISXB-420](https://issuetracker.unity3d.com/product/unity/issues/guid/ISXB-420)).
- Fixed serialization migration in the Tracked Pose Driver component causing bindings to clear when prefabs are used in some cases ([case ISXB-512](https://issuetracker.unity3d.com/product/unity/issues/guid/ISXB-512), [case ISXB-521](https://issuetracker.unity3d.com/product/unity/issues/guid/ISXB-521)).
- Fixed Tracked Pose Driver to use `Transform.SetLocalPositionAndRotation` when available to improve performance. Based on the user contribution from [DevDunk](https://forum.unity.com/members/devdunk.4432119/) in a [forum post](https://forum.unity.com/threads/more-performant-tracked-pose-driver-solution-included.1462691).
- Fixed the `Clone` methods of `InputAction` and `InputActionMap` so it copies the Initial State Check flag (`InputAction.wantsInitialStateCheck`) of input actions.
- Fixed the "Release tests throws exception in InputSystem" bug ([case ISXB-581](https://issuetracker.unity3d.com/issues/release-tests-fail-when-input-system-package-is-installed)).
- Fixed issues with generating Precompiled Layouts for devices which are not defined in a namespace
- Fixed an issue where some controls like `QuaternionControl` could not be included in a Precompiled Layout because the generated code could not access a setter on child control properties.

## [1.6.3] - 2023-07-11

### Fixed
- Fixed warning in USS file

## [1.6.2] - 2023-07-10

### Added
- Enabled `displayIndex` support for Unity 2022.3.

### Fixed
- Fixed UI clicks not registering when OS provides multiple input sources for the same event, e.g. on Samsung Dex (case ISX-1416, ISXB-342).
- Fixed unstable integration test `Integration_CanSendAndReceiveEvents` by ignoring application focus on integration tests. (case ISX-1381)
- Fixed broken "Listen" button in Input actions editor window with Unity dark skin (case ISXB-536).

## [1.6.1] - 2023-05-26

### Fixed
- Fixed issue with compiling in Unity 2022.1 and with XR Toolkit by guarding the experimental UITK Asset Editor code completely.

## [1.6.0] - 2023-05-25

### Added
- Added internal `InputSystemProvider` class for the new `InputForUI` internal module. `InputForUI` allows the UIToolkit to have a single dependency for input events, regardless of using the new input system or the legacy input system.
- Added `InputSystem.customBindingPathValidators` interface to allow showing warnings in the `InputAsset` Editor for specific InputBindings and draw custom UI in the properties panel.
- Added `InputSystem.runInBackground` to be used internally by specific platforms packages. Allows telling the input system that a specific platform runs in background. It allows fixing of [case UUM-6744](https://issuetracker.unity3d.com/product/unity/issues/guid/UUM-6744).
- Added new UIToolkit version of the `InputActionsAsset` editor. Currently this is incomplete (view-only) and the existing editor is still used by default.
- Added `displayIndex` field to the Touch struct to expose the index of the display that was touched.

### Changed
- Changed XR Layout build behavior to create Axis2D control devices with `StickControl` type instead of `Vector2Control`.

### Fixed
- Fixed BindingPath String-Comparison to be culture and case insensitive (case ISXB-449).
- Fixed custom processor display in the input action asset UI after entering/exiting play mode (previously they got hidden) ([case ISXB-445](https://issuetracker.unity3d.com/product/unity/issues/guid/ISXB-445)).

## [1.5.1] - 2023-03-15

### Fixed
- Fixed unclosed profiler marker in `InvokeCallbacksSafe_AnyCallbackReturnsTrue` which would lead to eventually broken profiler traces in some cases like using `PlayerInput` (case ISXB-393).
- Fixed InputAction.bindings.count not getting correctly updated after removing bindings with Erase().
- Fixed an issue where connecting a gamepad in the editor with certain settings will cause memory and performance to degrade ([case UUM-19480](https://issuetracker.unity3d.com/product/unity/issues/guid/UUM-19480)).
- Fixed issue leading to a stack overflow crash during device initialization in `InsertControlBitRangeNode` (case ISXB-405).
- Fixed the issue where saving and loading override bindings to JSON would set unassigned overrides (that were `null`) to assigned overrides (as an empty string `""`).

## [1.5.0] - 2023-01-24

### Added
- Added support for reading Tracking State in [TrackedPoseDriver](xref:UnityEngine.InputSystem.XR.TrackedPoseDriver) to constrain whether the input pose is applied to the Transform. This should be used when the device supports valid flags for the position and rotation values, which is the case for XR poses.
- Added `InputSettings.shortcutKeysConsumeInput`. This allows programmatic access to opt-in to the enhanced shortcut key behaviour ([case ISXB-254](https://issuetracker.unity3d.com/product/unity/issues/guid/ISXB-254))).
- Significantly optimized cost of `ReadValue`/`ReadUnprocessedValueFromState`/`WriteValueIntoState` for some control types. Optimization is opt-in for now, please call `InputSystem.settings.SetInternalFeatureFlag("USE_OPTIMIZED_CONTROLS", true);` in your project to enable it. You can observe which controls are optimized by looking at new optimized column in device debugger. You will need to call a new `InputControl.ApplyParameterChanges()` method if the code is changing `AxisControl` fields after initial setup is done.
- Added the ability to change the origin positioning and movement behaviour of the OnScreenStick (`OnScreenStick.cs`) via the new `behaviour` property. This currently supports three modes of operation, two of which are new in addition to the previous behaviour. Based on the user contribution from [eblabs](https://github.com/eblabs) in [#658](https://github.com/Unity-Technologies/InputSystem/pull/658).
- Significantly optimized cost of `InputAction.ReadValue` and `InputControl.ReadValue` calls by introducing caching behaviour to input controls. Input controls now keep track of whether their underlying state has been changed and only read the value from the underlying state and apply processors when absolutely necessary. Optimization is opt-in for now, please call `InputSystem.settings.SetInternalFeatureFlag("USE_READ_VALUE_CACHING", true);` in your project to enable it. If there are issues try enabling `InputSystem.settings.SetInternalFeatureFlag("PARANOID_READ_VALUE_CACHING_CHECKS", true);` and check in the console if there are any errors regarding caching.
- Added a note in the [supported devices page](Documentation~/SupportedDevices.md) about DualSense support for Android devices.
- Exposed `displayIndex` property for `Pointer`, `Touchscreen`, `TouchControl`, `TouchState`, `Mouse`, `MouseState` which enables look up of the logical screen associated with a pointer event via (display documentation)[https://docs.unity3d.com/ScriptReference/Display.html]

### Fixed
- Fixed composite bindings incorrectly getting a control scheme assigned when pasting into input asset editor with a control scheme selected.
- Fixed an issue on PS5 where device disconnected events that happen while the app is in the background are missed causing orphaned devices to hang around forever and exceptions when the same device is added again ([case UUM-7842](https://issuetracker.unity3d.com/product/unity/issues/guid/UUM-6744)).
- Fixed Switch Pro, DualShock 4, DualSense gamepads becoming current on PC/macOS when no controls are changing ([case ISXB-223](https://issuetracker.unity3d.com/product/unity/issues/guid/ISXB-223))).
- Fixed an issue that made OnScreenStick unusable when used in conjunction with PlayerInput in Auto-Switch devices mode, or with any code that changes user/device pairing on unsued device activity being detected ([case ISXB-48](https://issuetracker.unity3d.com/product/unity/issues/guid/ISXB-48)).
- Fixed issue where input events were being suppressed during interactive action rebinding even when when their controls were excluded ([case ISXB-367](https://issuetracker.unity3d.com/issues/mouse-position-and-mouse-click-input-not-recognized-when-rebinding-is-active)).
- Removed unneeded check that could trigger a NotImplementedException when binding to a Usage (e.g. Submit) ([case ISXB-373](https://issuetracker.unity3d.com/product/unity/issues/guid/ISXB-373)).
- Display a warning instead of throwing a NotImplementedException when loading binding overrides from json when some of the entries have become outdated ([case ISXB-375](https://issuetracker.unity3d.com/product/unity/issues/guid/ISXB-375)).

### Actions
- Extended input action code generator (`InputActionCodeGenerator.cs`) to support optional registration and unregistration of callbacks for multiple callback instances via `AddCallbacks(...)` and `RemoveCallbacks(...)` part of the generated code. Contribution by [Ramobo](https://github.com/Ramobo) in [#889](https://github.com/Unity-Technologies/InputSystem/pull/889).

### Changed
- Changed define requirements of `Unity.InputSystem.TestFramework`, so that it can be used by other packages without setting the `com.unity.inputsystem` package to be testable in the project manifest.

## [1.4.4] - 2022-11-01

### Fixed
- Fixed `ArgumentNullException` when opening the Prefab Overrides window and selecting a component with an `InputAction`.
- Fixed `{fileID: 0}` getting appended to `ProjectSettings.asset` file when building a project ([case ISXB-296](https://issuetracker.unity3d.com/product/unity/issues/guid/ISXB-296)).
- Fixed `Type of instance in array does not match expected type` assertion when using PlayerInput in combination with Control Schemes and Interactions ([case ISXB-282](https://issuetracker.unity3d.com/product/unity/issues/guid/ISXB-282)).
- The `InputActions consume their inputs` behaviour for shortcut support introduced in v1.4 is opt-in now and can be enabled via the project settings ([case ISXB-254](https://issuetracker.unity3d.com/product/unity/issues/guid/ISXB-254))).
- Fixed Memory alignment issue with deserialized InputEventTraces that could cause infinite loops when playing back replays ([case ISXB-317](https://issuetracker.unity3d.com/product/unity/issues/guid/ISXB-317)).
- Fixed an InvalidOperationException when using Hold interaction, and by extension any interaction that changes to performed state after a timeout ([case ISXB-332](https://issuetracker.unity3d.com/product/unity/issues/guid/ISXB-330)).
- Fixed `Given object is neither an InputAction nor an InputActionMap` when using `InputActionTrace` on input action from an input action asset ([case ISXB-29](https://issuetracker.unity3d.com/product/unity/issues/guid/ISXB-29)).
- Fixing devices not being removed if unplugged during domain reload (entering or exiting play mode) ([case ISXB-232](https://issuetracker.unity3d.com/product/unity/issues/guid/ISXB-232)).

## [1.4.3] - 2022-09-23

### Fixed
- Added missing script and gizmo icon for `TrackedPoseDriver.cs` component ([case ISXB-262](https://issuetracker.unity3d.com/product/unity/issues/guid/ISXB-262)).
- Fix for mitigating symptoms reported in ([case UUM-10774](https://issuetracker.unity3d.com/product/unity/issues/guid/UUM-10774) effectively avoiding reenabling mouse, pen or touch devices in `InputSystemPlugin.OnDestroy()` if currently quitting the editor. The fix avoids editor crashing if closed when Simulator Window is open. Note that the actual issue needs a separate fix in Unity and this package fix is only to avoid running into the issue.
- Fixed an issue where Input Action name would not display correctly in Inspector if serialized as `[SerializedProperty]` within a class not derived from `MonoBehavior` ([case ISXB-124](https://issuetracker.unity3d.com/product/unity/issues/guid/ISXB-124).
- Fix an issue where users could end up with the wrong device assignments when using the InputUser API directly and removing a user ([case ISXB-274](https://issuetracker.unity3d.com/product/unity/issues/guid/ISXB-231)).
- Fixed an issue where PlayerInput behavior description was not updated when changing action assset ([case ISXB-286](https://issuetracker.unity3d.com/product/unity/issues/guid/ISXB-286)).

### Changed
- Readded OnDisable() member to MultiplayerEventSystem which was previously removed from the API
- Improved performance of HID descriptor parsing by moving json parsing to a simple custom predicitve parser instead of relying on Unity's json parsing. This should improve domain reload times when there are many HID devices connected to a machine.

### Changed

- Documentation improvements: New workflows and concepts pages. Reorganised table of contents. Improved some code samples. Updated screenshots.

## [1.4.2] - 2022-08-12

### Changed
- Hide XR legacy HMD and controllers layouts from Editor UI dropdown.

### Fixed
- Fix UI sometimes ignoring the first mouse click event after losing and regaining focus ([case ISXB-127](https://issuetracker.unity3d.com/product/unity/issues/guid/ISXB-127).
- Fixed issue when using MultiplayerEventSystems where the visual state of UI controls would change due to constant toggling of CanvasGroup.interactable on and off ([case ISXB-112](https://issuetracker.unity3d.com/product/unity/issues/guid/ISXB-112)).
- Fixed minor issue when renaming input actions where unique renaming would incorrectly consider the input action being renamed as a different action and not allow renaming of 'A' to 'a' without appending a unique integer for example ([case ISXB-25](https://issuetracker.unity3d.com/product/unity/issues/guid/ISXB-25)).
- Fixed an issue where the Input Action asset icon would not be visible during asset creation ([case ISXB-6](https://issuetracker.unity3d.com/product/unity/issues/guid/ISXB-6)).
- Fixed DualSense low frequency motor speed being always set to min value.
- Fixed an issue where `ReadUnprocessedValueFromState` in PoseControl always returning default values.
- Fix Player 1's UI controls stop working after second player joins ([case ISXB-125](https://issuetracker.unity3d.com/product/unity/issues/guid/ISXB-125)))

## [1.4.1] - 2022-05-30

### Fixed
- Fixed composite touchscreen controls were not firing an action if screen was touched before enabling the action ([case ISXB-98](https://issuetracker.unity3d.com/product/unity/issues/guid/ISXB-98)).

## [1.4.0] - 2022-04-10

### Changed

- `Button` type `InputAction`s now go to `started` when a button goes from a press to below the release threshold but not yet to 0.
  ```CSharp
  // Before:
  Set(Gamepad.current.rightTrigger, 0.7f); // Performed (pressed)
  Set(Gamepad.current.rightTrigger, 0.2f); // Canceled (released)
  Set(Gamepad.current.rightTrigger, 0.1f); // Started!!
  Set(Gamepad.current.rightTrigger, 0f);   // Canceled

  // Now:
  Set(Gamepad.current.rightTrigger, 0.7f); // Performed (pressed)
  Set(Gamepad.current.rightTrigger, 0.2f); // Started (released but not fully)
  Set(Gamepad.current.rightTrigger, 0.1f); // <Nothing>
  Set(Gamepad.current.rightTrigger, 0f);   // Canceled
  ```
  * This also applies to `PressInteraction` when set to `Press` behavior.
  * In effect, it means that a button will be in `started` or `performed` phase for as long as its value is not 0 and will only go to `canceled` once dropping to 0.
- Processors are now always applied when reading action values through `InputAction.ReadValue<>` or `CallbackContext.ReadValue<>`. Previously, if no bound control was actuated, ReadValue calls would return the default value for the action type but not run the value through the processors.([case 1293728](https://issuetracker.unity3d.com/product/unity/issues/guid/1293728/)).
- Made the following internal types public. These types can be useful when deconstructing raw events captured via `InputEventTrace`.
  * `UnityEngine.InputSystem.Android.LowLevel.AndroidAxis`
  * `UnityEngine.InputSystem.Android.LowLevel.AndroidGameControllerState`
  * `UnityEngine.InputSystem.Android.LowLevel.AndroidKeyCode`
- Adding or removing a device no longer leads to affected actions being temporarily disabled ([case 1379932](https://issuetracker.unity3d.com/issues/inputactionreferences-reading-resets-when-inputactionmap-has-an-action-for-the-other-hand-and-that-hand-starts-slash-stops-tracking)).
  * If, for example, an action was bound to `<Gamepad>/buttonSouth` and was enabled, adding a second `Gamepad` would lead to the action being temporarily disabled, then updated, and finally re-enabled.
  * This was especially noticeable if the action was currently in progress as it would get cancelled and then subsequently resumed.
  * Now, an in-progress action will get cancelled if the device of its active control is removed. If its active control is not affected, however, the action will keep going regardless of whether controls are added or removed from its `InputAction.controls` list.
- Installing the package for the first time will now set `"Active Input Handling"` to `"Both"` rather than `"Input System Package"`.
  * This means, that by default, both the old and the new input system will run side by side where supported.
  * This can be manually switched by going to `Edit >> Project Settings >> Player >> Active Input Handling`.

### Fixed

- Fixed an issue where a layout-override registered via `InputSystem.RegisterLayoutOverride(...)` would cause the editor to malfunction or crash if the layout override had a name already used by an existing layout (case 1377685).
- Fixed an issue where attempting to replace an existing layout-override by using an existing layout-override name didn't work as expected and would instead aggregate overrides instead of replacing them when an override with the given name already exists.
- Fixed Switch Pro controller not working correctly in different scenarios ([case 1369091](https://issuetracker.unity3d.com/issues/nintendo-switch-pro-controller-output-garbage), [case 1190216](https://issuetracker.unity3d.com/issues/inputsystem-windows-switch-pro-controller-only-works-when-connected-via-bluetooth-but-not-via-usb), case 1314869).
- Fixed DualShock 4 controller not allowing input from other devices due to noisy input from its unmapped sensors ([case 1365891](https://issuetracker.unity3d.com/issues/input-from-the-keyboard-is-not-working-when-the-dualshock-4-controller-is-connected)).
- Fixed `InputSystem.onAnyButtonPress` so that it doesn't throw exceptions when trying to process non state or delta events ([case 1376034](https://issuetracker.unity3d.com/product/unity/issues/guid/1376034/)).
- Fixed `InputControlPath.Matches` incorrectly reporting matches when only a prefix was matching.
  * This would, for example, cause `Keyboard.eKey` to be matched by `<Keyboard>/escape`.
  * Fix contributed by [Fredrik Ludvigsen](https://github.com/steinbitglis) in [#1485](https://github.com/Unity-Technologies/InputSystem/pull/1485).
- Fixed `OnScreenButton` triggering `NullReferenceException` in combination with custom devices ([case 1380790 ](https://issuetracker.unity3d.com/issues/nullreferenceexception-error-when-setting-on-screen-button-to-a-custom-device)).
- Fixed no devices being available in `Start` and `Awake` methods if, in the player, any `InputSystem` API was accessed during the `SubsystemRegistration` phase ([case 1392358](https://issuetracker.unity3d.com/issues/inputsystem-does-not-initialize-properly-in-a-build-when-accessed-early)).
- Fixed dropdown for "Supported Devices" in settings not showing all device layouts.
- Fixed "STAT event with state format TOUC cannot be used with device 'Touchscreen:/Touchscreen'" when more than max supported amount of fingers, currently 10, are present on the screen at a same time (case 1395648).
- Fixed mouse events not being timesliced when input system is switched to process input in fixed updates (case 1386738).
- Fixed missing tooltips in PlayerInputManagerEditor for the Player Limit and Fixed Splitscreen sizes labels ([case 1396945](https://issuetracker.unity3d.com/issues/player-input-manager-pops-up-placeholder-text-when-hovering-over-it)).
- Fixed DualShock 4 controllers not working in some scenarios by adding support for extended mode HID reports ([case 1281633](https://issuetracker.unity3d.com/issues/input-system-dualshock4-controller-returns-random-input-values-when-connected-via-bluetooth-while-steam-is-running), case 1409867).
- Fixed `BackgroundBehavior.IgnoreFocus` having no effect when `Application.runInBackground` was false ([case 1400456](https://issuetracker.unity3d.com/issues/xr-head-tracking-lost-when-lost-focus-with-action-based-trackedposedriver-on-android)).
- Fixed an issue where a device was left disabled when it was disconnected while an application was out-of-focus and then re-connected when in-focus (case 1404320).

#### Actions

- Fixed `InvalidCastException: Specified cast is not valid.` being thrown when clicking on menu separators in the control picker ([case 1388049](https://issuetracker.unity3d.com/issues/invalidcastexception-is-thrown-when-selecting-the-header-of-an-advanceddropdown)).
- Fixed accessing `InputAction`s directly during `RuntimeInitializeOnLoad` not initializing the input system as a whole and leading to exceptions ([case 1378614](https://issuetracker.unity3d.com/issues/input-system-nullreferenceexception-error-is-thrown-when-using-input-actions-in-builds)).
- Fixed `InputAction.GetTimeoutCompletionPercentage` jumping to 100% completion early ([case 1377009](https://issuetracker.unity3d.com/issues/gettimeoutcompletionpercentage-returns-1-after-0-dot-1s-when-hold-action-was-started-even-though-it-is-not-performed-yet)).
- Fixed d-pad inputs sometimes being ignored on actions that were binding to multiple controls ([case 1389858](https://unity.slack.com/archives/G01RVV1SPU4/p1642501574002300)).
- Fixed `IndexOutOfRangeException` when having multiple interactions on an action and/or binding in an action map other than the first of an asset ([case 1392559](https://issuetracker.unity3d.com/issues/map-index-on-trigger-and-indexoutofrangeexception-are-thrown-when-using-interaction-on-both-binding-and-its-parent-action)).
  * Fix contributed by [Russell Quinn](https://github.com/russellquinn) in [#1483](https://github.com/Unity-Technologies/InputSystem/pull/1483).
- Fixed `AxisComposite` not respecting processors applied to `positive` and `negative` bindings (case 1398942).
  * This was a regression introduced in [1.0.0-pre.6](#axiscomposite-min-max-value-fix).
- Fixed calling `action.AddCompositeBinding(...).With(...)` while action is enabled not correctly updating controls for part bindings of the composite.
- Fixed `TwoModifiersComposite` inadvertently not allowing controls other than `ButtonControl`s being bound to its `binding` part.
- Added support for keyboard shortcuts and mutually exclusive use of modifiers.
  * In short, this means that a "Shift+B" binding can now prevent a "B" binding from triggering.
  * `OneModifierComposite`, `TwoModifiersComposite`, as well as the legacy `ButtonWithOneModifierComposite` and `ButtonWithTwoModifiersComposite` now require their modifiers to be pressed __before__ (or at least simultaneously with) pressing the target button.
    * This check is performed only if the target is a button. For a binding such as `"CTRL+MouseDelta"` the check is bypassed. It can also be manually bypassed via the `overrideModifiersNeedToBePressedFirst`.
  * State change monitors on a device (`IInputStateChangeMonitor`) are now sorted by their `monitorIndex` and will trigger in that order.
  * Actions are now automatically arranging their bindings to trigger in the order of decreasing "complexity". This metric is derived automatically. The more complex a composite a binding is part of, the higher its complexity. So, `"Shift+B"` has a higher "complexity" than just `"B"`.
  * If an binding of higher complexity "consumes" a given input, all bindings waiting to consume the same input will automatically get skipped. So, if a `"Shift+B"` binding composite consumes a `"B"` key press, a binding to `"B"` that is waiting in line will get skipped and not see the key press.
  * If your project is broken by these changes, you can disable the new behaviors via a feature toggle in code:
    ```CSharp
    InputSystem.settings.SetInternalFeatureFlag("DISABLE_SHORTCUT_SUPPORT", true);
    ```
- Added new APIs for getting and setting parameter values on interactions, processors, and composites.
  ```CSharp
  // Get parameter.
  action.GetParameterValue("duration");     // Any "duration" value on any binding.
  action.GetParameterValue("tap:duration"); // "duration" on "tap" interaction on any binding.
  action.GetParameterValue("tap:duration",  // "duration" on "tap" on binding in "Gamepad" group.
      InputBinding.MaskByGroup("Gamepad"));

  // Set parameter.
  action.ApplyParameterOverride("duration", 0.4f);
  action.ApplyParameterOverride("tap:duration", 0.4f);
  action.ApplyParameterOverride("tap:duration", 0.4f,
      InputBinding.MaskByGroup("Gamepad"));

  // Can also apply parameter overrides at the level of
  // InputActionMaps and InputActionAssets with an effect
  // on all the bindings contained therein.
  asset.ApplyParameterOverride("scaleVector2:x", 0.25f,
      new InputBinding("<Mouse>/delta"));
  ```

### Added

- Added support for "Hori Co HORIPAD for Nintendo Switch", "HORI Pokken Tournament DX Pro Pad", "HORI Wireless Switch Pad", "HORI Real Arcade Pro V Hayabusa in Switch Mode", "PowerA NSW Fusion Wired FightPad", "PowerA NSW Fusion Pro Controller (USB only)", "PDP Wired Fight Pad Pro: Mario", "PDP Faceoff Wired Pro Controller for Nintendo Switch", "PDP Faceoff Wired Pro Controller for Nintendo Switch", "PDP Afterglow Wireless Switch Controller", "PDP Rockcandy Wired Controller".
- Added support for SteelSeries Nimbus+ gamepad on Mac (addition contributed by [Mollyjameson](https://github.com/MollyJameson)).
- Added support for Game Core platforms to XR layouts, devices, and input controls. These classes were previously only enabled on platforms where `ENABLE_VR` is defined.
- Added a new `DeltaControl` control type that is now used for delta-style controls such as `Mouse.delta` and `Mouse.scroll`.
  * Like `StickControl`, this control has individual `up`, `down`, `left`, and `right` controls (as well as `x` and `y` that it inherits from `Vector2Control`). This means it is now possible to directly bind to individual scroll directions (such as `<Mouse>/scroll/up`).
- Added the 'Cursor Lock Behavior' setting to InputSystemUIInputModule to control the origin point of UI raycasts when the cursor is locked. This enables the use of PhysicsRaycaster when the cursor is locked to the center of the screen ([case 1395281](https://issuetracker.unity3d.com/product/unity/issues/guid/1395281/)).
- Added support for using the Unity Remote app with the Input System.
  * Requires Unity 2021.2.18 or later.

## [1.3.0] - 2021-12-10

### Changed

- The artificial `ctrl`, `shift`, and `alt` controls (which combine the left and right controls into one) on the keyboard can now be written to and no longer throw `NotSupportedException` when trying to do so ([case 1340793](https://issuetracker.unity3d.com/issues/on-screen-button-errors-on-mouse-down-slash-up-when-its-control-path-is-set-to-control-keyboard)).
- All devices are now re-synced/reset in next update after entering play mode, this is needed to read current state of devices before any intentional input is provided ([case 1231907](https://issuetracker.unity3d.com/issues/mouse-coordinates-reported-as-00-until-the-first-move)).
- Replaced `UnityLinkerBuildPipelineData.inputDirectory` with hardcoded `Temp` folder because `inputDirectory` is deprecated.
- Deprecated `InputSettings.filterNoiseOnCurrent`. Now noise filtering is always enabled. Device only will become `.current` if any non-noise control have changed state.
- A device reset (such as when focus is lost) on `Touchscreen` will now result in all ongoing touches getting cancelled instead of all touches being simply reset to default state.
- Calling `InputTestFixture.Press`, `InputTestFixture.Set`, etc. from within a `[UnityTest]` will no longer immediately process input. Instead, input will be processed like it normally would as part of the Unity player loop.

### Fixed

- Fixed writing values into the half-axis controls of sticks (such as `Gamepad.leftStick.left`) producing incorrect values on the stick ([case 1336240](https://issuetracker.unity3d.com/issues/inputtestfixture-tests-return-inverted-values-when-pressing-gamepads-left-or-down-joystick-buttons)).
- Fixed setting size of event trace in input debugger always growing back to largest size set before.
- Fixed successive clicks not getting triggered with `TouchSimulation` on when not moving the mouse in-between clicks ([case 1330014](https://issuetracker.unity3d.com/issues/onclick-isnt-triggered-on-the-second-click-when-the-mouse-isnt-moved-and-simulate-touch-input-from-mouse-or-pen-is-enabled)).
- Fixed `InputSystemUIInputModule` stopping to listen for input when swapping `InputActionAsset` instances while input was disabled ([case 1371332](https://issuetracker.unity3d.com/issues/ui-navigation-stops-working-after-adding-two-input-devices-to-a-scene)).
- Fixed `InputSystemUIInputModule` showing incorrect bindings after pressing the 'Fix UI Input Module' button in PlayerInput component([case 1319968](https://issuetracker.unity3d.com/product/unity/issues/guid/1319968/)).
- Fixed an issue where UI button clicks could be ignored by `InputSystemUIInputModule` if modifying on-screen devices from Update() callbacks ([case 1365070](https://issuetracker.unity3d.com/product/unity/issues/guid/1365070)).
- Fixed an issue with `InputSystemUIInputModule` that would cause UI to stop responding during play mode after changing a script file while Recompile and Continue mode is active, or by forcing a script recompile using `RequestScriptCompilation`([case 1324215](https://issuetracker.unity3d.com/product/unity/issues/guid/1324215/)).
- Fixed `InputSystemUIInputModule` inspector showing all action bindings as "None" when assigned a runtime created actions asset ([case 1304943](https://issuetracker.unity3d.com/issues/input-system-ui-input-module-loses-prefab-action-mapping-in-local-co-op)).
- Fixed a problem with UI Toolkit buttons remaining active when multiple fingers are used on a touchscreen, using `InputSystemUIInputModule` with pointerBehavior set to `UIPointerBehavior.SingleUnifiedPointer`. UI Toolkit will now always receive the same pointerId when that option is in use, regardless of the hardware component that produced the pointer event. ([case 1369081](https://issuetracker.unity3d.com/issues/transitions-get-stuck-when-pointer-behavior-is-set-to-single-unified-pointer-and-multiple-touches-are-made)).
- Fixed a problem with `InputUser` where devices would be removed and not added again after layout overrides preventing certain devices, e.g. gamepads to not work correctly when associated with action map bindings tied to `PlayerInput` ([case 1347320](https://issuetracker.unity3d.com/product/unity/issues/guid/1347320)).
- Fixed DualSense on iOS not inheriting from `DualShockGamepad` ([case 1378308](https://issuetracker.unity3d.com/issues/input-dualsense-detection-ios)).
- Fixed a device becoming `.current` (e.g. `Gamepad.current`, etc) when sending a new state event that contains no control changes (case 1377952).
- Fixed calling `IsPressed` on an entire device returning `true` ([case 1374024](https://issuetracker.unity3d.com/issues/inputcontrol-dot-ispressed-always-returns-true-when-using-new-input-system)).
- Fixed HIDs having blackslashes in their vendor or product names leading to binding paths generated by interactive rebinding that failed to resolve to controls and thus lead to no input being received ([case 1335465](https://issuetracker.unity3d.com/product/unity/issues/guid/1335465/)).
- Fixed `InputSystem.RegisterLayoutOverride` resulting in the layout that overrides are being applied to losing the connection to its base layout ([case 1377719](https://fogbugz.unity3d.com/f/cases/1377719/)).
- Fixed `Touch.activeTouches` still registering touches after the app loses focus ([case 1364017](https://issuetracker.unity3d.com/issues/input-system-new-input-system-registering-active-touches-when-app-loses-focus)).
- Fixed `MultiplayerEventSystem` not preventing keyboard and gamepad/joystick navigation from one player's UI moving to another player's UI ([case 1306361](https://issuetracker.unity3d.com/issues/input-system-ui-input-module-lets-the-player-navigate-across-other-canvases)).
  * This fix relies on a `CanvasGroup` being injected into each `playerRoot` and the `interactable` property of the group being toggled back and forth depending on which part of the UI is being updated.
- Fixed `InputTestFixture` incorrectly running input updates out of sync with the player loop ([case 1341740](https://issuetracker.unity3d.com/issues/buttoncontrol-dot-waspressedthisframe-is-false-when-using-inputtestfixture-dot-press)).
  * This had effects such as `InputAction.WasPressedThisFrame()` returning false expectedly.
- Fixed broken code example for state structs in `Devices.md` documentation (fix contributed by [jeffreylanters](https://github.com/jeffreylanters)).
- Fixed `TrackedDeviceRaycaster` not picking closest hit in scene (fix originally contributed by [alexboost222](https://github.com/alexboost222)).

#### Actions

- Fixed opening a new project (or one that needs a full reimport) leading to several exceptions in the console if the most recently opened project was closed with a `.inputactions` editor open ([case 1313185](https://issuetracker.unity3d.com/issues/exceptions-about-previously-open-action-map-being-thrown-when-opening-new-project)).
- Fixed incorrect indentation of input actions in the inspector ([case 1285546](https://issuetracker.unity3d.com/product/unity/issues/guid/1285546/)).
- Fixed an issue where serialized `InputAction` properties would have display name "Input Action" in the Inspector window instead of their given name. ([case 1367240](https://issuetracker.unity3d.com/product/unity/issues/guid/1367240)).
- Fixed an issue where `InputAction.Enable` would not reuse memory allocated prior and thus lead to memory leaks ([case 1367442](https://issuetracker.unity3d.com/issues/input-system-puts-a-lot-of-pressure-on-the-garbage-collector-when-enabling-and-disabling-inputactionmaps)).
- Fixed interactions such as `Press` not getting processed correctly when having multiple of them on different bindings of the same action and receiving simultaneous input on all of them ([case 1364667](https://issuetracker.unity3d.com/issues/new-input-system-stops-working-after-pressing-2-keyboard-buttons-at-the-same-time)).
  * If, for example, you bind the A and S key on the same action, put a `Press` interaction on both, and then press both keys, interactions would get missed or got stuck.
- Fixed `InputAction.IsPressed`/`WasPressed`/`WasReleased` returning incorrect results when binding multiple buttons on the same action and pressing/releasing them simultaneously.
- Improved performance of looking up actions by name.
- Fixed `InputAction.controls` exhibiting bad performance when there were no controls bound to an action ([case 1347829](https://issuetracker.unity3d.com/issues/inputaction-dot-controls-are-accessed-slower-when-the-gamepad-slash-controller-is-not-connected)).
- Fixed interactions involving timeouts (such as `HoldInteraction`) performing erroneous delayed triggers on actions when input is composed of multiple controls ([1251231](https://issuetracker.unity3d.com/issues/input-system-composites-hold-interaction-can-be-performed-when-no-keys-are-hold)).
  * For example, if you bind `Shift+B` using a `OneModifierComposite` and put a `HoldInteraction` on the binding, then depending on the order in which the keys are pressed, you would sometimes see the action spuriously getting triggered when in fact no input was received.
- Fixed control schemes of bindings not getting updates when being pasted from one `.inputactions` asset into another ([case 1276106](https://issuetracker.unity3d.com/issues/input-system-control-schemes-are-not-resolved-when-copying-bindings-between-inputactionassets)).
  * For example, if you copied a binding from an asset that had a "Gamepad" control scheme into an asset that had none, the resulting binding would be unusable.
  * All associations with control schemes that do not exist in the target asset are now removed from bindings upon pasting.
- Fixed `InputActionSetupExtensions.AddCompositeBinding` not setting name of composite.

## [1.2.0] - 2021-10-22

### Changed

- When exceptions occur in user code inside of Input System callbacks, the exception message is now printed __first__ and details about the callback second.
  * Previously a message similar to "Exception ... while executing '...' callbacks" was printed first and then followed by exception log. This was hiding the actual exception and created confusion.

### Fixed

- Fixed a performance issue on entering/exiting playmode where HID device capabilities JSON could be parsed multiple times for a single device([case 1362733](https://issuetracker.unity3d.com/issues/input-package-deserializing-json-multiple-times-when-entering-slash-exiting-playmode)).
- Fixed a problem where explicitly switching to the already active control scheme and device set for PlayerInput would cancel event callbacks for no reason when the control scheme switch would have no practical effect. This fix detects and skips device unpairing and re-pairing if the switch is detected to not be a change to scheme or devices. (case 1342297)
- Any unhandled exception in `InputManager.OnUpdate` failing latter updates with `InvalidOperationException: Already have an event buffer set! Was OnUpdate() called recursively?`. Instead the system will try to handle the exception and recover into a working state.
- Fixed an issue that broke the `VirtualMouseInput` component in the editor ([case 1367553](https://issuetracker.unity3d.com/issues/vitrualmouseinput-stickaction-doesnt-work)).
- Fixed a problem where only using runtimes that are not XR supported causes a compile error. This fix adds back in `ENABLE_VR` checks to prevent this case (case 1368300)
- Fixed input action for Android gamepad's right stick will be correctly invoked when only y axis is changing ([case 1308637](https://issuetracker.unity3d.com/issues/android-input-system-right-analog-stick-tracking-is-erratic-when-using-a-gamepad-connected-to-an-android-device)).
- Generic gamepad short display button names were incorrectly mapped on Switch (`A` instead of `B`, etc).
- Fixed an issue where resetting an action via `InputAction.Reset()` while being in disabled state would prevent the action from being enabled again. ([case 1370732](https://issuetracker.unity3d.com/product/unity/issues/guid/1370732/)).
- Fixed "Default constructor not found for type UnityEngine.InputSystem.iOS.LowLevel.iOSStepCounter" any other potential exceptions due to classes, methods, fields and properties being stripped when managed stripping setting set to medium or high ([case 1368761](https://issuetracker.unity3d.com/issues/ios-new-input-system-iosstepcounter-crash-on-launch-with-managed-stripping)).
- Fixed an issue where `InvalidOperationExceptions` are thrown if an input for an action with multiple interactions is held  while disconnecting the device([case 1354098](https://issuetracker.unity3d.com/issues/input-system-errors-are-thrown-when-disconnecting-controller-while-holding-a-button-with-press-and-release-set-up-separately)).
- Fixed `action.ReadValue` and others returning invalid data when used from `FixedUpdate` or early update when running in play mode in the editor ([case 1368559](https://issuetracker.unity3d.com/issues/enter-key-is-not-registered-when-using-waspressedthisframe-with-input-system-1-dot-1-1) [case 1367556](https://issuetracker.unity3d.com/issues/input-action-readvalue-always-returns-zero-when-called-from-fixedupdate) [case 1372830](https://issuetracker.unity3d.com/issues/querying-inputs-before-preupdate-dot-newinputupdate-returns-invalid-data-when-running-in-play-mode-in-editor)).
- Fixed current being `null` for sensors (`Accelerometer.current`, others) ([case 1371204](https://issuetracker.unity3d.com/issues/accelerometer-not-working-when-using-input-system-1-dot-1-1)).

### Added

- Added support for PS5 DualSense controllers on Mac and Windows.
- Improved the user experience when creating single vs multi-touch touchscreen bindings in the Input Action Asset editor by making both options visible in the input action dropdown menu. Now it's not neccessary to be aware of the touch\*/press path binding syntax ([case 1357664](https://issuetracker.unity3d.com/issues/inputsystem-touchscreens-multi-touch-doesnt-work-when-using-a-custom-inputactionasset)).
- Added support for the Unity Remote app.
  * __NOTE__: This unfortunately requires a change in the Unity native runtime. We are in the process of rolling out the change to Unity versions. A public build that receives the change will automatically enable the functionality in the Input System package.

## [1.1.1] - 2021-09-03

### Fixed

- Fixed `InvalidCastException: Specified cast is not valid.` and `InvalidOperationException: Already have an event buffer set! Was OnUpdate() called recursively?` when upgrading from 1.1.0-pre.5 or earlier. If you experience this issue you can also restart the editor to resolve it.
- Fixed `InputDeviceChange.Destroyed` not being available, now it's correctly marked as obsolete instead.
- Removed documentation around platform user account management of `InputUser` which was ahead of actual backend support for the feature.

## [1.1.0] - 2021-08-27

### Changed

- Modified the fix that landed in `1.1-preview.3` for [any given control being added to an action only once](#same_control_multiple_times_fix).
  * This caused a regression with some setups that, for example, bound the same control multiple times in a composite using processors to alter the value of the control.
  * Internally, a control is now again allowed to feed into the same action through more than one binding.
  * However, externally the control will be mentioned on the action's `InputAction.controls` list only once.
- Adding `InputSystemUIInputModule` from code now installs `DefaultInputActions`. This is equivalent to the default setup when adding the component in the editor ([case 1259306](https://issuetracker.unity3d.com/issues/input-system-ugui-button-does-not-react-when-clicked)).
  ```CSharp
  var go = new GameObject();
  go.AddComponent<EventSystem>();
  var uiModule = go.AddComponent<InputSystemUIInputModule>();
  // uiModule.actionsAsset now has a DefaultInputActions() asset assigned to it and the various
  // action references point to its actions.
  ```
  * `InputSystemUIInputModule.UnassignActions` has been added to remove all actions from the module en bloc.
  ```CSharp
  uiModule.UnassignActions();
  ```

### Fixed

- Fixed an issue where mixing test cases based on `InputTestFixture` (using mocked `InputSystem`) and regular test cases (using real `InputSystem`) would lead to static state leaking between test cases causing random failures and unexpected/undefined behavior ([case 1329015](https://issuetracker.unity3d.com/product/unity/issues/guid/1329015)).
- Fixed `InputSystemUIInputModule.AssignDefaultActions` not assigning `trackedDeviceOrientation` and `trackedDevicePosition`.
- Fixed regression introduced by [previous change](#ui_multiple_scenes_fix) where `InputSystemUIInputModule` would not disable actions correctly.
- Fixed `InputAction.canceled` not getting triggered reliably for `InputActionType.PassThrough` actions when `InputSystem.ResetDevice` was called.
- Fixed device resets (e.g. happening as part of focus changes) leading to only some actions bound to these devices getting cancelled instead of all of them.

## [1.1.0-pre.6] - 2021-08-23

### Fixed

- Fixed pairing devices to existing `InputUser`s potentially corrupting list of paired devices from other `InputUser`s ([case 1327628](https://issuetracker.unity3d.com/issues/input-system-devices-are-reassigned-to-the-wrong-users-after-adding-a-new-device)).
- Fixed duplication of control paths when viewing collections of `InputControl`s in the inspector.
  * Fix contributed by [NibbleByte](https://github.com/NibbleByte) in [1354](https://github.com/Unity-Technologies/InputSystem/pull/1354).
- Fixed `StackOverflowException` caused by calling `InputSystem.Update` from inside an input action callback such as `InputAction.performed` ([case 1316000](https://issuetracker.unity3d.com/issues/crash-when-adding-inputsystem-dot-update-to-inputsystem-command-handler-to-force-processing-an-event-and-sending-input)).
- Fixed `InputTestFixture` leaving all `.current` getters uninitialized after a test run ([case 1329015](https://issuetracker.unity3d.com/issues/inputsystem-mouseeventhandler-breaks-when-running-multiple-playmode-tests)).
- Fixed broken script references in Touch Samples project ([case 1190598](https://issuetracker.unity3d.com/issues/input-system-sample-projects-have-missing-script-references)).
- Fixed `PointerInput` composite in `TouchSamples` project being registered only after scenes already loaded ([case 1215048](https://issuetracker.unity3d.com/issues/mobile-input-system-custom-binding-broken-slash-not-registered-when-using-runtimeinitializeonloadmethod-and-loading-scene-directly)).
- Fixed `InputControlExtensions.EnumerateChangedControls` skipping over `left`, `right`, and `down` controls on PS4 controller's dpad ([case 1315107](https://issuetracker.unity3d.com/issues/input-system-left-right-and-down-directional-pad-buttons-do-not-switch-controls-over-to-controller)).
- Fixed undo not working in `Input System Package` project settings pane ([case 1291709](https://issuetracker.unity3d.com/issues/inputsystem-exception-thrown-continuously-when-undo-operation-is-performed-with-supported-devices-list-in-the-project-settings)).
- Fixed incorrect indexing in `InputUser.OnDeviceChanged` that could result in incorrect pairing of devices or `IndexOutOfRangeException` being thrown when removing, adding or reconfiguring a device. Fix contribution by [Mikael Klages](https://github.com/ITR13) in [#1359](https://github.com/Unity-Technologies/InputSystem/pull/1359).
- Fixed incorrect indexing when sorting magnitude based on score in `InputActionRebindingExtensions.RebindingOperation` which could result in incorrect magnitudes for candidates. Contribution by [Fredrik Ludvigsen](https://github.com/steinbitglis) in [#1348](https://github.com/Unity-Technologies/InputSystem/pull/1348).
- Fixed inconsistent ordering and execution when adding to or removing from the various callbacks in the API (such as `InputSystem.onDeviceChange` but also `InputAction.started` etc.) during the execution of a callback ([case 1322530](https://issuetracker.unity3d.com/issues/inputsystems-events-are-not-called-the-order-they-were-added-when-they-are-modified-in-the-middle-of-the-call-by-other-listener).
- Fixed inconsistent behavior of WebGL gamepad left/right stick. Up/Down controls were reverse of X/Y controls. ([case 1348959](https://fogbugz.unity3d.com/f/cases/1348959))
- Fixed `PlayerInputManager`s join action not triggering when using a referenced `InputAction` ([case 1260625](https://issuetracker.unity3d.com/issues/input-system-player-input-managers-join-action-is-not-triggered-when-using-a-referenced-input-action)).
- Fixed UI issue where pressing the wrong button was possible while quickly moving through a UI because the submit action fired on action press instead of action release ([1333563](https://issuetracker.unity3d.com/issues/input-submit-action-is-called-on-release-rather-than-on-press-when-using-enter-key)).
- Fixed InvalidOperationException when opening a preset created from a .inputactions asset ([case 1199544](https://issuetracker.unity3d.com/issues/input-system-properties-are-not-visible-and-invalidoperationexception-is-thrown-on-selecting-inputactionimporter-preset-asset)).
- Fixed a problem arising when combining InputSystemUIInputModule and PlayInput with SendMessage or BroadcastMessage callback behavior on the same game object or hierarchy which is an ambiguous input setup. This fix eliminates callbacks into InputSystemUIInputModule. Related to ([1343712](https://issuetracker.unity3d.com/issues/input-system-ui-components-lags-when-using-input-system-ui-input-module-together-with-player-input-component)).
- Fixed inconsistent usage of `ENABLE_PROFILER` define together with `Profiler.BeginSample`/`Profiler.EndSample` by removing `ENABLE_PROFILER` macro check because `BeginSample`/`EndSample` are already conditional with `[Conditional("ENABLE_PROFILER")]` ([case 1350139](https://issuetracker.unity3d.com/issues/inconsistent-enable-profiler-scripting-defines-in-inputmanager-dot-cs-when-using-profiler-dot-beginssample-and-profiler-dot-endsample)).
- Remediated majority of performance issues with high frequency mice (>=1kHz poll rates) in release mode by merging consecutive mouse move events together ([case 1281266](https://issuetracker.unity3d.com/issues/many-input-events-when-using-1000hz-mouse)), see the events documentation for more information.
- Fixed `InputEventTrace` replays skipping over empty frames and thus causing playback to happen too fast.
- Fixed `"Pointer should have exited all objects before being removed"` error when changing screen orientation on mobile.
- Controls such as mouse positions are no longer reset when focus is lost.
- Pressing a uGUI `Button` and then alt-tabbing away, letting go of the button, and then going back to the application will no longer trigger a button click.
- Fixed `Input.onUnpairedDeviceActivity` triggering from editor input.
- Fixed 'up' and 'down' controls on `WebGLGamepad` left and right sticks not being clamped correctly.

#### Actions

- Fixed right-clicking in empty action map or action list not popping up context menu ([case 1336426](https://issuetracker.unity3d.com/issues/cant-open-drop-down-menu-when-hovering-over-free-space-in-input-action)).
- Fixed binding paths being misaligned in UI when switching to text mode editing ([case 1200107](https://issuetracker.unity3d.com/issues/input-system-path-input-field-text-is-clipping-under-binding-in-the-properties-section)).
- Fixed `"Exception: Style.Draw may not be called with GUIContent that is null."` error from `PlayerInput` inspector when having an action map with no actions ([case 1317735](https://issuetracker.unity3d.com/issues/multiple-error-messages-are-thrown-when-trying-to-expand-the-event-list-of-an-input-actions-asset-that-has-an-empty-action-map)).
- Fixed calling `GetBindingDisplayString()` on an `InputAction` with a composite binding leading to doubled up output ([case 1321175](https://issuetracker.unity3d.com/issues/macos-input-system-getbindingdisplaystring-returns-empty-strings-for-some-mappings)).
- Fixed `MultiTapInteraction` not respecting `InputSettings.multiTapDelayTime` ([case 1292754](https://issuetracker.unity3d.com/issues/multitapdelaytime-does-not-influence-maxtapspacing-in-input-action-assets)).
- Fixed changing values in `Input System Package` project settings not affecting default values displayed in `.inputactions` editor window ([case 1292754](https://issuetracker.unity3d.com/issues/multitapdelaytime-does-not-influence-maxtapspacing-in-input-action-assets)).
- Fixed rebinding a part of a composite with `RebindingOperation.WithTargetBinding` not also changing the type of control being looked for ([case 1272563](https://issuetracker.unity3d.com/issues/input-system-performinteractiverebinding-method-doesnt-detect-button-input-when-rebinding-part-of-a-2d-vector-composite)).
- <a name="axiscomposite-min-max-value-fix"></a> Fixed `AxisComposite` not respecting `minValue` and `maxValue` properties ([case 1335838](https://issuetracker.unity3d.com/issues/inputsystem-1d-axis-composite-binding-will-return-a-incorrect-value-if-minvalue-and-maxvalue-is-not-1-and-1)).
- Fixed `ArgumentOutOfRangeException` caused by `IsPointerOverGameObject` ([case 1337354](https://issuetracker.unity3d.com/issues/mobile-argumentoutofrangeexception-is-thrown-when-calling-ispointerovergameobject)).
- `PlayerInput` no longer logs an error message when it is set to `Invoke UnityEvents` and can't find  an action in the given `.inputactions` asset ([case 1259577](https://issuetracker.unity3d.com/issues/an-error-is-thrown-when-deleting-an-input-action-and-entering-play-mode)).
- Fixed `HoldInteraction` getting stuck when hold and release happens in same event ([case 1346786](https://issuetracker.unity3d.com/issues/input-system-the-canceled-event-is-not-fired-when-clicking-a-button-for-a-precise-amount-of-time)).
- Fixed adding an action in the `.inputactions` editor automatically duplicating interactions and processors from the first action in the map.
- Fixed `InputActionSetupExtensions.ChangeBinding` when modifying binding from a different action than specified. Contribution by [Fredrik Ludvigsen](https://github.com/steinbitglis) in [#1348](https://github.com/Unity-Technologies/InputSystem/pull/1352).

### Added

- Added `InputSystem.runUpdatesInEditMode` to enable processing of non-editor updates without entering playmode (only available for XR).
- Added a new "UI vs Game Input" sample to the package. The sample can be installed from the Unity Package Manager UI in the editor.
  * The sample demonstrates how to deal with inputs that may both lead to UI actions as well as in-game actions.
- Added method `SetMotorSpeedsAndLightBarColor` as a workaround for setting both the light bar and motor speeds simultaneously on a DualShock 4 controller ([case 1271119](https://issuetracker.unity3d.com/issues/dualshock4-setlightbarcolor-and-setmotorspeeds-cannot-be-called-on-the-same-frame-using-input-system)).
- Added the concept of "soft" and "hard" device resets.
  * In general, resetting a device will reset its state to default values.
  * Individual controls can be marked as `dontReset` to exclude them from resets. This makes the reset "soft" (default).
    ```CSharp
    //  Perform a "soft" reset of the mouse. The mouse position will not be affected
    // but controls such as buttons will be reset.
    InputSystem.ResetDevice(Mouse.current);
    ```
  * A "hard" reset can be forced through the API. This also resets `dontReset` controls.
    ```CSharp
    // Perform a "hard" reset of the mouse. The mouse position will also be reset to (0,0).
    InputSystem.ResetDevice(Mouse.current, alsoResetDontResetControls: true);
    ```
  * Resets will lead to `InputAction`s that are enabled and in-progress from controls that being reset, to be canceled. This will not perform actions even if they trigger on, for example, button release.
- `InputDevice.canRunInBackground` can now be force-set through layouts.
   ```CSharp
   // Force XInputWindows gamepads to not run in the background.
   InputSystem.RegisterLayoutOverride(@"
       {
           ""name"": ""XInputWindowsNoCanRunInBackground"",
           ""extend"": ""XInputWindows"",
           ""runInBackground"": ""off""
       }
   ");
   ```
- Improved performance of `Touchscreen` by merging consecutive touch move events together. See the events documentation for more information.

#### Actions

- Added a new `InputAction.wantsInitialStateCheck` property that allows toggling on initial state checks for `Button` and `Pass-Through` actions (implicitly enabled for `Value` actions).
  * This allows responding immediately to controls that are already actuated when the action is enabled.
- Added new API for more easily listening for event changes.
  ```CSharp
  InputSystem.onEvent
    .ForDevice<Gamepad>()
    .Where(e => e.HasButtonPress())
    .CallOnce(e => Debug.Log("Button pressed!));
  ```
- Added new API to easily listen for button presses on any device.
  ```CSharp
  InputSystem.onAnyButtonPress
    .CallOnce(ctrl => Debug.Log($"Button '{ctrl}' pressed"));
  ```
  * This is a simple wrapper around the new API mentioned above.

### Changed

- Application focus handling behavior has been reworked.
  * When `runInBackground` is off, no action will be taken on focus loss. When focus comes back, all devices will receive a sync request. Those that don't support it will see a "soft" reset.
  * When `runInBackground` is on (which, when running in the editor, is considered to always be the case), a new setting `InputSettings.backgroundBehavior` dictates how input is to be handled while the application does not have focus. The default setting of `ResetAndDisableNonBackgroundDevices` will soft-reset and disable all devices for which `InputDevice.canRunInBackground` is false. While in the background, devices that are flagged as `canRunInBackground` will keep running as in the foreground.
  * In the editor, devices other than `Pointer` and `Keyboard` devices (i.e. anything not used to operate the editor UI) are now by default routing their input to the Game View regardless of focus. This also fixes the problem of gamepad sticks resetting to `(0,0)` on focus loss ([case 1222305](https://issuetracker.unity3d.com/issues/input-system-gamepad-stick-values-are-cached-when-changing-editor-window-focus)).
  * A new setting `InputSettings.gameViewFocus` has been introduced to determine how Game View focused is handled in the editor with respect to input.
- Editor: Removed 'Lock Input to Game View' setting in the Input Debugger.
  * The setting has been replaced by the new 'Game View Focus' project setting.
- `InputSystem.defaultButtonPressPoint` is now clamped to a minimum value of `0.0001` ([case 1349002](https://issuetracker.unity3d.com/issues/onclick-not-working-when-in-player)).
- `InputDevice.OnConfigurationChanged` can now be overridden in derived classes.
- `InputSystemUIInputModule` now defers removing pointers for touches by one frame.
  * This is to ensure that `IsPointerOverGameObject` can meaningfully be queried for touches that have happened within the frame &ndash; even if by the time the method is called, a touch has technically already ended ([case 1347048](https://issuetracker.unity3d.com/issues/input-system-ispointerovergameobject-returns-false-when-used-with-a-tap-interaction)).
  * More precisely, this means that whereas before a `PointerExit` and `PointerUp` was received in the same frame, a touch will now see a `PointerUp` in the frame of release but only see a `PointerExit` in the subsequent frame.
- Calling `EventSystem.IsPointerOverGameObject()` from within `InputAction` callbacks (such as `InputAction.performed`) will now result in a warning.
  * UI updates *after* input and consumes input through `InputAction`s as they are processed. Thus, querying UI state from within `InputAction` callbacks will query outdated UI state.
- Changed `TrackedPoseDriver` to use properties of type `InputActionProperty` rather than `InputAction` to allow more flexibility.
- Changed quickstart documentation sample to use the Update method instead of FixedUpdate to show a more correct usage of the `wasPressedThisFrame` API.

## [1.1.0-pre.5] - 2021-05-11

- Fixes a problem with the package's manifest missing a dependency on the UI Elements module.

## [1.1.0-pre.4] - 2021-05-04

### Changed

- The `VirtualMouseInput` component is now part of the Input System assembly. It was previously packaged with the `Gamepad Mouse Cursor` sample.
  * The component has a different GUID from before, so existing setups that use the component from the sample are not broken. To use the built-in component you must explicitly switch over.
- `InputTestFixture` no longer deletes the `GameObject`s in the current scene in its `TearDown` ([case 1286987](https://issuetracker.unity3d.com/issues/input-system-inputtestfixture-destroys-test-scene)).
  * This was added for the sake of the Input System's own tests but should not have been in the public fixture.
- Generic `Gamepad` now has platform independent long button names. Previously it used different names if editor targeted PS4/Switch consoles (case 1321676).
- When creating a new control scheme with a name `All Control Schemes`, `All Control Schemes1` will be created to avoid confusion with implicit `All Control Schemes` scheme ([case 1217379](https://issuetracker.unity3d.com/issues/control-scheme-cannot-be-selected-when-it-is-named-all-control-schemes)).
- Display names of keyboard buttons are now passed through `ToLower` and `ToTitleCase` to enforce consistent casing between different platforms and keyboard layouts ([case 1254705](https://issuetracker.unity3d.com/issues/the-display-names-for-keyboard-keys-in-the-input-debugger-do-not-match-those-defined-in-input-system-package)).
- Editor: All remaining `InputUser` instances are now removed automatically when exiting play mode. This means that all devices are automatically unpaired.
  * In essence, like `InputAction`, `InputUser` is now considered a player-only feature.
- Events queued __during__ event processing (i.e. `InputSystem.Update()`) are now processed in the same frame. This eliminates the 1-frame lag previously incurred by simulated input.
  * Note that this does not extend to input queued __outside__ of event processing but in the same frame. For example, input queued by the UI (such as by `OnScreenButton` and `OnScreenStick`) will still see a 1-frame lag as UI event processing happens later in the frame and outside of input event processing.

#### Actions

- When removing/unplugging a device, it will now also be removed from the device list of `InputActionMap.devices` and `InputActionAsset.devices`.
  ```CSharp
  var gamepad = InputSystem.AddDevice<Gamepad>();
  var actions = new MyGeneratedActions();
  actions.devices = new[] { gamepad };
  InputSystem.RemoveDevice(gamepad);
  // `actions.devices` is now an empty array.
  ```
- Adding an action to a `InputActionMap` that is part of an `InputActionAsset` now requires all actions in the asset to be disabled ([case 1288335](https://issuetracker.unity3d.com/issues/adding-actions-at-runtime-to-existing-map-from-asset-triggers-assertion-error)).
  * This used to trigger an `Assert` at runtime but now properly throws an `InvalidOperationException`.

### Fixed

- Fixed inputs in game view sometimes not working when running in the editor, as initial focus state could end up being incorrect.
- Fixed bad performance in Input Debugger with high-frequency devices (e.g. 1+ KHz gaming mice). Before, high event volumes led to excessive refreshes of debugger data.
- Fixed compile error on tvOS due to step counter support for iOS added in `1.1.0-preview.3`.
- Fixed PS4- and PS3-specific `rightTriggerButton` and `leftTriggerButton` controls not being marked as synthetic and thus conflicting with `rightTrigger` and `leftTrigger` input ([case 1293734](https://issuetracker.unity3d.com/issues/input-system-when-binding-gamepad-controls-triggerbutton-gets-bound-instead-of-triggeraxis)).
  * This manifested itself, for example, when using interactive rebinding and seeing `rightTriggerButton` getting picked instead of the expected `rightTrigger` control.
- Fixed changes to usages of devices in remote player not being reflected in Input Debugger.
- Fixed exceptions and incorrect values with HIDs using 32-bit fields ([case 1189859](https://issuetracker.unity3d.com/issues/inputsystem-error-when-vjoy-is-installed)).
  * This happened, for example, with vJoy installed.
- Fixed `InputUser` no longer sending `InputUserChange.ControlsChanged` when adding a new user after previously, all users were removed.
  * Fix contributed by [Sven Herrmann](https://github.com/SvenRH) in [1292](https://github.com/Unity-Technologies/InputSystem/pull/1292).
- Fixed `AxisDeadzoneProcessor` min/max values not being settable to 0 in editor UI ([case 1293744](https://issuetracker.unity3d.com/issues/input-system-input-system-axis-deadzone-minimum-value-fallsback-to-default-value-if-its-set-to-0)).
- Fixed blurry icons in input debugger, asset editor, input settings ([case 1299595](https://issuetracker.unity3d.com/issues/inputsystem-supported-device-list-dropdown-icons-present-under-project-settings-are-not-user-friendly)).
- Fixed `clickCount` not being incremented correctly by `InputSystemUIInputModule` for successive mouse clicks ([case 1317239](https://issuetracker.unity3d.com/issues/eventdata-dot-clickcount-doesnt-increase-when-clicking-repeatedly-in-the-new-input-system)).
- <a name="ui_multiple_scenes_fix"></a>Fixed UI not working after additively loading scenes with additional InputSystemUIInputModule modules ([case 1251720](https://issuetracker.unity3d.com/issues/input-system-buttons-cannot-be-pressed-after-additively-loading-scenes-with-additional-event-systems)).
- Fixed no `OnPointerExit` received when changing UI state without moving pointer ([case 1232705](https://issuetracker.unity3d.com/issues/input-system-onpointerexit-is-not-triggered-when-a-ui-element-interrupts-a-mouse-hover)).
- Fixed reference to `.inputactions` of `Player Prefab` referenced by `PlayerInputManager` being destroyed on going into play mode, if the player prefab was a nested prefab ([case 1319756](https://issuetracker.unity3d.com/issues/playerinput-component-loses-its-reference-to-an-inputactionasset)).
- Fixed "Scheme Name" label clipped in "Add Control Schema" popup window ([case 1199560]https://issuetracker.unity3d.com/issues/themes-input-system-scheme-name-is-clipped-in-add-control-schema-window-with-inter-default-font)).
- Fixed `InputSystem.QueueEvent` calls from within `InputAction` callbacks getting dropped entirely ([case 1297339](https://issuetracker.unity3d.com/issues/input-system-ui-button-wont-click-when-simulating-a-mouse-click-with-inputsystem-dot-queueevent)).
- Fixed `InputSystemUIInputModule` being in invalid state when added from `Awake` to a game object when entering playmode ([case 1323566](https://issuetracker.unity3d.com/issues/input-system-default-ui-actions-do-not-register-when-adding-inputsystemuiinputmodule-at-runtime-to-an-active-game-object)).
- Fixed `Keyboard.current` becoming `null` after `OnScreenButton` is disabled or destroyed ([case 1305016](https://issuetracker.unity3d.com/issues/inputsystem-keyboard-dot-current-becomes-null-after-onscreenbutton-is-destroyed)).

#### Actions

- Fixed rebinding not working for any discrete control that was held when the rebinding operation started ([case 1317225](https://issuetracker.unity3d.com/issues/inputsystem-a-key-will-not-be-registered-after-rebinding-if-it-was-pressed-when-the-rebinding-operation-started)).
- Fixed bindings being added to every InputAction in a collection when editing a collection of InputActions in the inspector. ([case 1258578](https://issuetracker.unity3d.com/issues/adding-a-binding-to-one-inputaction-element-in-a-list-adds-the-same-binding-to-all-the-other-elements-in-the-list))
- Fixed `Retrieving array element that was out of bounds` and `SerializedProperty ... has disappeared!` errors when deleting multiple action bindings in the input asset editor ([case 1300506](https://issuetracker.unity3d.com/issues/errors-are-thrown-in-the-console-when-deleting-multiple-bindings)).
- Fixed delete key not working in the input actions editor ([case 1282090](https://issuetracker.unity3d.com/issues/input-system-delete-key-doesnt-work-in-the-input-actions-window)).
- Fixed actions embedded into `MonoBehaviours` not showing bindings added directly from within constructors ([case 1291334](https://issuetracker.unity3d.com/issues/input-action-binding-doesnt-show-up-in-the-inspector-when-set-using-a-script)).
  ```CSharp
  public class MyMB : MonoBehaviour {
    // This would end up not showing the binding in the inspector.
    public InputAction action = new InputAction(binding: "<Gamepad>/leftStick");
  ```
- Fixed tooltips not appearing for elements of the Input Actions editor window ([case 1311595](https://issuetracker.unity3d.com/issues/no-tooltips-appear-when-hovering-over-parts-of-input-action-editor-window)).
- Fixed `NullReferenceException` when reading values through `InputAction.CallbackContext` on a `OneModifierComposite` or `TwoModifierComposite` binding.
- Fixed multi-taps not working when multiple controls were bound to an action ([case 1267805](https://issuetracker.unity3d.com/issues/input-system-multi-tap-interaction-doesnt-get-triggered-when-there-are-2-or-more-bindings-in-the-active-control-scheme)).
  * When there were multiple controls bound to an action, this bug would get triggered by any interaction that did not result in a phase change on the action.
- Fixed runtime rebinds added as new bindings from leaking into .inputactions assets when exiting play mode ([case 1190502](https://issuetracker.unity3d.com/issues/inputsystem-runtime-rebinds-are-leaking-into-inputactions-asset))
- Fixed `IndexOutOfRangeException` and `null` elements in `InputUser.lostDevices` when an `InputUser` loses a devices from a control scheme with only optional devices ([case 1275148](https://issuetracker.unity3d.com/issues/disconnecting-and-reconnecting-input-device-causes-exception-in-inputuser)).
- Fixed binding path selection windows not remembering navigation state when going up through hierarchy ([case 1254981](https://issuetracker.unity3d.com/issues/action-binding-path-selection-windows-doesnt-remember-navigation-state)).

### Added

- Support for Device Simulator touchscreen input.
- Enabled XR device support on Magic Leap (Lumin).
- Added ability to force XR Support in a project by defining `UNITY_INPUT_FORCE_XR_PLUGIN`.
- Added a warning message to PlayerInputManager editor when the attached input action asset won't work with Join Players When Button Is Pressed behaviour due to missing control scheme device requirements ([case 1265853](https://issuetracker.unity3d.com/issues/input-system-player-prefabs-are-not-instantiated-on-join-action-when-they-have-inputactionasset-assigned-to-them)).
- Added support for [UI Toolkit](https://docs.unity3d.com/Manual/UIElements.html) with Unity 2021.1+.
  * UITK is now supported as a UI solution in players. Input support for both [Unity UI](https://docs.unity3d.com/Manual/com.unity.ugui.html) and [UI Toolkit](https://docs.unity3d.com/Manual/UIElements.html) is based on the same `InputSystemUIInputModule` code path. More details in the manual.
- `InputSystemUIInputModule` now has an `xrTrackingOrigin` property. When assigned, this will transform all tracked device positions and rotations from it's local space into Unity's world space ([case 1308480](https://issuetracker.unity3d.com/issues/xr-sdk-tracked-device-raycaster-does-not-work-correctly-with-worldspace-canvas-when-xr-camera-is-offset-from-origin)).
- Added `InputSystemUIInputModule.GetLastRaycastResult`. This returns the most recent raycast result and can be used to draw ray visualizations or get information on the most recent UI object hit.
- Added `InputStateBlock` support for `kFormatSBit` when working with floats ([case 1258003](https://issuetracker.unity3d.com/issues/hid-exceptions-are-thrown-when-launching-a-project-while-analog-keyboard-is-connected-to-the-machine)).
- Added an API to parse control paths.
  ```CSharp
  var parsed = InputControlPath.Parse("<XRController>{LeftHand}/trigger").ToArray();

  Debug.Log(parsed.Length); // Prints 2.
  Debug.Log(parsed[0].layout); // Prints "XRController".
  Debug.Log(parsed[0].name); // Prints an empty string.
  Debug.Log(parsed[0].usages.First()); // Prints "LeftHand".
  Debug.Log(parsed[1].layout); // Prints null.
  Debug.Log(parsed[1].name); // Prints "trigger".
  ```
  * Can, for example, be used with `InputBinding.path`.
- Added a new API-only setting in the form of `InputSystem.settings.maxEventBytesPerUpdate`.
  * Puts an upper limit on the number of event bytes processed in a single update.
  * If exceeded, any additional event data will get thrown away and an error will be issued.
  * Set to 5MB by default.
- Added a new API-only setting called `InputSystem.settings.maxQueuedEventsPerUpdate`.
  * This limits the number of events that can be queued during event processing using the `InputSystem.QueueEvent` method. This guards against infinite loops in the case where an action callback queues an event that causes the same action callback to be called again.
- Added `InputSystemUIInputModule.AssignDefaultActions` to assign default actions when creating ui module in runtime.
- Added `UNITY_INCLUDE_TESTS` define constraints to our test assemblies, which is 2019.2+ equivalent to `"optionalUnityReferences": ["TestAssemblies"]`.

## [1.1.0-preview.3] - 2021-02-04

### Changed

- An upper limit of 1024 controls per device and 1kb of memory state per device has been introduced.
  * This allows for certain optimizations.
  * Should the limits prove too tight, they can be raised in the future.
  * The most complex device we have at the moment (`Touchscreen`) has 242 controls and 616 bytes of state.
- `TouchSimulation` now __disables__ the `Pointer` devices it reads input from.
  * This is to address the problem of mouse input leading to __both__ mouse and touch input happening concurrently. Instead, enabling touch simulation will now effectively __replace__ mouse and pen input with touch input.
  * Devices such `Mouse` and `Pen` will remain in place but will not get updated. Events received for them will be consumed by `TouchSimulation`.
- Enabled XR device support on Switch.

### Fixed

- Fixed Right stick to use AXIS.Z and AXIS.RZ for Android gamepads.
- Fixed triggers to always use Axis.Gas and Axis.Brake for Android gamepads.
- Fixed precompiled layouts such as `FastKeyboard` leading to build time regressions with il2cpp (case 1283676).
- Fixed `InputDevice.canRunInBackground` not being correctly set for VR devices (thus not allowing them to receive input while the application is not focused).
- Fixed `InputUser.OnEvent` and `RebindingOperation.OnEvent` exhibiting bad performance profiles and leading to multi-millisecond input update times (case 1253371).
  * In our own measurements, `InputUser.OnEvent` is >9 times faster than before and `RebindingOperation.OnEvent` is ~2.5 times faster.
- Fixed PS4 controller not recognized on Mac when connected over Bluetooth ([case 1286449](https://issuetracker.unity3d.com/issues/input-system-dualshock-4-zct1e-dualshock-2-v1-devices-are-not-fully-recognised-over-bluetooth)).
- Fixed `EnhancedTouch` leaking `NativeArray` memory on domain reloads ([case 1190150](https://issuetracker.unity3d.com/issues/new-input-system-simulated-touch-in-editor-doesnt-work)).
- Fixed `TouchSimulation` leading to `"Pointer should have exited all objects before being removed"` errors ([case 1190150](https://issuetracker.unity3d.com/issues/new-input-system-simulated-touch-in-editor-doesnt-work)).
- Fixed multi-touch not working with `InputSystemUIInputModule` ([case 1271942](https://issuetracker.unity3d.com/issues/android-onenddrag-not-being-called-when-there-are-at-least-2-touches-on-the-screen)).
  * This also manifested itself when using On-Screen Controls and not being able to use multiple controls at the same time (for example, in the [Warriors demo](https://github.com/UnityTechnologies/InputSystem_Warriors)).
- Fixed restart prompt after package installation not appearing on Unity 2020.2+ ([case 1292513](https://issuetracker.unity3d.com/issues/input-system-after-package-install-the-update-slash-switch-and-restart-prompt-does-not-appear)).
- Fixed action with multiple bindings getting stuck in `Performed` state when two or more controls are pressed at the same time ([case 1295535](https://issuetracker.unity3d.com/issues/input-system-not-registering-multiple-inputs)).
  * Regression introduced in 1.1-preview.2.
- Fixed `Touch.activeTouches` having incorrect touch phases after calling `EnhancedTouch.Disable()` and then `EnhancedTouch.Enable()` ([case 1286865](https://issuetracker.unity3d.com/issues/new-input-system-began-moved-and-ended-touch-phases-are-not-reported-when-a-second-scene-is-loaded)).
- Fixed compile errors related to XR/AR on console platforms.

#### Actions

- <a name="same_control_multiple_times_fix"></a>Fixed actions not triggering correctly when multiple bindings on the same action were referencing the same control ([case 1293808](https://issuetracker.unity3d.com/product/unity/issues/guid/1293808/)).
  * Bindings will now "claim" controls during resolution. If several bindings __on the same action__ resolve to the same control, only the first such binding will successfully resolve to the control. Subsequent bindings will only resolve to controls not already referenced by other bindings on the action.
  ```CSharp
  var action = new InputAction();
  action.AddBinding("<Gamepad>/buttonSouth");
  action.AddBinding("<Gamepad>/buttonSouth"); // Will be ignored.
  action.AddBinding("<Gamepad>/button*"); // Will only receive buttonWest, buttonEast, and buttonNorth.
  ```
  * This also means that `InputAction.controls` will now only contain any control at most once.
- Fixed JSON serialization of action maps not preserving empty binding paths ([case 1231968](https://issuetracker.unity3d.com/issues/cloning-actionmap-through-json-converts-empty-paths-to-null-which-is-not-allowed)).

### Added

- Added DualShock4GamepadAndroid and XboxOneGamepadAndroid layout for Android
- Added a new high-performance way to iterate over changed controls in an event.
  ```CSharp
  // Can optionally specify a magnitude threshold that controls must cross.
  // NOTE: This will note allocate GC memory.
  foreach (var control in eventPtr.EnumerateChangedControls(magnitudeThreshold: 0.1f))
      Debug.Log($"Control {control} changed state");
  ```
  * This can be used, for example, to implement much more performant "any button pressed?" queries.
  ```CSharp
  InputSystem.onEvent +=
      (eventPtr, device) =>
      {
          // Ignore anything that is not a state event.
          var eventType = eventPtr.type;
          if (eventType != StateEvent.Type && eventType != DeltaStateEvent.Type)
              return;

          // Find all changed controls actuated above the button press threshold.
          foreach (var control in eventPtr.EnumerateChangedControls
              (device: device, magnitudeThreshold: InputSystem.settings.defaultButtonPressThreshold))
              // Check if it's a button.
              if (control is ButtonControl button)
                  Debug.Log($"Button {button} was pressed");
      }
  ```
- Added support for Step Counter sensors for iOS.
  * You need to enable **Motion Usage** under Input System settings before using the sensor. You can also manually add **Privacy - Motion Usage Description** to your application's Info.plist file.

## [1.1.0-preview.2] - 2020-10-23

### Changed

- The `submit` and the `cancel` actions of the UI input module now trigger on __release__ instead of press. This makes the behavior consistent with clicks triggering UI response on release rather than press.
- Removed the old "Tanks" demo (previously available from the samples shipped with the package).
  * Added a new and improved demo project, which you can download from the [InputSystem_Warriors](https://github.com/UnityTechnologies/InputSystem_Warriors) GitHub repository.

#### Actions

- Actions of type `InputActionType.Button` now respect button press (and release) points.
  * Previously, button-type actions, when used without explicit "Press" interactions, would perform immediately when a bound control was actuated.
  * Now, a button-type action will behave the same as if a "Press" interaction is applied with "Trigger Behavior" set to "Press Only".
  * This means that a button-type action will now perform (and perform __once__ only) when a control crosses the button press threshold defined in the global settings or, if present, locally on a `ButtonControl`. It will then stay performed and finally cancel only when the control falls back to or below the release threshold.
- `InputAction.ReadValue<T>()` now always returns `default<T>` when the action is canceled.
  * This is to make it consistent with `InputAction.CallbackContext.ReadValue<T>()` which already returned `default<T>` when the action was canceled.
  * In general, all APIs that read values will return default values when an action is in a phase other than `Started` or `Performed`.
- If multiple actions in different action maps but in the same .inputactions asset have the same name, calling `InputActionAsset.FindAction()` with just an action name will now return the first __enabled__ action. If none of the actions are enabled, it will return the first action with a matching name as before ([case 1207550](https://issuetracker.unity3d.com/issues/input-system-action-can-only-be-triggered-by-one-of-the-action-maps-when-action-name-is-identical)).
  ```CSharp
  var map1 = new InputActionMap("map1");
  var map2 = new InputActionMap("map2");
  map1.AddAction("actionWithSameName");
  map2.AddAction("actionWithSameName");
  var asset = ScriptableObject.CreateInstance<InputActionAsset>();
  asset.AddActionMap(map1);
  asset.AddActionMap(map2);

  map2["actionWithSameName"].Enable();

  var action = asset["actionWithSameName"];
  // Before: "map1/actionWithSameName"
  // Now: "map2/actionWithSameName"
  ```

### Fixed

- Fixed player build causing `ProjectSettings.asset` to be checked out in Perforce ([case 1254502](https://issuetracker.unity3d.com/issues/projectsettings-dot-asset-is-checked-out-in-perforce-when-building-a-project-with-the-input-system-package-installed)).
- Fixed player build corrupting preloaded asset list in `PlayerSettings` if it was modified by another build processor.
- Fixed remoting in Input Debugger not working for devices in the player that are created from generated layouts (such as XR devices).
- Fixed potential `NullReferenceException` in `InputActionProperty` when the `InputActionReference` is `null`.
- Fixed "On-Screen Controls" sample still using `StandaloneInputModule` and thus throwing `InvalidOperationException` when used with "Active Input Handling" set to "Input System Package (New)" ([case 1201866](https://issuetracker.unity3d.com/issues/input-system-old-input-module-is-available-in-onscreencontrolssample-sample-scene-from-package)).
- Fixed `OnScreenButton` leaving button controls in pressed state when disabled in-between receiving `OnPointerDown` and `OnPointerUp`. Usually manifested itself by having to click the button twice next time it was enabled.
- Fixed exiting out of play mode in the Unity Editor while a test run is in progress leading to the Input System permanently losing all its state until the editor is restarted ([case 1251724](https://issuetracker.unity3d.com/issues/the-input-system-does-not-get-re-enabled-when-a-playmode-input-test-is-interrupted)).
- Fixed max values for `Axis` and `Double` controls stored as multi-bit fields being off by one ([case 1223436](https://issuetracker.unity3d.com/issues/value-equal-to-1-is-not-returned-by-the-input-system-when-reading-a-multi-bit-control)).
  * Fix contributed by [jamre](https://github.com/jamre) in [962](https://github.com/Unity-Technologies/InputSystem/pull/962). Thank you!
- Fixed debug assert in `InputDeviceTester` sample when simultaneously pressing two buttons on gamepad ([case 1244988](https://issuetracker.unity3d.com/issues/input-system-runtime-errors-when-pressing-more-than-one-button-at-the-same-time)).
- Fixed use of UI `Slider` causing drag thresholds to no longer work ([case 1275834](https://issuetracker.unity3d.com/issues/inputsystem-drag-threshold-value-is-ignored-for-scroll-view-after-interacting-with-a-slider-slash-scroll-bar)).
- Fixed layout lists in Input Debugger not updating when removing layouts.
- Fixed device connects leading to different but similar device being reported as reconnected.

#### Actions

- Fixed Action with multiple bindings becoming unresponsive after a Hold interaction was performed ([case 1239551](https://issuetracker.unity3d.com/issues/input-system-hold-interaction-makes-an-input-action-unresponsive-when-2-or-more-binding-are-attached-to-the-same-input-action)).
- Fixed `NullReferenceException` when `Player Input` component `Create Action` is pressed and saved ([case 1245921](https://issuetracker.unity3d.com/issues/input-system-nullreferenceexception-is-thrown-when-player-input-component-create-action-is-pressed-and-saved)).
- Fixed `InputActionTrace.ActionEventPtr.ReadValueAsObject` leading to `InvalidCastException` when trying to read values that came from composite bindings.
- Fixed not being able to stack a `MultiTap` on top of a `Tap` ([case 1261462](https://issuetracker.unity3d.com/issues/multi-tap-and-tap-interactions-in-the-same-action-doesnt-work-properly)).
- Fixed rebinds triggered by the Enter key causing stuck Enter key states ([case 1271591](https://issuetracker.unity3d.com/issues/input-system-rebind-action-requires-two-inputs-slash-presses-when-using-the-enter-key)).
- Fixed `Map index on trigger` and `IndexOutOfRangeException` errors when using multiple Interactions on the same Action. ([case 1253034](https://issuetracker.unity3d.com/issues/map-index-on-trigger-and-indexoutofrangeexception-errors-when-using-multiple-interactions-on-the-same-action)).
- Fixed context menu in action editor not filtering out composites the same way that the `+` icon menu does. This led to, for example, a "2D Vector" composite being shown as an option for a button type action.
- Fixed initial state checks for composite bindings failing if performed repeatedly. For example, doing a `ReadValue<Vector2>` for a WASD binding would return an incorrect value after disabling the map twice while no input from the keyboard was received ([case 1274977](https://issuetracker.unity3d.com/issues/input-system-cannot-read-vector2-values-after-inputactionset-has-been-disabled-and-enabled-twice)).
- Fixed "Add Interaction" menu in action editor not filtering out interactions with incompatible value types ([case 1272772](https://issuetracker.unity3d.com/issues/new-input-system-action-gets-called-only-once-when-using-mouse-press-interaction)).
- Fixed `PlayerInput` no longer auto-switching control schemes if `neverAutoSwitchControlSchemes` was toggled off and back on after the component was first enabled ([case 1232039](https://issuetracker.unity3d.com/issues/input-system-auto-switch-locks-on-one-device-when-its-disabled-and-re-enabled-via-script)).
- Fixed action map name being the same as .inputactions asset name leading to compile errors when `Generate C# Class` is used; now leads to import error ([case 1212052](https://issuetracker.unity3d.com/issues/input-system-user-can-name-inputaction-asset-and-action-map-the-same-creating-compilation-errors-on-generation)).
- Fixed bindings not getting updated when binding by display name and there is no control with the given display name initially.
  ```
  // If at the time this action is enabled, there's no ä key on the keyboard,
  // this did not update properly later when switched to a layout that does have the key.
  var action = new InputAction(binding: "<Keyboard>/#(ä)");
  ```

### Added

- Added tvOS documentation entries in 'Supported Input Devices' page.

#### Actions

- Added "release thresholds" for buttons.
  * Release points are now separated from press points by a percentage threshold.
  * The threshold is defined by `InputSettings.buttonReleaseThreshold`.
  * Thresholds are defined as percentages of press points. A release is thus defined as a button, after having reached a value of at least `InputSettings.defaultButtonPressPoint` (or whatever local press is used), falling back to a value equal to or less than `InputSettings.buttonReleaseThreshold` percent of the press point.
  * This is intended to solve the problem of buttons flickering around button press points.
  * The default threshold is set at 75%, that is, buttons release at 3/4 of the press point.
- Added new methods to the `InputAction` class:
  * `InputAction.IsPressed()`: Whether a bound control has crossed the press threshold and has not yet fallen back below the release threshold.
  * `InputAction.WasPressedThisFrame()`: Whether a bound control has crossed the press threshold this frame.
  * `InputAction.WasReleasedThisFrame()`: Whether a bound control has fallen back below the release threshold this frame.
  * `InputAction.WasPerformedThisFrame()`: Whether the action was performed at any point during the current frame. Equivalent to `InputAction.triggered`, which will be deprecated in the future.
  * `InputAction.Reset()`: Forcibly reset the action state. Cancels the action, if it is currently in progress.
- Added `InputAction.GetTimeoutCompletionPercentage` to query the amount left to complete a currently ongoing interaction.
  ```CSharp
  // Let's say there's a hold interaction on a "warp" action. The user presses a button bound
  // to the action and then holds it. While the user holds the button, we want to know how much
  // longer the user will have to hold it so that we can display feedback in the UI.
  var holdCompleted = playerInput.actions["warp"].GetTimeoutCompletionPercentage();
  ```
- Added three new binding composite types:
  * `OneModifierComposite`: This is a generalization of `ButtonWithOneModifier` (which is still available but now hidden from the UI) which also represents bindings such as "SHIFT+1" but now can be used to target bindings other than buttons (e.g. "SHIFT+delta").
  * `TwoModifiersComposite`: This is a generalization of `ButtonWithTwoModifiers` (which is still available but now hidden from the UI) which also represents bindings such as "SHIFT+CTRL+1" but now can be used to target bindings other than buttons (e.g. "SHIFT+CTRL+delta").
  * `Vector3Composite`: Works the same way `Vector2Composite` does. Adds a `forward` and `backward` binding in addition to `up`, `down`, `left`, and `right`.

## [1.1.0-preview.1] - 2020-08-20

>__The minimum version requirement for the Input System package has been moved up to 2019.4 LTS.__

### Changed

#### Actions

- Auto-generated C# files now have `<auto-generated>` headers so they get ignored by Rider code analysis.
- Auto-generated C# classes are now `partial` so that they can be manually extended.
- Deleting a composite binding with `action.ChangeBinding(0).Erase()` now also erases all the bindings that are part of the composite.
- Trigger binding resolution from within action callbacks (e.g. `InputAction.performed`) will now defer resolution until after the callback has completed.
  * This fixes crashes such as [case 1242406](https://issuetracker.unity3d.com/issues/mecanim-crash-when-entering-or-exiting-play-mode-destroying-gameobjects) where disabling `PlayerInput` from within an action callback led to an action's state being released while the action was still in a callback.

### Fixed

- Fixed input history on Android mono build by alligning memory of history records
- Fixed no input being processed when running a `[UnityTest]` over several frames. Before, this required calling `InputSystem.Update` manually.
- Fixed clicking on help page button in Unity inspector for Input System components not going to relevant manual pages.
- Fixed a bug that prevented DualShock controllers from working on tvOS. (case 1221223).
- `GravitySensor`, `LinearAccelerationSensor`, and `AttitudeSensor` not being initialized on iOS ([case 1251382](https://issuetracker.unity3d.com/product/unity/issues/guid/1251382/)).
- Fixed compilation issues with XR and VR references when building to platforms that do not have complete XR and VR implementations.
- Fixed possible `NullReferenceException`s on ARMs with controls that receive automatic memory offsets.
- Fixed `TouchControl.tapCount` resetting to 0 when "Script Debugging" is enabled (case 1194636).
- Fixed `Touch.activeTouches` not having a `TouchPhase.Began` entry for touches that moved in the same frame that they began in ([case 1230656](https://issuetracker.unity3d.com/issues/input-system-mobile-enhancedtouch-screen-taps-start-with-moved-or-stationary-phase-instead-of-began)).
- Fixed sequential taps causing touches to get stuck in `Touch.activeTouches`.
- Improved performance of `Touch.activeTouches` (most notably, a lot of time was spent in endlessly repetitive safety checks).
- Fixed `EnhancedTouch` APIs not indicating that they need to be enabled with `EnhancedTouchSupport.Enable()`.
  - The APIs now throw `InvalidOperationException` when used without being enabled.
- Fixed memory corruption in `InputEventTrace.AllocateEvent` ([case 1262496](https://issuetracker.unity3d.com/issues/input-system-crash-with-various-stack-traces-when-using-inputactiontrace-dot-subscribetoall))
  * Manifested itself, for example, as crashes when using `InputActionTrace.SubscribeToAll`.
- AxisControls and Vector2Controls' X and Y subcontrols on XR devices now have a minimum range of -1 and a maximum range of 1. This means they can now properly respond to modifiers and interactions in the binding system.

#### Actions

- Fixed drag&drop reordering actions while having one control scheme selected causing bindings from other control schemes to be lost ([case 122800](https://issuetracker.unity3d.com/issues/input-system-bindings-get-cleared-for-other-control-scheme-actions-when-reordering-an-action-in-a-specific-control-scheme)).
- Fixed stack overflow in `PlayerInput.SwitchCurrentActionMap` when called from action callback ([case 1232893](https://issuetracker.unity3d.com/issues/inputsystem-switchcurrentactionmap-causes-a-stackoverflow-when-called-by-each-pahse-of-an-action)).
- Fixed control picker ending up empty when listing devices in "Supported Devices" ([case 1254150](https://issuetracker.unity3d.com/product/unity/issues/guid/1254150/)).

### Added

- Device layouts can now be "precompiled" for speed. `Keyboard`, `Mouse`, and `Touchscreen` are now included as precompiled layouts greatly reducing instantiation time and GC heap cost for these devices. For `Touchscreen`, this results in a >20x speed-up for `InputSystem.AddDevice<Touchscreen>()`.
- Added Pose Control layout. The Pose Control is used on XR Devices and wraps tracking state, position, rotation, and velocity information.

#### Actions

- Can now save binding overrides as JSON strings and restore them from such using the newly added `SaveBindingOverridesAsJson` and `LoadBindingOverridesFromJson` extension methods.
  ```CSharp
  void SaveUserRebinds(PlayerInput player)
  {
      var rebinds = player.actions.SaveBindingOverridesAsJson();
      PlayerPrefs.SetString("rebinds", rebinds);
  }

  void LoadUserRebinds(PlayerInput player)
  {
      var rebinds = PlayerPrefs.GetString("rebinds");
      player.actions.LoadBindingOverridesFromJson(rebinds);
  }
  ```

## [1.0.0] - 2020-04-23

### Fixed

- Fixed compilation issues in `TrackedDeviceRaycaster` when disabling built-in XR module.

## [1.0.0-preview.7] - 2020-04-17

### Fixed

- `VirtualMouseInput` not moving the software cursor when set to `HardwareCursorIsAvailable` but not having a hardware cursor ()
- Can now override built-in Android gamepad layouts. Previously, the input system would always choose its default defaults even after registering more specific layouts using `InputSystem.RegisterLayout`.
- `InputControlPath.TryGetControlLayout` no longer throws `NotImplementedException` for `<Mouse>/scroll/x` and similar paths where the layout is modifying a control it inherited from its base layout ([thread](https://forum.unity.com/threads/notimplementedexception-when-using-inputcontrolpath-trygetcontrollayout-on-mouse-controls.847129/)).
- Fixed compilation errors when disabling built-in VR and XR modules. ([case 1214248](https://issuetracker.unity3d.com/issues/enable-input-system-symbol-is-not-being-updated-when-the-input-system-is-changed-in-player-settings/)).
- Fixed compilation errors when disabling built-in Physics and Physics2D modules. ([case 1191392](https://issuetracker.unity3d.com/issues/inputsystem-trackeddeviceraycaster-has-hard-references-on-both-physics-and-physics2d)).
- No longer throws `NotImplementedException` when matching against a field of `InputDeviceDescription.capabilities` when the value of the field used scientific notation.
- No longer incorrectly matches fields of `InputDeviceDescription.capabilities` by prefix only (i.e. previously it would find the field "foo" when actually looking for "foobar").
- Input device debugger window slowing editor to a crawl when opened on PS4 DualShock controller.
- `InputUser.UnpairDevices()` corrupting user device list.

#### Actions

- Controls are now re-resolved after adding or removing bindings from actions ([case 1218544](https://issuetracker.unity3d.com/issues/input-system-package-does-not-re-resolve-bindings-when-adding-a-new-binding-to-a-map-that-has-already-generated-its-state)).
- Can now have spaces and special characters in action names when using `PlayerInput` with the `SendMessages` or `BroadcastMessages` behavior. Previously, an incorrect method name was generated (fix contributed by [BHSPitMonkey](https://github.com/BHSPitMonkey) in [#1022](https://github.com/Unity-Technologies/InputSystem/pull/1022); [case 1214519](https://issuetracker.unity3d.com/issues/player-input-send-messages-wont-trigger-when-input-action-name-contains-spaces)).
- Adding a new action now sets `expectedControlType` to `Button` as expected ([case 1221015](https://issuetracker.unity3d.com/issues/input-system-default-value-of-expectedcontroltype-is-not-being-set-when-creating-a-new-action)).
- Player joins with `PlayerInputManager` from button presses no longer fail if there are multiple devices of the same type present and the join was not on the first gamepad ([case 226920](https://fogbugz.unity3d.com/f/cases/1226920/)).
- `PlayerInputEditor` no longer leads to the player's `InputActionAsset` mistakenly getting replaced with a clone when the inspector is open on a `PlayerInput` component ([case 1228636](https://issuetracker.unity3d.com/issues/action-map-gets-lost-on-play-when-prefab-is-highlighted-in-inspector)).
- The control picker in the .inputactions editor will no longer incorrectly filter out layouts such as `Xbox One Gamepad (on XB1)` when using them in control schemes. Also, it will no longer filter out controls from base layouts (such as `Gamepad`) ([case 1219415](https://issuetracker.unity3d.com/issues/impossible-to-choose-gamepad-as-binding-path-when-control-scheme-is-set-as-xboxone-scheme)).
- `RebindOperation`s will no longer pick controls right away that are already actuated above the magnitude threshold when the operation starts. Instead, these controls will have to change their actuation from their initial level such that they cross the magnitude threshold configured in the operation ([case 1215784](https://issuetracker.unity3d.com/issues/unnecessary-slash-unwanted-binding-candidates-are-found-when-detecting-and-changing-an-input-value-of-an-input-device)).
- Newly added actions and action maps are now scrolled to when there are more items than fit into view. Previously newly added item was appended but outside of the visible area.
- Actions and bindings in the `.inputactions` editor are no longer force-expanded on every domain reload and whenever a new action or binding is added.
- The importer for `.inputactions` assets will now check out from version control the generated .cs file when overwriting it &ndash; which only happens if the contents differ ([case 1222972](https://issuetracker.unity3d.com/issues/inputsystem-editor-generated-c-number-file-is-not-checked-out-when-overwriting)).
- The editor for `.inputactions` assets will now check out from version control the asset before saving it.
- Drag-reordering action maps no longer throws "Should have drop target" asserts in the console (case [1229146](https://issuetracker.unity3d.com/issues/inputsystem-reordering-of-actionmaps-in-input-action-window-fails-and-throws-should-have-drop-target-error)).
- Drag-reordering actions no longer changes action IDs of some of the existing actions ([case 1231233](https://issuetracker.unity3d.com/issues/input-systems-action-ids-dont-stick-with-action-names-when-input-actions-are-reorganized)).
- References to `InputActionReference` objects created by the importer for `.inputactions` files are no longer broken when the action referenced by the object is renamed ([case 1229145](https://issuetracker.unity3d.com/issues/inputsystem-inputactionreference-loses-guid-when-its-action-is-moved-or-renamed-in-the-inputaction-asset)).
  * __NOTE: This fix does not apply to existing `InputActionReference` instances.__ The problem was inherent in the internal file IDs generated for actions &ndash; which were affected by action and map names. Thus, changing the name of an action or map would change the resulting file ID of the `InputActionReference`.<br>However, changing file IDs will break any existing reference to the object. Thus we had to preserve the existing `InputActionReference` objects under their original file ID. We hide them in the Project Browser, however. The ones that are visible now have the new, fixed file IDs.<br>To switch existing `InputActionReference` properties to the new file IDs, simply replace them with the newly created `InputActionReference`.

### Changed

- `InputDevice.all` has been deprecated due to the confusion it creates with other getters like `Gamepad.all`. Use `InputSystem.devices` instead ([case 1231216](https://issuetracker.unity3d.com/issues/joystick-dot-all-lists-more-than-just-joysticks)).
  * In the same vein, we added a new `Joystick.all` getter that works the same as `Gamepad.all`.
- Changed UI Package to be optional dependency. Removing the package will now disable all UI relevant Input code.

## [1.0.0-preview.6] - 2020-03-06

### Changed

* `InputSystemUIInputModule.trackedDeviceSelect` has been removed. Use `InputSystemUIInputModule.leftClick` instead.
* `InputSystemUIInputModule.repeatDelay` has been renamed to `moveRepeatDelay` and `repeatRate` has been renamed to `moveRepeatRate`.

### Fixed

- Fixed CS0109 warning being generated during player build due to use of `new` with the `PlayerInput.camera property` (case 1174688).
- Fixed a number of issues in `InputSystemUIInputModule`.
  * Fixed GC heap garbage when click-dragging.
  * Fixed number of pointer states growing indefinitely if OS did not reuse touch IDs.
  * Fixed `lastPress` on `PointerEventData` getting lost.
  * Fixed button press-and-release happening in same frame resulting in no UI input.
  * Fixed clicks initiated from non-pointer devices resulting in pointer inputs with `(0,0)` positions.
  * Fixed huge screen deltas on pointer events from tracked devices.
  * Fixed touch input not sending pointer exit events ([case 1213550](https://issuetracker.unity3d.com/issues/input-system-onpointerexit-does-not-work)).
- Fixed `TrackedDeviceRaycaster` not setting `screenPosition` in `RaycastResult`.

#### Actions

- Mixing the enabling&disabling of single actions (as, for example, performed by `InputSystemUIInputModule`) with enabling&disabling of entire action maps (as, for example, performed by `PlayerInput`) no longer leaves to unresponsive input and `"should not reach here"` assertions ([forum thread](https://forum.unity.com/threads/error-while-switching-between-action-maps.825204/)).
- Leaving play mode no longer leaves state change monitors lingering around from enabled actions.
- Enabling action maps with bindings that do not refer to an existing action in the map no longer leads to asserts and exceptions when input on the bindings is received ([case 1213085](https://issuetracker.unity3d.com/issues/input-system-input-actions-cause-exceptions-and-should-not-get-here-errors-to-appear-after-deleting-an-action-map)).
- `PressInteraction` no longer misses the next button press if it gets reset from within the `performed` callback ([case 1205285](https://issuetracker.unity3d.com/issues/inputsystem-problem-with-button-state-after-deactivating-and-reactivating-an-action-map)).
- `InputBinding.DisplayStringOptions.DontIncludeInteractions` is now properly respected.
- Reading the value of a composite binding no longer causes processors from the last active part binding to be applied rather than the processors of the composite itself, if any ([case 1207082](https://issuetracker.unity3d.com/issues/input-system-invert-processors-have-no-effect-on-the-inputaction-dot-callbackcontext-value)).
- Fixed `InputSystem.onActionChange` getting invoked too many times on binding changes.

### Added

- `InputSystemUIInputModule` now sends pointer events using a new `ExtendedPointerEventData` instead of using the base `PointerEventData` class. This surfaces additional input data in pointer events.
- Added `InputSystemUIInputModule.pointerBehavior` to allow dictating how the UI will resolve concurrent input from multiple pointers.

#### Actions

- Added `InputAction.CallbackContext.ReadValueAsButton`.

## [1.0.0-preview.5] - 2020-02-14

### Changed

- We've changed the rules that govern how action phases have to progress:
  * __This is a breaking change!__
    - The primary effect is additional callbacks getting triggered.
  * __Before__:
    - There were no enforced rules about how an action would go through `InputAction.started`, `InputAction.performed`, and `InputAction.canceled`. Which of the callbacks were triggered and in what order depended on a number of factors, the biggest influencer of which were the different interactions that could be applied to actions (like `Press` or `Hold`).
    - This made for unpredictable and frequently surprising results. In addition, it led to bugs where, for [example](https://issuetracker.unity3d.com/issues/input-system-ui-becomes-unresponsive-after-the-first-ui-button-press), adding a `Press` interaction to the `Click` action of `InputSystemUIInputModule` would cause the click state to get stuck because the click action would never cancel.
  * __Now__:
    - The system will now *always* trigger `InputAction.started` first. If this is not done explicitly, it happens implicitly.
    - Likewise, the system will now *always* trigger `InputAction.canceled` before going back to waiting state. Like with `InputAction.started`, if this isn't done explicitly, it will happen implicitly. This implies that `InputAction.canceled` no longer signifies an action getting aborted because it stopped after it started but before it performed. It now simply means "the action has ended" whether it actually got performed or not.
    - In-between `InputAction.started` and `InputAction.canceled`, `InputAction.performed` may be triggered arbitrary many times (including not at all).
  * While late in the cycle for 1.0, we've opted to make this change now in order to fix a range of bugs and problems we've observed that people encountered because of the previous behavior of the system.
- Related to the change above, the behavior of `PressInteraction` has been tweaked and now is the following:
  * `Press Only`: Starts and immediately performs when pressed, then stays performed and cancels when button is released.
  * `Release Only`: Starts when button is pressed and then performs and immediately cancels when the button is released.
  * `Press And Release`: Starts and immediately performs when button is pressed, then stays performed and performs again and immediately cancels when button is released.
- `Vector2Composite` now has a `mode` parameter which can be used to choose between `DigitalNormalized` (the default), `Digital` (same as `DigitalNormalized` but does not normalize the resulting vector), and `Analog` (uses float input values as is).
  * `Vector2Composite.normalize` has been deprecated. Note that it will not work together with `Analog`. The parameter will be removed in the future.

### Fixed

- XR controllers and HMDs have proper display names in the UI again. This regressed in preview.4 such that all XR controllers were displayed as just "XR Controller" in the UI and all HMDs were displayed as "XR HMD".
- `InputSystemUIInputModule` no longer generates GC heap garbage every time mouse events are processed.
- Fixed a bug where an internal array helper method was corrupting array contents leading to bugs in both `InputUser` and `Touch`.
- Fixed exception when saving changes to an Input Action asset and the parent directory has been renamed. ([case 1207527](https://issuetracker.unity3d.com/issues/input-system-console-errors-appear-when-you-save-input-action-asset-after-changing-the-name-of-the-folder-containing-it))

#### Actions

- The regression in 1.0.0-preview.4 of `PlayerInputManager` not joining players correctly if a scheme has more than one device requirement has been fixed.
  * This most notably manifested itself with keyboard+mouse control schemes.
- `PlayerInputManager` will no longer join players when control schemes are used and none of the schemes produces a successful match based on the devices available for the join.
- When no action map is selected in action editor, plus icon to add an action is now disabled; formerly threw an exception when clicked (case 1199562).
- Removing a callback from actions from the callback itself no longer throws `ArgumentOutOfRangeException` ([case 1192972](https://issuetracker.unity3d.com/issues/input-system-package-argumentoutofrangeexception-error-is-thrown-when-the-callback-is-removed-while-its-being-triggered)).
- "Invalid user" `ArgumentException` when turning the same `PlayerInput` on and off ([case 1198889](https://issuetracker.unity3d.com/issues/input-system-package-argumentexception-invalid-user-error-is-thrown-when-the-callback-disables-game-object-with-playerinput)).
- The list of device requirements for a control scheme in the action editor no longer displays devices with their internal layout name rather than their external display name.
- `StackOverflowException` when `Invoke Unity Events` is selected in `PlayerInput` and it cannot find an action (#1033).
- `HoldInteraction` now stays performed after timer has expired and cancels only on release of the control ([case 1195498](https://issuetracker.unity3d.com/issues/inputsystem-inputaction-dot-readvalue-returns-0-when-a-hold-action-is-performed-for-hold-time-amount-of-time)).
- Foldouts in the various action UIs now properly toggle their expansion state when clicked in Unity 2019.3+ ([case 1213781](https://issuetracker.unity3d.com/issues/input-system-package-playerinput-component-events-menu-doesnt-expand-when-clicked-directly-on-the-arrow-icon)).

### Added

- We've added a new `Simple Multiplayer` sample which demonstrates a simple, bare-bones local multiplayer setup.
- We've also added a `Gamepad Mouse Cursor` sample that shows how to drive a UI mouse cursor using the gamepad.
  - The sample contains a reusable `VirtualMouseInput` component that does most of the work.
- Added a `Deselect On Background Click` option to `InputSystemUIInputModule`. This allows toggling the behavior off where clicking the mouse and not hitting a `GameObject` will automatically clear the current selection -- which will break keyboard and gamepad navigation.

## [1.0.0-preview.4] - 2020-01-24

This release includes a number of Quality-of-Life improvements for a range of common problems that users have reported.

### Added

- To aid in debugging issues, we've extended the system's event tracing and replay functionality to allow persisting and replaying arbitrary input event streams.
  * `InputEventTrace` now has APIs to persist the events to disk and to load them back in from previously persisted event streams. The same API can be used to persist in arbitrary C# `Stream` instances, not just in file streams.
     ```CSharp
    // Write.
    myTrace.WriteTo("file.inputtrace");

    // Read.
    InputEventTrace.LoadFrom("file.inputtrace");
     ```
  * `InputEventTrace` now has built-in replay functionality.
     ```CSharp
    myTrace.Replay().PlayAllFramesOneByOne();
     ```
  * The event trace in device windows of the Input Debugger has been extended with controls to save and load traces.
- We've added a new `InputRecording` sample which has a reusable `MonoBehaviour` component that can be used to capture and replay device activity.
- `Keyboard` now has a `FindKeyOnCurrentKeyboardLayout` method to look up key controls by their display names.
- Keyboards now have synthetic controls that combine left and right variants of modifier keys.
  * This means that you can bind to just "shift" now, for example, instead of having to bind to both "left shift" and "right shift".
    ```CSharp
    new InputAction(binding: "<Keyboard>/shift");
    ```
  * The controls are also available as properties on `Keyboard`.
    ```CSharp
    if (Keyboard.current.shiftKey.isPressed) /* ... */;

    // Is equivalent to:
    if (Keyboard.current.leftShiftKey.isPressed ||
        Keyboard.current.rightShiftKey.isPressed) /* ... */;
    ```

#### Actions

- `PlayerInput` now has a new `Controls Changed` event/message which is triggered when the control setup of the player changes (e.g. when switching control schemes).
    ```CSharp
        public void OnControlsChanged()
        {
            // Update UI display hints, for example...
        }
    ```
- We've added APIs to simplify turning bindings into strings suitable for display in UIs.
    ```CSharp
    // Takes things such as currently bound controls and active binding masks into account
    // and can handle composites.
    action.GetBindingDisplayString();
    ```
  * Related to this, custom binding composites can now be annotated with the new `DisplayStringFormat` attribute to control how composites as a whole are turned into display strings.
    ```CSharp
    [DisplayStringFormat("{button}+{stick}")]
    public class MyComposite : InputBindingComposite<Vector2>
    {
        [InputControl(layout = "Button")] public int button;
        [InputControl(layout = "Stick")] public int stick;
    }
    ```
- `InputActionRebindingExtension.RebindingOperation` has a new configuration method `WithMatchingEventsBeingSuppressed` which allows suitable input events to automatically be swallowed while a rebind is ongoing. This greatly helps with not having something else respond to input while a rebind is in progress.
- We've added two new samples:
  * __Rebinding UI__: Demonstrates how to create a rebinding screen using the Input System's APIs. The sample also includes a reusable prefab you can use directly in your projects to quickly put rebinding screens together.
  * __In-Game Hints__: Demonstrates how to show context-sensitive help that respects the current control scheme.

### Changed

- The logic for resetting devices on focus loss has changed somewhat:
  * When focus is lost, all devices are forcibly reset to their default state. As before, a `RequestResetCommand` for each device is also sent to the backend but regardless of whether the device responds or not, the input state for the device will be overwritten to default.
  * __Noisy controls are exempted from resets__. The assumption here is that noisy controls most often represent sensor readings of some kind (e.g. tracking data) and snapping the values back to their default will usually
  * If `Application.runInBackground` is `true`, all devices that return `true` from `InputDevice.canRunInBackground` are exempted from resets entirely. This, for example, allows XR devices to continue running regardless of focus change.
  * This fixes problems such as keyboard keys getting stuck when alt-tabbing between applications (case 1206199).
- `InputControlExtensions.GetStatePtrFromStateEvent` no longer throws `InvalidOperationException` when the state format for the event does not match that of the device. It simply returns `null` instead (same as when control is found in the event's state).
- `InputEventTrace` instances are no longer disposed automatically from their finalizer but __MUST__ be disposed of explicitly using `Dispose()`.
  * This is to allow event traces to survive domain reloads. If they are disposed of automatically during finalizers, even if they survive the reload, the next GC will cause traces to be deallocated.

#### Actions

* `InputActionRebindingExtensions.PerformInteractiveRebinding` has been greatly enhanced to apply a wide range of default configurations to the rebind. This greatly reduces the need to manually configure the resulting rebind.
    ```CSharp
    // Start a rebind with the default configuration.
    myAction.PerformInteractiveRebinding().Start();
    ```
  - Pointer position input will be ignored by default.
  - If not a suitable binding target itself, `<Keyboard>/escape` will automatically be made to quit the rebind.
  - Events with control input not explicitly matching exclusions will now get suppressed. This prevents input actions from getting triggered while a rebind is in progress.
  - The expected control type is automatically adjusted if a part binding of a composite is targeted by the rebind (e.g. if the action expects a `Vector2` but the part binding expects a `Button`, the rebind switches automatically to `Button`).
  - If the targeted binding is part of a control scheme, controls will automatically be restricted to match the device requirements of the control scheme. For example, if the binding belongs to a "Keyboard&Mouse" scheme that has `<Keyboard>` and a `<Mouse>` requirement, the rebind will ignore input on gamepads.
  - As before, you can always create a `RebindingOperation` from scratch yourself or wipe/alter the configuration returned by `PerformInteractiveRebinding` however you see fit.
- Control schemes can now handle ambiguity.
  * This means that, for example, you can now have one control scheme for generic gamepads and another control scheme specifically for PS4 controllers and the system will reliably pick the PS4 scheme when a PS4 controller is used and fall back to the generic gamepad scheme otherwise.
  * While this is exposed as a new `score` property on `InputControlScheme.MatchResult`, no code changes are necessary to take advantage of this feature.
- `PlayerInput.active` has been renamed to `PlayerInput.inputIsActive` to avoid ambiguities with `GameObject` activation.

### Fixed

- `InputUser` in combination with touchscreens no longer throws `InvalidOperationException` complaining about incorrect state format.
 * In a related change, `InputControlExtensions.GetStatePtrFromStateEvent` now works with touch events, too.
- Stack overflow in `InputTestFixture.currentTime` getter.
- Input that occurs in-between pressing the play button and the game starting no longer leaks into the game (case 1191342).
  * This usually manifested itself as large accumulated mouse deltas leading to such effects as the camera immediately jerking around on game start.
- Removing a device no longer has the potential of corrupting state change monitors (and thus actions getting triggered) from other devices.
  * This bug led to input being missed on a device once another device had been removed.
- `TrackedDevice` layout is no longer incorrectly registered as `Tracked Device`.
- Event traces in the input debugger are no longer lost on domain reloads.
- `IndexOutOfRangeException` being thrown when looking up controls on XR devices.

#### Actions

- Clicking the "Replace with InputSystemUIInputModule" button in the inspector when looking at `StandaloneInputModule`, the resulting operation is now undoable and will properly dirty the scene.

## [1.0.0-preview.3] - 2019-11-14

### Fixed

- Fixed wrong event handlers getting removed when having three or more handlers on an event (case 1196143).
  * This was an bug in an internal data structure that impacted a number of code paths that were using the data structure.
- Fixed `LayoutNotFoundException` being thrown when `InputControlPath.ToHumanReadableString` referenced a layout that could not be found.

## [1.0.0-preview.2] - 2019-11-04

### Changed

- Automatic conversion of window coordinates in `EditorWindow` code is now performed regardless of focus or the setting of `Lock Input to Game View` in the input debugger.

### Fixed

- Fixed touch taps triggering when they shouldn't on Android.
- Fixed custom devices registered from `[InitializeOnLoad]` code being lost on domain reload (case 1192379).
  * This happened when there were multiple pieces of `[InitializeOnLoad]` code that accessed the input system in the project and the `RegisterLayout` for the custom device happened to not be the first in sequence.
- OpenVR touchpad controls (`touchpadClicked` & `touchpadPressed`) now report accurate data.

#### Actions

- Fixed missing keyboard bindings in `DefaultInputActions.inputactions` for navigation in UI.
- Fixed using C# reserved names in .inputactions assets leading to compile errors in generated C# classes (case 1189861).
- Assigning a new `InputActionAsset` to a `InputSystemUIInputModule` will no longer look up action names globally but rather only look for actions that are located in action maps with the same name.
  * Previously, if you e.g. switched from one asset where the `point` action was bound to `UI/Point` to an asset that had no `UI` action map but did have an action called `Point` somewhere else, it would erroneously pick the most likely unrelated `Point` action for use by the UI.
- Fixed missing custom editors for `AxisDeadzoneProcessor` and `StickDeadzoneProcessor` that link `min` and `max` values to input settings.
- Fixed actions ending up being disabled if switching to a control scheme that has no binding for the action (case 1187377).
- Fixed part of composite not being bound leading to subsequent part bindings not being functional (case 1189867).
- Fixed `PlayerInput` not pairing devices added after it was enabled when not having control schemes.
  * This problem would also show in the `SimpleDemo` sample when having the `CustomDeviceUsages` sample installed as well. Gamepads would not get picked up in that case.
- Fixed `ArgumentNullException` when adding a device and a binding in an action map had an empty path (case 1187163).
- Fixed bindings that are not associated with any control scheme not getting enabled with other control schemes as they should.

### Added

- Added a new `EditorWindow Demo` sample that illustrates how to use the input system in editor UI code.

## [1.0.0-preview.1] - 2019-10-11

### Changed

- Generated action wrappers now won't `Destroy` the generated Asset in a finalizer, but instead implement `IDisposable`.
- Added back XR layouts (except for Magic Leap) that were removed for `1.0-preview`.
  * We removed these layouts under the assumption that they would almost concurrently become available in the respective device-specific XR packages. However, this did not work out as expected and the gap here turned out to be more than what we anticipated.
  * To deal with this gap, we have moved the bulk of the XR layouts back and will transition things gradually as support in device-specific packages becomes publicly available.

### Fixed

- Fixed a bug where the Input Settings Window might throw exceptions after assembly reload.
- Correctly implemented `IsPointerOverGameObject` method for `InputSystemUIInputModule`.
- Several bugs with layout overrides registered with (`InputSystem.RegisterLayoutOverrides`).
  * In `1.0-preview`, layout overrides could lead to corruption of the layout state and would also not be handled correctly by the various editor UIs.
- Selecting a layout in the input debugger no longer selects its first child item, too.
- Fixed XR devices reporting noise as valid user input (should fix problem of control schemes involving VR devices always activating when using `PlayerInput`).
- Fixed tap/swipe gesture detection in touch samples.

### Actions

- Fixed a bug where multiple composite bindings for the same controls but on different action maps would throw exceptions.
- Fixed `anyKey` not appearing in control picker for `Keyboard`.
- The text on the "Listen" button is no longer clipped off on 2019.3.
- Controls bound to actions through composites no longer show up as duplicates in the input debugger.
- Fixed "Create Actions..." on `PlayerInput` creating an asset with an incorrect binding for taps on Touchscreens. \
  __NOTE: If you have already created an .inputactions asset with this mechanism, update "tap [Touchscreen]" to "Primary Touch/Tap" to fix the problem manually.__
- Fixed `Invoke CSharp Events` when selected in `PlayerInput` not triggering `PlayerInput.onActionTriggered`.
- Fixed duplicating multiple items at the same time in the action editor duplicating them repeatedly.

### Added

- Will now recognize Xbox One and PS4 controllers connected to iOS devices correctly as Xbox One and PS4 controllers.
- Added a new sample called "Custom Device Usages" that shows how to use a layout override on `Gamepad` to allow distinguishing two gamepads in bindings based on which player the gamepad is assigned to.
- Added abstract `TrackedDevice` input device class as the basis for various kinds of tracked devices.

## [1.0.0-preview] - 2019-09-20

### Fixed

- Will now close Input Action Asset Editor windows from previous sessions when the corresponding action was deleted.
- Fixed an issue where Stick Controls could not be created in Players built with medium or high code stripping level enabled.
- Fixed incorrect default state for axes on some controllers.

#### Actions

- Fixed `CallbackContext.ReadValue` throwing when invoked during device removal

### Changed
### Added

## [0.9.6-preview] - 2019-09-06

### Fixed

- Exceptions in scenes of `Visualizers` sample if respective device was not present on system (e.g. in `PenVisualizer` if no pen was present in system).
- Fixed exception in Input Action Asset Editor window when typing whitespace into the search field.
- Fixed control scheme popup window in input action asset editor window showing in the correct screen position on windows.

#### Actions

- Setting timeouts from `IInputInteraction.Process` not working as expected when processing happened in response to previous timeout expiring (#714).
- Pending timeouts on a device not being removed when device was removed.

### Changed

- Replaced `HIDSupport.shouldCreateHID` event with a new `HIDSupport.supportedHIDUsages` property, which takes an array of supported usages.

### Added

#### Actions

- Added `PlayerInput.neverAutoSwitchControlSchemes` to disable logic that automatically enables control scheme switching when there is only a single `PlayerInput` in the game.
- Added `PlayerInput.SwitchControlScheme` to switch schemes manually.

## [0.9.5-preview] - 2019-08-29

### Fixed

- Don't pass events for null devices (for devices which have not been created) to `InputSystem.onEvent` callbacks.
- Will close debugger input state windows, when the state is no longer valid instead of throwing exceptions.
- Fixed pointer coordinates in editor windows for non-mouse pointing devices.
- Fixed using the input system in il2cpp when managed stripping level is set higher then "Low".
- Device debugger window will still show when reading from specific controls throws exceptions.
- Offsets and sizes for elements on Linux joysticks are now computed correctly.
- Joysticks now have a deadzone processor on the stick itself.
- Up/down/left/right on sticks are now deadzoned just like X and Y on sticks are.
- Removed toplevel `X` and `Y` controls on HIDs when there is a `Stick/X` and `Stick/Y` added for the device.
- HID fallback can now deal with sticks that have X and Y controls of different sizes and sitting in non-contiguous locations in the HID input report.
- Button 1 on HID joysticks will now correctly come out as the `trigger` control. Previously, the trigger control on the joystick was left pointing to random state.

#### Actions

- Binding paths now show the same way in the action editor UI as they do in the control picker.
  * For example, where before a binding to `<XInputController>/buttonSouth` was shown as `rightShoulder [XInputController]`, the same binding will now show as `A [Xbox Controller]`.
- When deleting a control scheme, bindings are now updated. A dialog is presented that allows choosing between deleting the bindings or just unassigning them from the control scheme.
- When renaming a control scheme, bindings are now updated. Previously the old name was in place on bindings.
- Control scheme names can no longer be set to empty strings.
- `PlayerInput.Instantiate` now correctly sets up a given control scheme, if specified.
  * When passing a `controlScheme:` argument, the result used to be a correctly assigned control scheme at the `InputUser` level but no restrictions being actually applied to the bindings, i.e. every single binding was active regardless of the specified control scheme.
- NullReferenceExceptions during event processing from `RebindingOperation`.

### Changed

- `InputUser.onUnpairedDeviceUsed` now receives a 2nd argument which is the event that triggered the callback.
  * Also, the callback is now triggered __BEFORE__ the given event is processed rather than after the event has already been written to the device. This allows updating the pairing state of the system before input is processed.
  * In practice, this means that, for example, if the user switches from keyboard&mouse to gamepad, the initial input that triggered the switch will get picked up right away.
- `InputControlPath.ToHumanReadableString` now takes display names from registered `InputControlLayout` instances into account.
  * This means that the method can now be used to generate strings to display in rebinding UIs.
- `AxisControl.clamp` is now an enum-valued property rather than a bool. Can now perform clamping *before* normalization.

#### Actions

- When switching devices/controls on actions, the system will no longer subsequently force an initial state check on __all__ actions. Instead, every time an action's bindings get re-resolved, the system will simply cancel all on-going actions and then re-enable them the same way it would happen by manually calling `InputAction.Enable`.
- Removed non-functional `InputControlScheme.baseScheme` API and `basedOn` serialized property. This was never fully implemented.

### Added

- Can right-click devices in Input Debugger (also those under "Unsupported") and select "Copy Device Description" to copy the internal `InputDeviceDescription` of the device in JSON format to the system clipboard.
  * This information is helpful for us to debug problems related to specific devices.
- If a device description has been copied to the clipboard, a new menu "Paste Device Description as Device" entry in the "Options" menu of the input debugger appears. This instantiates the device from the description as if it was reported locally by the Unity runtime.

## [0.9.3-preview] - 2019-08-15

### Fixed

- `XInputController` and `XboxOneGamepad` no longer have two extraneous, non-functional "menu" and "view" buttons.
- Fixed `InputUser.onUnpairedDeviceUser` ignoring input on controls that do not support `EvaluateMagnitude`.
  * This led to situations, for example, where `PlayerInput` would not initialize a control scheme switch from a `<Mouse>/delta` binding as the delta X and Y axes do not have min&max limits and thus return -1 from `EvaluateMagnitude`.
- Fixed available processor list not updated right away when changing the action type in the Input Action editor window.

#### Actions

- `NullReferenceException` when the input debugger is open with actions being enabled.
- When selecting a device to add to a control scheme, can now select devices with specific usages, too (e.g. "LeftHand" XRController).

### Changed

- Removed `timesliceEvents` setting - and made this tied to the update mode instead. We now always time slice when using fixed updates, and not when using dynamic updates.
- When adding a composite, only ones compatible with the value type of the current action are shown. This will, for example, no longer display a `2D Vector` composite as an option on a floating-point button action.
- The `InputState.onChange` callback now receives a second argument which is the event (if any) that triggered the state change on the device.

### Added

- `InputSystemUIInputModule` can now track multiple pointing devices separately, to allow multi-touch input - required to allow control of multiple On-Scree controls at the same time with different fingers.
- Two new composite bindings have been added.
  * `ButtonWithOneModifier` can be used to represent shortcut-like bindings such as "CTRL+1".
  * `ButtonWithTwoModifiers` can be used to represent shortcut-like bindings such as "CTRL+SHIFT+1".

## [0.9.2-preview] - 2019-08-09

### Fixed

- A `RebindingOperation` will now fall back to the default path generation behavior if the callback provided to `OnGeneratePath` returns null.
- Fixed the Input Action editor window throwing exceptions when trying to view action properties.

### Actions

- `PlayerInput` will now copy overrides when creating duplicate actions.
- It is now possible to use an empty binding path with a non empty override path.
- It is now possible to use set an empty override path to disable a binding.
- It is not possible to query the effectively used path of a binding using `effectivePath`.
- Actions embedded into MonoBehaviour components can now have their properties edited in the inspector. Previously there was no way to get to the properties in this workflow. There is a gear icon now on the action that will open the action properties.

### Changed

### Added

- Added a new sample to the package called `SimpleDemo`. You can install the sample from the package manager. See the [README.md](https://github.com/Unity-Technologies/InputSystem/Assets/Samples/SimpleDemo/README.md) file for details about the sample.

## [0.9.1-preview] - 2019-08-08

### Fixed

- Fixed GC heap garbage being caused by triggered by event processing.
  * This meant that every processing of input would trigger garbage being allocated on the managed heap. The culprit was a peculiarity in the C# compiler which caused a struct in `InputEventPtr.IsA` to be allocated on the heap.
- The bindings selection popup window will now show child controls matching the current action type even if the parent control does not match.
- Fixed `duration` values reported for Hold and Press interactions.
- DualShock 3 on macOS:
  * Fixed actions bound to the dpad control performing correctly.
  * Fixed non-present touchpad button control being triggered incorrectly.
- Fixed compile issues with switch classes on standalone Linux.
- Leak of unmanaged memory in `InputControlList`.

#### Actions

- Fixed actions not updating their set of controls when the usages of a device are changed.
- Composite bindings with the default interaction will now correctly cancel when the composite is released, even if there are multiple composite bindings on the action.

### Changed

- `MouseState`, `KeyboardState`, and `GamepadState` have been made public again.
- `PlayerInput` and `PlayerInputManager` have been moved from the `UnityEngine.InputSystem.PlayerInput` namespace to `UnityEngine.InputSystem`.
- The signature of `InputSystem.onEvent` has changed. The callback now takes a second argument which is the device the given event is sent to (null if there's no corresponding `InputDevice`).
  ```
  // Before:
  InputSystem.onEvent +=
      eventPtr =>
      {
          var device = InputSystem.GetDeviceById(eventPtr.deviceId);
          //...
      };

  // Now:
  InputSystem.onEvent +=
      (eventPtr, device) =>
      {
          //...
      };
  ```
- The signatures of `InputSystem.onBeforeUpdate` and `InputSystem.onAfterUpdate` have changed. The callbacks no longer receive an `InputUpdateType` argument.
  * Use `InputState.currentUpdateType` in case you need to know the type of update being run.
- `InputUpdateType` has been moved to the `UnityEngine.InputSystem.LowLevel` namespace.
- `InputSystem.Update(InputUpdateType)` has been removed from the public API.
- The way input devices are built internally has been streamlined.
  * `InputDeviceBuilder` is now internal. It is no longer necessary to access it to look up child controls. Simply use `InputControl.GetChildControl` instead.
  * To build a device without adding it to the system, call the newly added `InputDevice.Build` method.
    ```
    InputDevice.Build<Mouse>();
    ```
  * `InputSystem.SetLayoutVariant` has been removed. Layout variants can no longer be set retroactively but must be decided on as part of device creation.
- `InputSystem.RegisterControlProcessor` has been renamed to just `InputSystem.RegisterProcessor`.

#### Actions

* `InputAction.ReadValue<TValue>()` is longer correlated to `InputAction.triggered`. It simply returns the current value of a bound control or composite while the action is being interacted with.
* `InputInteractionContext.PerformedAndGoBackToWaiting` has been renamed to just `InputInteractionContext.Performed`.

#### Actions

- Individual composite part bindings can now no longer have interactions assigned to them as that never made any sense.

### Added

- Devices can now have more than one usage.
  * Call `InputSystem.AddDeviceUsage(device,usage)` to add additional usages to a device.
  * Call `InputSystem.RemoveDeviceUsage(device,usage)` to remove existing usages from a device.
  * `InputSystem.SetDeviceUsage(device,usage)` still exists. It will clear all existing usages from the given device.
- A new `VisualizerSamples` sample that can be installed through the package manager.
  * Contains two components `InputControlVisualizer` and `InputActionVisualizer` that help visualizing/debugging control/device and action activity through in-game overlays. A few sample scenes illustrate how to use them.

#### Actions

- Added `InputAction.ReadValueAsObject` API.
- Added `InputAction.activeControl` API.

## [0.9.0-preview] - 2019-07-18

### Fixed

- Validate all parameters on public APIs.
- Fixed an internal bug in `InlinedArray.RemoveAtByMovingTailWithCapacity`, which could cause data corruption.
- Fixed Xbox controller support on macOS il2cpp.
- Fixed issue of Xbox gamepads on Windows desktop not being able to navigate left and down in a UI.
- Allow using InputSystem package if the XR, VR or Physics modules are disabled for smaller builds.
- Fixed documentation landing page and table of contents.
- Fixed tracked devices assigning pointer ids for UI pointer events correctly.
- Adjusted some UI Elements to fit the Unity 19.3 font.
- Fixed NullReferenceException being thrown when project changes.
- Fixed duplicate devices showing in the "Supported Devices" popup when using a search filter.
- Fixed an error when adding new bindings in the Input Actions editor window when a filter was applied.
- Fixed scroll wheel handling in `InputSystemUIInputModule` not being smooth.
- Fixed compile errors from Switch Pro controller code on Linux.

#### Actions

- Fixed `CallbackContext.control` referencing the composite member control which was actually actuated for this trigger for composite bindings.
- Generated C# wrappers for .inputactions assets are no longer placed in Assets/Assets/ folder on Windows.

### Added

- Touch support has been reworked and extended.
  * `Touchscreen.touch[0..9]` are now bindable from the control picker.
  * `Touchscreen.primaryTouch` is now a separate control which tracks the primary touch on the screen.
  * The controls `Touchscreen` inherits from `Pointer` (such as `position`, `phase`, and `delta`) are now tied to `Touchscreen.primaryTouch` and allow for `Touchscreen` to function as a generic `Pointer` (like `Mouse` and `Pen`).
  * `Touchscreen.press` (renamed from `Touchscreen.button`) is now a working, synthetic button that is down whenever at least one finger is on the screen.
  * Recording of start time and start position has been added to touches.
    - `TouchControl.startPosition` gives the starting position of the touch.
    - `TouchControl.startTime` gives the starting time of the touch.
  * Tap detection has been added to `Touchscreen`.
    - Tap time (i.e. time within which a press-and-release must be completed for a tap to register) corresponds to `InputSettings.defaultTapTime`.
    - Tap release must happen within a certain radius of first contact. This is determined by a new setting `InputSettings.tapRadius`.
    - `TouchControl.tap` is a new button control that triggers then the touch is tapped. Note that this happens instantly when a touch ends. The button will go to 1 and __immediately__ go back to 0. This means that polling the button in `Update`, for example, will never trigger a tap. Either use actions to observe the button or use the `Touch` API from `EnhancedTouch` to poll taps.
  * `Touchscreen.activeTouches` has been removed. Use `Touch.activeTouches` from the new enhanced touch API instead for more reliable touch tracking.
  * `Touchscreen.allTouchControls` has been renamed to `Touchscreen.touches`.
  * A new `EnhancedTouch` plugin has been added which offers an enhanced `Touch` and `Finger` API to reliably track touches and fingers across updates. This obsoletes the need to manually track touch IDs and phases and gives access to individual touch history.
  * Touch can be simulated from mouse or pen input now. To enable simulation, call `TouchSimulation.Enable()` or put the `TouchSimulation` MonoBehaviour in your scene. Also, in the input debugger, you can now enable touch simulation from the "Options" dropdown.
- Changing state has been decoupled from events. While input events are the primary means by which to trigger state changes, anyone can perform state changes manually now from anywhere.
    ```
    InputState.Change(gamepad.leftStick, new Vector2(123, 234));
    ```
  * This change makes it possible to update state __from__ state and thus synthesize input data from other input coming in.
- A new API for recording state changes over time has been added.
    ```
    var history = new InputStateHistory("<Gamepad>/leftStick");
    history.StartRecording();

    //...

    foreach (var record in history)
        Debug.Log(record);
    ```
- Added support for generic joysticks on WebGL (which don't use the standard gamepad mapping).
- Added support for DualShock 3 gamepads on desktops.
- Added support for Nintendo Switch Pro Controllers on desktops.

#### Actions

- Actions now also have a __polling API__!
  * `InputAction.triggered` is true if the action was performed in the current frame.
  * `InputAction.ReadValue<TValue>()` yields the last value that `started`, `performed`, or `cancelled` (whichever came last) was called with. If the action is disabled, returns `default(TValue)`. For `InputActionType.Button` type actions, returns `1.0f` if `triggered==true` and `0.0f` otherwise.
- Generated C# wrappers for .inputactions can now placed relative to the .inputactions file by specifying a path starting with './' (e.g. `./foo/bar.cs`).

### Changed

- **The system no longer supports processing input in __BOTH__ fixed and dynamic updates**. Instead, a choice has to be made whether to process input before each `FixedUpdate()` or before each `Update()`.
  * Rationale: the existing code that supported having both updates receive input independently still had several holes and became increasingly complex and brittle. Our solution was based on not actually processing input twice but on channeling input concurrently into both the state of both updates. Together with the fact that specific inputs have to reset (and possibly accumulate) correctly with respect to their update time slices, this became increasingly hard to do right. This, together with the fact that we've come to increasingly question the value of this feature, led us to removing the capability while preserving the ability to determine where input is processed.
  * NOTE: Timeslicing is NOT affected by this. You can still switch to `ProcessEventInFixedUpdates` and get events timesliced to individual `FixedUpdate` periods according to their timestamps.
  * `InputSettings.UpdateMode.ProcessEventsInBothFixedAndDynamicUpdate` has been removed.
  * `InputSettings.UpdateMode.ProcessEventsInDynamicUpdateOnly` has been renamed to `InputSettings.UpdateMode.ProcessEventsInDynamicUpdate` and is now the default.
  * `InputSettings.UpdateMode.ProcessEventsInFixedUpdateOnly` has been renamed to `InputSettings.UpdateMode.ProcessEventsInFixedUpdate`.
- Added icons for PlayerInput, PlayerInputManager, InputSystemUIInputModule and MultiplayerEventSystem components.
- Changed `Keyboard` IME properties (`imeEnabled`, `imeCursorPosition`) to methods (`SetIMEEnabled`, `SetIMECursorPosition`).
- Added getters to all `IInputRuntime` properties.
- Replace some `GetXxx` methods in our API with `xxx`  properties.
- `Pointer.phase` has been removed and `PointerPhase` has been renamed to `TouchPhase`. Phases are now specific to touch. `PointerPhaseControl` has been renamed to `TouchPhaseControl`.
- `Pointer.button` has been renamed to `Pointer.press` and now is a control that indicates whether the pointer is in "press down" state.
  * For mouse, corresponds to left button press.
  * For pen, corresponds to tip contact.
  * For touch, corresponds to primary touch contact (i.e. whether __any__ finger is down).
- The state change monitor APIs (`IInputStateChangeMonitor` and friends) have been moved out of `InputSystem` into a new static class `InputState` in `UnityEngine.Experimental.Input.LowLevel`.
  * Rationale: These APIs are fairly low-level and not of general interest so having them out of `InputSystem` reduces the API surface visible to most users.
- `InputDeviceChange.StateChanged` has been removed and is now a separate callback `InputState.onChange`.
  * Rationale: The other `InputDeviceChange` notifications are low-frequency whereas `StateChanged` is high-frequency. Putting them all on the same callback made adding a callback to `InputSystem.onDeviceChange` unnecessarily expensive.
- `IInputStateCallbackReceiver` has been rewritten from scratch. Now has two simple methods `OnNextUpdate` and `OnEvent`. If implemented by a device, the device now has completely control over changing its own state. Use the `InputState.Change` methods to affect state changes while trigger state change monitors (e.g. for actions) correctly.
- Simplified handling of XR input in `InputSystemUIInputModule` by having only one set of actions for all XR devices.
- We now use the same hierarchical device picker in the "Add Control Scheme" popup, which is already used in the "Input Settings" window.
- Made all `IInputStateTypeInfo` implementations internal, as these did not offer value to the user.
- Made all `IInputDeviceCommandInfo` implementations internal, as these did not offer value to the user.
- Removed `ReadWriteArray`, which was only used for making `RebindingOperation.scores` editable, which did not add any value.
- Removed `PrimitiveValueOrArray`, as non of it's functionality over `PrimitiveValue` was implemented.
- Made all `InputProcessor` implementation internal, as access to these types is exposed only through text mode representations.
- Removed `CurveProcessor` as it was not implemented.
- Renamed XInputControllerOSX to a more descriptive XboxGamepadMacOS.

#### Actions

- `InputAction.continuous` has been removed. Running logic every frame regardless of input can easily be achieved in game code.
- The way action behavior is configured has been simplified.
  * The previous roster of toggles has been replaced with two settings:
    1. `Action Type`: Determines the behavior of the action. Choices are `Value`, `Button`, and `PassThrough`.
    2. `Control Type`: Determines the type of control (and implicitly the type of value) the action is looking for if the action is a `Value` or `PassThrough` action.
  * The previous `Initial State Check` toggle is now implicit in the action type now. `Value` actions perform an initial state check (i.e. trigger if their control is already actuated when the action is enabled). Other types of actions don't.
  * The previous `Pass Through` toggle is now rolled into the action type.

## [0.2.10-preview] - 2019-05-17

### Added

- Added a `MultiplayerEventSystem` class, which allows you use multiple UI event systems to control different parts of the UI by different players.
- `InputSystemUIInputModule` now lets you specify an `InputActionAsset` in the `actionsAsset` property. If this is set, the inspector will populate all actions from this asset. If you have a `PlayerInput` component on the same game object, referencing the same  `InputActionAsset`, the `PlayerInput` component will keep the actions on the `InputSystemUIInputModule` in synch, allowing easy setup of multiplayer UI systems.

### Changed

- `StickControl.x` and `StickControl.y` are now deadzoned, i.e. have `AxisDeadzone` processors on them. This affects all gamepads and joysticks.
  * __NOTE:__ The deadzoning is __independent__ of the stick. Whereas the stack has a radial deadzones, `x` and `y` have linear deadzones. This means that `leftStick.ReadValue().x` is __not__ necessary equal to `leftStick.x.ReadValue()`.
  * This change also fixes the problem of noise from sticks not getting filtered out and causing devices such as the PS4 controller to constantly make itself `Gamepad.current`.

- Redesigned `UIActionInputModule`
 * Added a button in the inspector to automatically assign actions from an input action asset based on commonly used action names.
 * Will now populate actions with useful defaults.
 * Removed `clickSpeed` property - will use native click counts from the OS where available instead.
 * Removed `sendEventsWhenInBackground` property.
 * Hiding `Touches` and `TrackedDevices` until we decide how to handle them.
 * Remove `moveDeadzone` property as it is made redundant by the action's dead zone.
 * Removed `UIActionInputModuleEnabler` component, `UIActionInputModule` will now enable itself.
- Changed default button press point to 0.5.
- Changed all constants in public API to match Unity naming conventions ("Constant" instead of "kConstant").
- Changed namespace from `UnityEngine.Experimental.Input` to `UnityEngine.InputSystem`.
- Generated wrapper code now has nicer formatting.
- Renamed `UIActionInputModule` to `InputSystemUIInputModule`.
- Nicer icons for `InputActionAssets` and `InputActions` and for `Button` and generic controls.
- Change all public API using `IntPtr` to use unsafe pointer types instead.
- `PlayerInput` will no longer disable any actions not in the currently active action map when disabling input or switching action maps.
- Change some public fields into properties.
- Input System project settings are now called "Input System Package" in the project window instead of "Input (NEW)".
- Removed `Plugins` from all namespaces.
- Rename "Cancelled" -> "Canceled" (US spelling) in all APIs.

### Fixed

- Adding devices to "Supported Devices" in input preferences not allowing to select certain device types (like "Gamepad").
- Fixed scrolling in `UIActionInputModule`.
- Fixed compiling the input system package in Unity 19.2 with ugui being moved to a package now.
- In the Input System project settings window, you can no longer add a supported device twice.

#### Actions

- Custom inspector for `PlayerInput` no longer adds duplicates of action events if `Invoke Unity Events` notification behavior is selected.
- Fixed `Hold` interactions firing immediately before the duration has passed.
- Fixed editing bindings or processors for `InputAction` fields in the inspector (Changes wouldn't persist before).
- Fixed exception message when calling `CallbackContext.ReadValue<TValue>()` for an action with a composite binding with `TValue` not matching the composite's value type.

### Added

#### Actions

- `PlayerInput` can now handle `.inputactions` assets that have no control schemes.
  * Will pair __all__ devices mentioned by any of the bindings except if already paired to another player.

## [0.2.8-preview] - 2019-04-23

### Added

- Added a `clickCount` control to the `Mouse` class, which specifies the click count for the last mouse click (to allow distinguishing between single-, double- and multi-clicks).
- Support for Bluetooth Xbox One controllers on macOS.

#### Actions

- New API for changing bindings on actions
```
    // Several variations exist that allow to look up bindings in various ways.
    myAction.ChangeBindingWithPath("<Gamepad>/buttonSouth")
        .WithPath("<Keyboard>/space");

    // Can also replace the binding wholesale.
    myAction.ChangeBindingWithPath("<Keyboard>/space")
        .To(new InputBinding { ... });

    // Can also remove bindings programmatically now.
    myAction.ChangeBindingWithPath("<Keyboard>/space").Erase();
```

### Changed

- `Joystick.axes` and `Joystick.buttons` have been removed.
- Generated wrapper code for Input Action Assets are now self-contained, generating all the data from code and not needing a reference to the asset; `InputActionAssetReference` has been removed.
- The option to generate interfaces on wrappers has been removed, instead we always do this now.
- The option to generate events on wrappers has been removed, we felt that this no longer made sense.
- Will now show default values in Input Action inspector if no custom values for file path, class name or namespace have been provided.
- `InputSettings.runInBackground` has been removed. This should now be supported or not on a per-device level. Most devices never supported it in the first place, so a global setting did not seem to be useful.
- Several new `Sensor`-based classes have been added. Various existing Android sensor implementations are now based on them.
- `InputControlLayoutAttribute` is no longer inherited.
  * Rationale: A class marked as a layout will usually be registered using `RegisterLayout`. A class derived from it will usually be registered the same way. Because of layout inheritance, properties applied to the base class through `InputControlLayoutAttribute` will affect the subclass as intended. Not inheriting the attribute itself, however, now allows having properties such as `isGenericTypeOfDevice` which should not be inherited.
- Removed `acceleration`, `orientation`, and `angularVelocity` controls from `DualShockGamepad` base class.
  * They are still on `DualShockGamepadPS4`.
  * The reason is that ATM we do not yet support these controls other than on the PS4. The previous setup pretended that these controls work when in fact they don't.
- Marking a control as noisy now also marks all child controls as noisy.
- The input system now defaults to ignoring any HID devices with usage types not known to map to game controllers. You can use `HIDSupport.supportedUsages` to enable specific usage types.
- In the Input Settings window, asset selection has now been moved to the "gear" popup menu. If no asset is created, we now automatically create one.
- In the inspector for Input Settings assets, we now show a button to go to the Input Settings window, and a button to make the asset active if it isn't.
- Tests are now no longer part of the com.unity.inputsystem package. The `InputTestFixture` class still is for when you want to write input-related tests for your project. You can reference the `Unity.InputSystem.TestFixture` assembly when you need to do that.
- Implemented adding usages to and removing them from devices.

#### Actions

- A number of changes have been made to the control picker UI in the editor. \
  ![Input Control Picker](Documentation~/Images/InputControlPicker.png)
  * The button to pick controls interactively (e.g. by pressing a button on a gamepad) has been moved inside the picker and renamed to "Listen". It now works as a toggle that puts the picker into a special kind of 'search' mode. While listening, suitable controls that are actuated will be listed in the picker and can then be picked from.
  * Controls are now displayed with their nice names (e.g. "Cross" instead of "buttonSouth" in the case of the PS4 controller).
  * Child controls are indented instead of listed in "parent/child" format.
  * The hierarchy of devices has been rearranged for clarity. The toplevel groups of "Specific Devices" and "Abstract Devices" are now merged into one hierarchy that progressively groups devices into more specific groups.
  * Controls now have icons displayed for them.
- There is new support for binding to keys on the keyboard by their generated character rather than by their location. \
  ![Keyboard Binding](Documentation~/Images/KeyboardBindByLocationVsCharacter.png)
  * At the toplevel of the Keyboard device, you now have the choice of either binding by keyboard location or binding by generated/mapped character.
  * Binding by location shows differences between the local keyboard layout and the US reference layout.
  * The control path language has been extended to allow referencing controls by display name. `<Keyboard>/#(a)` binds to the control on a `Keyboard` with the display name `a`.
- `continuous` flag is now ignored for `Press and Release` interactions, as it did not  make sense.
- Reacting to controls that are already actuated when an action is enabled is now an __optional__ behavior rather than the default behavior. This is a __breaking__ change.
  * Essentially, this change reverts back to the behavior before 0.2-preview.
  * To reenable the behavior, toggle "Initial State Check" on in the UI or set the `initialStateCheck` property in code.
  ![Inital State Check](Documentation~/Images/InitialStateCheck.png)
  * The reason for the change is that having the behavior on by default made certain setups hard to achieve. For example, if `<Keyboard>/escape` is used in one action map to toggle *into* the main menu and in another action map to toggle *out* of it, then the previous behavior would immediately exit out of the menu if `escape` was still pressed from going into the menu. \
  We have come to believe that wanting to react to the current state of a control right away is the less often desirable behavior and so have made it optional with a separate toggle.
- Processors and Interactions are now shown in a component-inspector-like fashion in the Input Action editor window, allowing you to see the properties of all items at once.
- The various `InputAction.lastTriggerXXX` APIs have been removed.
  * Rationale: They have very limited usefulness and if you need the information, it's easy to set things up in order to keep track of it yourself. Also, we plan on having a polling API for actions in the future which is really what the `lastActionXXX` APIs were trying to (imperfectly) solve.
- `Tap`, `SlowTap`, and `MultiTap` interactions now respect button press points.
- `Tap`, `SlowTap`, and `MultiTap` interactions now have improved parameter editing UIs.

### Fixed

- Input Settings configured in the editor are now transferred to the built player correctly.
- Time slicing for fixed updates now works correctly, even when pausing or dropping frames.
- Make sure we Disable any InputActionAsset when it is being destroyed. Otherwise, callbacks which were not cleaned up would could cause exceptions.
- DualShock sensors on PS4 are now marked as noisy (#494).
- IL2CPP causing issues with XInput on windows and osx desktops.
- Devices not being available yet in `MonoBehavior.Awake`, `MonoBehaviour.Start`, and `MonoBehaviour.OnEnable` in player or when entering play mode in editor.
- Fixed a bug where the event buffer used by `InputEventTrace` could get corrupted.

#### Actions

- Actions and bindings disappearing when control schemes have spaces in their names.
- `InputActionRebindingExceptions.RebindOperation` can now be reused as intended; used to stop working properly the first time a rebind completed or was cancelled.
- Actions bound to multiple controls now trigger correctly when using `PressInteraction` set to `ReleaseOnly` (#492).
- `PlayerInput` no longer fails to find actions when using UnityEvents (#500).
- The `"{...}"` format for referencing action maps and actions using GUIDs as strings has been obsoleted. It will still work but adding the extra braces is no longer necessary.
- Drag&dropping bindings between other bindings that came before them in the list no longer drops the items at a location one higher up in the list than intended.
- Editing name of control scheme in editor not taking effect *except* if hitting enter key.
- Saving no longer causes the selection of the current processor or interaction to be lost.
  * This was especially annoying when having "Auto-Save" on as it made editing parameters on interactions and processors very tedious.
- In locales that use decimal separators other than '.', floating-point parameters on composites, interactions, and processors no longer lead to invalid serialized data being generated.
- Fix choosing "Add Action" in action map context menu throwing an exception.
- The input action asset editor window will no longer fail saving if the asset has been moved.
- The input action asset editor window will now show the name of the asset being edited when asking for saving changes.
- Clicking "Cancel" in the save changes dialog for the input action asset editor window will now cancel quitting the editor.
- Fixed pasting or dragging a composite binding from one action into another.
- In the action map editor window, switching from renaming an action to renaming an action map will no longer break the UI.
- Fixed calling Enable/Disable from within action callbacks sometimes leading to corruption of state which would then lead to actions not getting triggered (#472).
- Fixed setting of "Auto-Save" toggle in action editor getting lost on domain reload.
- Fixed blurry icons in editor for imported .inputactions assets and actions in them.
- `Press` and `Release` interactions will now work correctly if they have multiple bound controls.
- `Release` interactions will now invoke a `Started` callback when the control is pressed.
- Made Vector2 composite actions respect the press points of button controls used to compose the value.

## [0.2.6-preview] - 2019-03-20

>NOTE: The UI code for editing actions has largely been rewritten. There may be regressions.
>NOTE: The minimum version requirement for the new input system has been bumped
       to 2019.1

### Added

- Support gamepad vibration on Switch.
- Added support for Joysticks on Linux.

#### Actions

- Added ability to change which part of a composite a binding that is part of the composite is assigned to.
  * Part bindings can now be freely duplicated or copy-pasted. This allows having multiple bindings for "up", for example. Changing part assignments retroactively allows to freely edit the composite makeup.
- Can now drag&drop multiple items as well as drop items onto others (equivalent to cut&paste). Holding ALT copies data instead of moving it.
- Edits to control schemes are now undoable.
- Control schemes are now sorted alphabetically.
- Can now search by binding group (control scheme) or devices directly from search box.
  * `g:Gamepad` filters bindings to those in the "Gamepad" group.
  * `d:Gamepad` filters bindings to those from Gamepad-compatible devices.

### Changed

- The input debugger will no longer automatically show remote devices when the profiler is connected. Instead, use the new menu in debugger toolbar to connect to players or to enable/disable remote input debugging.
- "Press and Release" interactions will now invoke the `performed` callback on both press and release (instead of invoking `performed` and `cancel`, which was inconsistent with other behaviors).

#### Actions

- Bindings have GUIDs now like actions and maps already did. This allows to persistently and uniquely identify individual bindings.
- Replaced UI overlay while rebinding interactively with cancellable progress bar. Interactive rebinding now cancels automatically after 4 seconds without suitable input.
- Bindings that are not assigned to any control scheme are now visible when a particular control scheme is selected.
  * Bindings not assigned to any control scheme are active in *ALL* control schemes.
  * The change makes this visible in the UI now.
  * When a specific control scheme is selected, these bindings are affixed with `{GLOBAL}` for added visibility.
- When filtering by devices from a control scheme, the filtering now takes layout inheritance into account. So, a binding to a control on `Pointer` will now be shown when the filter is `Mouse`.
- The public control picker API has been revised.
  * The simplest way to add control picker UI to a control path is to add an `InputControlAttribute` to the field.
    ```
    // In the inspector, shows full UI to select a control interactively
    // (including interactive picking through device input).
    [InputControl(layout = "Button")]
    private string buttonControlPath;
    ```
- Processors of incompatible types will now be ignored instead of throwing an exception.

### Fixed

- Remote connections in input debugger now remain connected across domain reloads.
- Don't incorrectly create non-functioning devices if a physical device implements multiple incompatible logical HID devices (such as the MacBook keyboard/touch pad and touch bar).
- Removed non-functioning sort triangles in event list in Input Debugger device windows.
- Sort events in input debugger window by id rather then by timestamp.
- Make parsing of float parameters support floats represented in "e"-notation and "Infinity".
- Input device icons in input debugger window now render in appropriate resolution on retina displays.
- Fixed Xbox Controller on macOS reporting negative values for the sticks when represented as dpad buttons.
- `InputSettings.UpdateMode.ProcessEventsManually` now correctly triggers updates when calling `InputSystem.Update(InputUpdateType.Manual)`.

#### Actions

- Pasting or duplicating an action in an action map asset will now assign a new and unique ID to the action.
- "Add Action" button being active and triggering exceptions when no action map had been added yet.
- Fixed assert when generating C# class and make sure it gets imported correctly.
- Generate directories as needed when generating C# class, and allow path names without "Assets/" path prefix.
- Allow binding dpad controls to actions of type "Vector2".
- Fixed old name of action appearing underneath rename overlay.
- Fixed inspector UIs for on-screen controls throwing exceptions and being non-functional.
- Fixed deleting multiple items at same time in action editor leading to wrong items being deleted.
- Fixed copy-pasting actions not preserving action properties other than name.
- Fixed memory corruptions coming from binding resolution of actions.
- InputActionAssetReferences in ScriptableObjects will continue to work after domain reloads in the editor.
- Fixed `startTime` and `duration` properties of action callbacks.

## [0.2.1-preview] - 2019-03-11

### Changed

 - NativeUpdateCallback API update to match Unity 2018.3.8f1

## [0.2.0-preview] - 2019-02-12

This release contains a number of fairly significant changes. The focus has been on further improving the action system to make it easier to use as well as to make it work more reliably and predictably.

>NOTE: There are some breaking changes. Please see the "Changed" section below.

### Changed

- Removed Unity 2018.2 support code.
- Removed .NET 3.5 support code.
- Started using C# 7.
- `IInputControlProcessor<TValue>` has been replaced with `InputProcessor` and `InputProcessor<TValue>` base classes.
- `IInputBindingComposite` has been replaced with an `InputBindingComposite` base class and the `IInputBindingComposite<TValue>` interface has been merged with the `InputBindingComposite<TValue>` class which had already existed.
- `InputUser.onUnpairedDeviceUser` will now notify for each actuated control until the device is paired or there are no more actuated controls.
- `SensitivityProcessor` has been removed.
    * The approach needs rethinking. What `SensitivityProcessor` did caused more problems than it solved.
- State monitors no longer have their timeouts removed automatically when they fire. This makes it possible to have a timeout that is removed only in response to a specific state change.
- Events for devices that implement `IInputStateCallbacks` (such as `Touchscreen`) are allowed to go back in time. Avoids the problem of having to order events between multiple fingers correctly or seeing events getting rejected.
- `PenState.Button` is now `PenButton`.
- Removed TouchPositionTransformProcessor, was used only by Android, the position transformation will occur in native backend in 2019.x

#### Actions:
- Bindings that have no interactions on them will trigger differently now. __This is a breaking change__.
  * Previously, these bindings would trigger `performed` on every value change including when going back to their default value. This is why you would see two calls of `performed` with a button; one when the button was pressed, another when it was depressed.
  * Now, a binding without an interaction will trigger `started` and then `performed` when a bound control is actuated. Thereafter, the action will remain in `Started` phase. For as long as the control is actuated, every value change will trigger `performed` again. When the control stops being actuated, it will trigger `cancelled` and the action will remain in `Waiting` state.
  * Control actuation is defined as a control having a magnitude (see `InputControl.EvaluateMagnitude`) greater than zero. If a control does not support magnitudes (returns -1 from `EvaluateMagnitude`), then the control is considered actuated when it changes state away from its default state.
  * To restore the previous behavior, simply change code like
      ```
        myAction.performed += MyCallback;
      ```
    to
      ```
        myAction.performed += MyCallback;
        myAction.cancelled += MyCallback;
      ```
  * Alternatively, enable `passThrough` mode on an action. This effectively restores the previous default behavior of actions.
    ```
        new InputAction(binding: "<Gamepad>/leftTrigger") { passThrough = true };
    ```
- As part of the aforementioned change, the following interactions have been removed as they are no longer relevant:
  - `StickInteraction`: Can simply be removed from bindings. The new default behavior obsoletes the need for what `StickInteraction` did. Use `started` to know then the stick starts being actuated, `performed` to be updated on movements, and `cancelled` to know when the stick goes back into rest position.
  - `PressAndReleaseInteraction`: Can simply be removed from bindings. The default behavior with no interaction encompasses press and release detection. Use `started` to know then a button is pressed and `cancelled` to know when it is released. To set a custom button press point, simply put an `AxisDeadzoneProcessor` on the binding.
- `PressInteraction` has been completely rewritten.
  - Trigger behavior can be set through `behavior` parameter and now provides options for observing just presses (`PressOnly`), just releases (`ReleaseOnly`), or both presses and releases (`PressAndRelease`).
  - Also, the interaction now operates on control actuation rather than reading out float values directly. This means that any control that supports magnitudes can be used.
  - Also supports continuous mode now.
- If bound controls are already actuated when an action is enabled, the action will now trigger in the next input update as if the control had just been moved from non-actuated to actuated state.
  - In other words, if e.g. you have a binding to the A button of the gamepad and the A button is already pressed when the action is first enabled, then the action associated with the A button will trigger as if the button had just been pressed. Previously, it required releasing and re-pressing the button first -- which, together with certain interactions, could lead to actions ending up in a confused state.
- When an action is disabled, it will now cancel all ongoing interactions, if any (i.e. you will see `InputAction.cancelled` being called).
  - Note that unlike the above-mentioned callbacks that happen when an action starts out with a control already actuated, the cancellation callbacks happen __immediately__ rather than in the next input update.
- Actions that at runtime are bound to multiple controls will now perform *conflict resolution*, if necessary.
  - This applies only if an action actually receives multiple concurrent actuations from controls.
  - When ambiguity is detected, the greatest amount of actuation on any of the controls gets to drive the action.
  - In practice, this means that as long as any of the controls bound to an action is actuated, the action will keep going. This resolves ambiguities when an action has primary and secondary bindings, for examples, or when an action is bound to multiple different devices at the same time.
  - Composite bindings count as single actuations regardless of how many controls participate in the composite.
  - This behavior __can be bypassed__ by setting the action to be pass-through.
- Action editor now closes when asset is deleted.
  - If there are unsaved changes, asks for confirmation first.
- Interactions and processors in the UI are now filtered based on the type of the action (if set) and sorted by name.
- Renamed "Axis" and "Dpad" composites to "1D Axis" and "2D Vector" composite.
  - The old names can still be used and existing data will load as expected.
  - `DpadComposite` got renamed to `Vector2Composite`; `AxisComposite` is unchanged.
- `InputInteractionContext.controlHasDefaultValue` has been replaced with `InputInteractionContext.ControlIsActuated()`.
- `InputActionChange.BindingsHaveChangedWhileEnabled` has been reworked and split in two:
    1. `InputActionChange.BoundControlsAboutToChange`: Bindings have been previously resolved but are about to be re-resolved.
    2. `InputActionChange.BoundControlsChanged`: Bindings have been resolved on one or more actions.
- Actions internally now allocate unmanaged memory.
  - Disposing should be taken care of automatically (though you can manually `Dispose` as well). If you see errors in the console log about unmanaged memory being leaked, please report the bug.
  - All execution state except for C# heap objects for processors, interactions, and composites has been collapsed into a single block of unmanaged memory. Actions should now be able to re-resolve efficiently without allocating additional GC memory.

### Added

- `PlayerInput` component which simplifies setting up individual player input actions and device pairings. \
  ![PlayerInput](Documentation~/Images/PlayerInput.png)
- `PlayerInputManager` component which simplifies player joining and split-screen setups. \
  ![PlayerInput](Documentation~/Images/PlayerInputManager.png)
- `InputDevice.all` (equivalent to `InputSystem.devices`)
- `InputControl.IsActuated()` can be used to determine whether control is currently actuated (defined as extension method in `InputControlExtensions`).
- Can now read control values from buffers as objects using `InputControl.ReadValueFromBufferAsObject`. This allows reading a value stored in memory without having to know the value type.
- New processors:
    * `ScaleProcessor`
    * `ScaleVector2Processor`
    * `ScaleVector3Processor`
    * `InvertVector2Processor`
    * `InvertVector3Processor`
    * `NormalizeVector2Processor`
    * `NormalizeVector3Processor`
- Added `MultiTapInteraction`. Can be used to listen for double-taps and the like.
- Can get total and average event lag times through `InputMetrics.totalEventLagTime` and `InputMetrics.averageEventLagTime`.
- `Mouse.forwardButton` and `Mouse.backButton`.
- The input debugger now shows users along with their paired devices and actions. See the [documentation](Documentation~/UserManagement.md#debugging)
- Added third and fourth barrel buttons on `Pen`.

#### Actions:
- Actions have a new continuous mode that will cause the action to trigger continuously even if there is no input. See the [documentation](Documentation~/Actions.md#continuous-actions) for details. \
  ![Continuous Action](Documentation~/Images/ContinuousAction.png)
- Actions have a new pass-through mode. In this mode an action will bypass any checks on control actuation and let any input activity on the action directly flow through. See the [documentation](Documentation~/Actions.md#pass-through-actions) for details. \
  ![Pass-Through Action](Documentation~/Images/PassThroughAction.png)
- Can now add interactions and processors directly to actions.
  ![Action Properties](Documentation~/Images/ActionProperties.png)
    * This is functionally equivalent to adding the respective processors and/or interactions to every binding on the action.
- Can now change the type of a composite retroactively.
  ![Composite Properties](Documentation~/Images/CompositeProperties.png)
- Values can now be read out as objects using `InputAction.CallbackContext.ReadValueAsObject()`.
    * Allocates GC memory. Should not be used during normal gameplay but is very useful for testing and debugging.
- Added auto-save mode for .inputactions editor.
  ![Auto Save](Documentation~/Images/AutoSave.png)
- Processors, interactions, and composites can now define their own parameter editor UIs by deriving from `InputParameterEditor`. This solves the problem of these elements not making it clear that the parameters usually have global defaults and do not need to be edited except if local overrides are necessary.
- Can now set custom min and max values for axis composites.
    ```
    var action = new InputAction();
    action.AddCompositeBinding("Axis(minValue=0,maxValue=2)")
        .With("Positive", "<Keyboard>/a")
        .With("Negative", "<Keyboard>/d");
    ```
- "C# Class File" property on .inputactions importer settings now has a file picker next to it.
- `InputActionTrace` has seen various improvements.
    * Recorded data will now stay valid even if actions are rebound to different controls.
    * Can listen to all actions using `InputActionTrace.SubscribeToAll`.
    * `InputActionTrace` now maintains a list of subscriptions. Add subscriptions with `SubscribeTo` and remove a subscription with `UnsubscribeFrom`. See the [documentation](Documentation~/Actions.md#tracing-actions) for details.

### Fixes

- Fixed support for Unity 2019.1 where we landed a native API change.
- `InputUser.UnpairDevicesAndRemoveUser()` corrupting device pairings of other InputUsers
- Control picker in UI having no devices if list of supported devices is empty but not null
- `IndexOutOfRangeException` when having multiple action maps in an asset (#359 and #358).
- Interactions timing out even if there was a pending event that would complete the interaction in time.
- Action editor updates when asset is renamed or moved.
- Exceptions when removing action in last position of action map.
- Devices marked as unsupported in input settings getting added back on domain reload.
- Fixed `Pen` causing exceptions and asserts.
- Composites that assign multiple bindings to parts failing to set up properly when parts are assigned out of order (#410).

### Known Issues

- Input processing in edit mode on 2019.1 is sporadic rather than happening on every editor update.

## [0.1.2-preview] - 2018-12-19

    NOTE: The minimum version requirement for the new input system has been bumped
          to 2018.3. The previous minum requirement of 2018.2 is no longer supported.
          Also, we have dropped support for the .NET 3.5 runtime. The new .NET 4
          runtime is now required to use the new input system.

We've started working on documentation. The current work-in-progress can be found on [GitHub](https://github.com/Unity-Technologies/InputSystem/blob/develop/Packages/com.unity.inputsystem/Documentation~/InputSystem.md).

### Changed

- `InputConfiguration` has been replaced with a new `InputSettings` class.
- `InputConfiguration.lockInputToGame` has been moved to `InputEditorUserSettings.lockInputToGameView`. This setting is now persisted as a local user setting.
- `InputSystem.updateMask` has been replaced with `InputSettings.updateMode`.
- `InputSystem.runInBackground` has been moved to `InputSettings.runInBackground`.
- Icons have been updated for improved styling and now have separate dark and light skin versions.
- `Lock Input To Game` and `Diagnostics Mode` are now persisted as user settings
- Brought back `.current` getters and added `InputSettings.filterNoiseOnCurrent` to control whether noise filtering on the getters is performed or not.
- Removed old and outdated Doxygen-generated API docs.

### Added

- `InputSystem.settings` contains the current input system settings.
- A new UI has been added to "Edit >> Project Settings..." to edit input system settings. Settings are stored in a user-controlled asset in any location inside `Assets/`. Multiple assets can be used and switched between.
- Joystick HIDs are now supported on Windows, Mac, and UWP.
- Can now put system into manual update mode (`InputSettings.updateMode`). In this mode, events will not get automatically processed. To process events, call `InputSystem.Update()`.
- Added shortcuts to action editor window (requires 2019.1).
- Added icons for .inputactions assets.

### Fixed

- `InputSystem.devices` not yet being initialized in `MonoBehaviour.Start` when in editor.

### Known Issues

- Input settings are not yet included in player builds. This means that at the moment, player builds will always start out with default input settings.
- There have been reports of some stickiness to buttons on 2019.1 alpha builds.  We are looking at this now.

## [0.0.14-preview] - 2018-12-11

### Changed

- `Pointer.delta` no longer has `SensitivityProcessor` on it. The processor was causing many issues with mouse deltas. It is still available for adding it manually to action bindings but the processor likely needs additional work.

### Fixed

Core:
- Invalid memory accesses when using .NET 4 runtime
- Mouse.button not being identical to Mouse.leftButton
- DualShock not being recognized when connected via Bluetooth

Actions:
- Parameters disappearing on processors and interactions in UI when edited
- Parameters on processors and interactions having wrong value type in UI (e.g. int instead of float)
- RebindingOperation calling OnComplete() after being cancelled

Misc:
- Documentation no longer picked up as assets in user project

## [0.0.13-preview] - 2018-12-05

First release from stable branch.<|MERGE_RESOLUTION|>--- conflicted
+++ resolved
@@ -32,16 +32,9 @@
 - Fixed possible exceptions thrown when deleting and adding Action Maps.
 - Fixed potential race condition on access to GCHandle in DefferedResolutionOfBindings and halved number of calls to GCHandle resolution [ISXB-726](https://issuetracker.unity3d.com/product/unity/issues/guid/ISXB-726)
 - Fixed issue where composite part dropdown manipulates binding path and leaves composite part field unchanged.
-<<<<<<< HEAD
-- Fixed showing action properties view when there were no actions.
-
-### Added
-- Added Copy, Paste and Cut support for Action Maps, Actions and Bindings via context menu and key command shortcuts.
-- Added Dual Sense Edge controller to be mapped to the same layout as the Dual Sense controller
-=======
 - Fixed lingering highlight effect on Save Asset button after clicking.
 - Fixed missing name in window title for Input Action assets.
->>>>>>> dac00ca4
+- Fixed showing action properties view when there were no actions.
 
 ## [1.8.0-pre.2] - 2023-11-09
 
